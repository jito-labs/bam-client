//! The `rpc` module implements the Solana RPC interface.
#[cfg(feature = "dev-context-only-utils")]
use solana_runtime::installed_scheduler_pool::BankWithScheduler;
use {
    crate::{
        filter::filter_allows, max_slots::MaxSlots,
        optimistically_confirmed_bank_tracker::OptimisticallyConfirmedBank,
        parsed_token_accounts::*, rpc_cache::LargestAccountsCache, rpc_health::*,
    },
    agave_feature_set as feature_set,
    base64::{prelude::BASE64_STANDARD, Engine},
    bincode::{config::Options, serialize},
    crossbeam_channel::{unbounded, Receiver, Sender},
    jsonrpc_core::{
        futures::future::{self, FutureExt, OptionFuture},
        types::error,
        BoxFuture, Error, Metadata, Result,
    },
    jsonrpc_derive::rpc,
    solana_account_decoder::{
        encode_ui_account,
        parse_account_data::SplTokenAdditionalDataV2,
        parse_token::{is_known_spl_token_id, token_amount_to_ui_amount_v3, UiTokenAmount},
        UiAccount, UiAccountEncoding, UiDataSliceConfig, MAX_BASE58_BYTES,
    },
    solana_accounts_db::{
        accounts::AccountAddressFilter,
        accounts_index::{AccountIndex, AccountSecondaryIndexes, IndexKey, ScanConfig, ScanResult},
    },
    solana_client::connection_cache::Protocol,
    solana_entry::entry::Entry,
    solana_faucet::faucet::request_airdrop_transaction,
    solana_gossip::cluster_info::ClusterInfo,
    solana_inline_spl::{
        token::{SPL_TOKEN_ACCOUNT_MINT_OFFSET, SPL_TOKEN_ACCOUNT_OWNER_OFFSET},
        token_2022::{self, ACCOUNTTYPE_ACCOUNT},
    },
    solana_ledger::{
        blockstore::{Blockstore, BlockstoreError, SignatureInfosForAddress},
        blockstore_meta::{PerfSample, PerfSampleV1, PerfSampleV2},
        leader_schedule_cache::LeaderScheduleCache,
    },
    solana_metrics::inc_new_counter_info,
    solana_perf::packet::PACKET_DATA_SIZE,
    solana_rpc_client_api::{
        config::*,
        custom_error::RpcCustomError,
        filter::{Memcmp, RpcFilterType},
        request::{
            TokenAccountsFilter, DELINQUENT_VALIDATOR_SLOT_DISTANCE,
            MAX_GET_CONFIRMED_BLOCKS_RANGE, MAX_GET_CONFIRMED_SIGNATURES_FOR_ADDRESS2_LIMIT,
            MAX_GET_PROGRAM_ACCOUNT_FILTERS, MAX_GET_SIGNATURE_STATUSES_QUERY_ITEMS,
            MAX_GET_SLOT_LEADERS, MAX_MULTIPLE_ACCOUNTS,
            MAX_RPC_VOTE_ACCOUNT_INFO_EPOCH_CREDITS_HISTORY, NUM_LARGEST_ACCOUNTS,
        },
        response::{Response as RpcResponse, *},
    },
    solana_runtime::{
        bank::{Bank, TransactionSimulationResult},
        bank_forks::BankForks,
        commitment::{BlockCommitmentArray, BlockCommitmentCache},
        non_circulating_supply::{calculate_non_circulating_supply, NonCirculatingSupply},
        prioritization_fee_cache::PrioritizationFeeCache,
        snapshot_config::SnapshotConfig,
        snapshot_utils,
        verify_precompiles::verify_precompiles,
    },
    solana_runtime_transaction::runtime_transaction::RuntimeTransaction,
    solana_sdk::{
        account::{AccountSharedData, ReadableAccount},
        clock::{Slot, UnixTimestamp},
        commitment_config::{CommitmentConfig, CommitmentLevel},
        epoch_info::EpochInfo,
        epoch_rewards_hasher::EpochRewardsHasher,
        epoch_schedule::EpochSchedule,
        exit::Exit,
        hash::Hash,
        message::SanitizedMessage,
        pubkey::{Pubkey, PUBKEY_BYTES},
        signature::{Keypair, Signature, Signer},
        system_instruction,
        transaction::{
            self, AddressLoader, MessageHash, SanitizedTransaction, TransactionError,
            VersionedTransaction, MAX_TX_ACCOUNT_LOCKS,
        },
    },
    solana_send_transaction_service::send_transaction_service::TransactionInfo,
    solana_stake_program,
    solana_storage_bigtable::Error as StorageError,
    solana_transaction_context::TransactionAccount,
    solana_transaction_status::{
        map_inner_instructions, BlockEncodingOptions, ConfirmedBlock,
        ConfirmedTransactionStatusWithSignature, ConfirmedTransactionWithStatusMeta,
        EncodedConfirmedTransactionWithStatusMeta, Reward, RewardType, Rewards,
        TransactionBinaryEncoding, TransactionConfirmationStatus, TransactionStatus,
        UiConfirmedBlock, UiTransactionEncoding,
    },
    solana_vote_program::vote_state::MAX_LOCKOUT_HISTORY,
    spl_token_2022::{
        extension::{
            interest_bearing_mint::InterestBearingConfig, scaled_ui_amount::ScaledUiAmountConfig,
            BaseStateWithExtensions, StateWithExtensions,
        },
        solana_program::program_pack::Pack,
        state::{Account as TokenAccount, Mint},
    },
    std::{
        any::type_name,
        cmp::{max, min, Reverse},
        collections::{BinaryHeap, HashMap, HashSet},
        convert::TryFrom,
        net::SocketAddr,
        str::FromStr,
        sync::{
            atomic::{AtomicBool, AtomicU64, Ordering},
            Arc, RwLock,
        },
        time::Duration,
    },
    tokio::runtime::Runtime,
};
#[cfg(test)]
use {
    solana_client::connection_cache::ConnectionCache,
    solana_gossip::contact_info::ContactInfo,
    solana_ledger::get_tmp_ledger_path,
    solana_runtime::commitment::CommitmentSlots,
    solana_send_transaction_service::{
        send_transaction_service::Config as SendTransactionServiceConfig,
        send_transaction_service::SendTransactionService, tpu_info::NullTpuInfo,
        transaction_client::ConnectionCacheClient,
    },
    solana_streamer::socket::SocketAddrSpace,
};

pub mod account_resolver;

type RpcCustomResult<T> = std::result::Result<T, RpcCustomError>;

pub const MAX_REQUEST_BODY_SIZE: usize = 50 * (1 << 10); // 50kB
pub const PERFORMANCE_SAMPLES_LIMIT: usize = 720;

fn new_response<T>(bank: &Bank, value: T) -> RpcResponse<T> {
    RpcResponse {
        context: RpcResponseContext::new(bank.slot()),
        value,
    }
}

fn is_finalized(
    block_commitment_cache: &BlockCommitmentCache,
    bank: &Bank,
    blockstore: &Blockstore,
    slot: Slot,
) -> bool {
    slot <= block_commitment_cache.highest_super_majority_root()
        && (blockstore.is_root(slot) || bank.status_cache_ancestors().contains(&slot))
}

#[derive(Debug, Clone)]
pub struct JsonRpcConfig {
    pub enable_rpc_transaction_history: bool,
    pub enable_extended_tx_metadata_storage: bool,
    pub faucet_addr: Option<SocketAddr>,
    pub health_check_slot_distance: u64,
    pub skip_preflight_health_check: bool,
    pub rpc_bigtable_config: Option<RpcBigtableConfig>,
    pub max_multiple_accounts: Option<usize>,
    pub account_indexes: AccountSecondaryIndexes,
    pub rpc_threads: usize,
    pub rpc_blocking_threads: usize,
    pub rpc_niceness_adj: i8,
    pub full_api: bool,
    pub rpc_scan_and_fix_roots: bool,
    pub max_request_body_size: Option<usize>,
    /// Disable the health check, used for tests and TestValidator
    pub disable_health_check: bool,
}

impl Default for JsonRpcConfig {
    fn default() -> Self {
        Self {
            enable_rpc_transaction_history: Default::default(),
            enable_extended_tx_metadata_storage: Default::default(),
            faucet_addr: Option::default(),
            health_check_slot_distance: Default::default(),
            skip_preflight_health_check: bool::default(),
            rpc_bigtable_config: Option::default(),
            max_multiple_accounts: Option::default(),
            account_indexes: AccountSecondaryIndexes::default(),
            rpc_threads: 1,
            rpc_blocking_threads: 1,
            rpc_niceness_adj: Default::default(),
            full_api: Default::default(),
            rpc_scan_and_fix_roots: Default::default(),
            max_request_body_size: Option::default(),
            disable_health_check: Default::default(),
        }
    }
}

impl JsonRpcConfig {
    pub fn default_for_test() -> Self {
        Self {
            full_api: true,
            disable_health_check: true,
            ..Self::default()
        }
    }
}

#[derive(Debug, Clone)]
pub struct RpcBigtableConfig {
    pub enable_bigtable_ledger_upload: bool,
    pub bigtable_instance_name: String,
    pub bigtable_app_profile_id: String,
    pub timeout: Option<Duration>,
    pub max_message_size: usize,
}

impl Default for RpcBigtableConfig {
    fn default() -> Self {
        let bigtable_instance_name = solana_storage_bigtable::DEFAULT_INSTANCE_NAME.to_string();
        let bigtable_app_profile_id = solana_storage_bigtable::DEFAULT_APP_PROFILE_ID.to_string();
        Self {
            enable_bigtable_ledger_upload: false,
            bigtable_instance_name,
            bigtable_app_profile_id,
            timeout: None,
            max_message_size: solana_storage_bigtable::DEFAULT_MAX_MESSAGE_SIZE,
        }
    }
}

#[derive(Clone)]
pub struct JsonRpcRequestProcessor {
    bank_forks: Arc<RwLock<BankForks>>,
    block_commitment_cache: Arc<RwLock<BlockCommitmentCache>>,
    blockstore: Arc<Blockstore>,
    config: JsonRpcConfig,
    snapshot_config: Option<SnapshotConfig>,
    #[allow(dead_code)]
    validator_exit: Arc<RwLock<Exit>>,
    health: Arc<RpcHealth>,
    cluster_info: Arc<ClusterInfo>,
    genesis_hash: Hash,
    transaction_sender: Sender<TransactionInfo>,
    bigtable_ledger_storage: Option<solana_storage_bigtable::LedgerStorage>,
    optimistically_confirmed_bank: Arc<RwLock<OptimisticallyConfirmedBank>>,
    largest_accounts_cache: Arc<RwLock<LargestAccountsCache>>,
    max_slots: Arc<MaxSlots>,
    leader_schedule_cache: Arc<LeaderScheduleCache>,
    max_complete_transaction_status_slot: Arc<AtomicU64>,
    max_complete_rewards_slot: Arc<AtomicU64>,
    prioritization_fee_cache: Arc<PrioritizationFeeCache>,
    runtime: Arc<Runtime>,
}
impl Metadata for JsonRpcRequestProcessor {}

impl JsonRpcRequestProcessor {
    pub fn clone_without_bigtable(&self) -> JsonRpcRequestProcessor {
        Self {
            bigtable_ledger_storage: None, // Disable BigTable
            ..self.clone()
        }
    }
}

impl JsonRpcRequestProcessor {
    fn get_bank_with_config(&self, config: RpcContextConfig) -> Result<Arc<Bank>> {
        let RpcContextConfig {
            commitment,
            min_context_slot,
        } = config;
        let bank = self.bank(commitment);
        if let Some(min_context_slot) = min_context_slot {
            if bank.slot() < min_context_slot {
                return Err(RpcCustomError::MinContextSlotNotReached {
                    context_slot: bank.slot(),
                }
                .into());
            }
        }
        Ok(bank)
    }

    async fn calculate_non_circulating_supply(
        &self,
        bank: &Arc<Bank>,
    ) -> ScanResult<NonCirculatingSupply> {
        let bank = Arc::clone(bank);
        self.runtime
            .spawn_blocking(move || calculate_non_circulating_supply(&bank))
            .await
            .expect("Failed to spawn blocking task")
    }

    pub async fn get_filtered_indexed_accounts(
        &self,
        bank: &Arc<Bank>,
        index_key: &IndexKey,
        program_id: &Pubkey,
        filters: Vec<RpcFilterType>,
        sort_results: bool,
    ) -> ScanResult<Vec<TransactionAccount>> {
        let bank = Arc::clone(bank);
        let index_key = index_key.to_owned();
        let program_id = program_id.to_owned();
        self.runtime
            .spawn_blocking(move || {
                bank.get_filtered_indexed_accounts(
                    &index_key,
                    |account| {
                        // The program-id account index checks for Account owner on inclusion.
                        // However, due to the current AccountsDb implementation, an account may
                        // remain in storage as a zero-lamport AccountSharedData::Default() after
                        // being wiped and reinitialized in later updates. We include the redundant
                        // filters here to avoid returning these accounts.
                        account.owner().eq(&program_id)
                            && filters
                                .iter()
                                .all(|filter_type| filter_allows(filter_type, account))
                    },
                    &ScanConfig::new(!sort_results),
                    bank.byte_limit_for_scans(),
                )
            })
            .await
            .expect("Failed to spawn blocking task")
    }

    fn bank_from_slot(&self, slot: Slot) -> Option<Arc<Bank>> {
        debug!("Slot: {:?}", slot);

        let r_bank_forks = self.bank_forks.read().unwrap();
        r_bank_forks.get(slot)
    }

    #[allow(deprecated)]
    fn bank(&self, commitment: Option<CommitmentConfig>) -> Arc<Bank> {
        debug!("RPC commitment_config: {:?}", commitment);

        let commitment = commitment.unwrap_or_default();
        if commitment.is_confirmed() {
            let bank = self
                .optimistically_confirmed_bank
                .read()
                .unwrap()
                .bank
                .clone();
            debug!("RPC using optimistically confirmed slot: {:?}", bank.slot());
            return bank;
        }

        let slot = self
            .block_commitment_cache
            .read()
            .unwrap()
            .slot_with_commitment(commitment.commitment);

        match commitment.commitment {
            CommitmentLevel::Processed => {
                debug!("RPC using the heaviest slot: {:?}", slot);
            }
            CommitmentLevel::Finalized => {
                debug!("RPC using block: {:?}", slot);
            }
            CommitmentLevel::Confirmed => unreachable!(), // SingleGossip variant is deprecated
        };

        let r_bank_forks = self.bank_forks.read().unwrap();
        r_bank_forks.get(slot).unwrap_or_else(|| {
            // We log a warning instead of returning an error, because all known error cases
            // are due to known bugs that should be fixed instead.
            //
            // The slot may not be found as a result of a known bug in snapshot creation, where
            // the bank at the given slot was not included in the snapshot.
            // Also, it may occur after an old bank has been purged from BankForks and a new
            // BlockCommitmentCache has not yet arrived. To make this case impossible,
            // BlockCommitmentCache should hold an `Arc<Bank>` everywhere it currently holds
            // a slot.
            //
            // For more information, see https://github.com/solana-labs/solana/issues/11078
            warn!(
                "Bank with {:?} not found at slot: {:?}",
                commitment.commitment, slot
            );
            r_bank_forks.root_bank()
        })
    }

    fn genesis_creation_time(&self) -> UnixTimestamp {
        self.bank(None).genesis_creation_time()
    }

    #[allow(clippy::too_many_arguments)]
    pub fn new(
        config: JsonRpcConfig,
        snapshot_config: Option<SnapshotConfig>,
        bank_forks: Arc<RwLock<BankForks>>,
        block_commitment_cache: Arc<RwLock<BlockCommitmentCache>>,
        blockstore: Arc<Blockstore>,
        validator_exit: Arc<RwLock<Exit>>,
        health: Arc<RpcHealth>,
        cluster_info: Arc<ClusterInfo>,
        genesis_hash: Hash,
        bigtable_ledger_storage: Option<solana_storage_bigtable::LedgerStorage>,
        optimistically_confirmed_bank: Arc<RwLock<OptimisticallyConfirmedBank>>,
        largest_accounts_cache: Arc<RwLock<LargestAccountsCache>>,
        max_slots: Arc<MaxSlots>,
        leader_schedule_cache: Arc<LeaderScheduleCache>,
        max_complete_transaction_status_slot: Arc<AtomicU64>,
        max_complete_rewards_slot: Arc<AtomicU64>,
        prioritization_fee_cache: Arc<PrioritizationFeeCache>,
        runtime: Arc<Runtime>,
    ) -> (Self, Receiver<TransactionInfo>) {
        let (transaction_sender, transaction_receiver) = unbounded();
        (
            Self {
                config,
                snapshot_config,
                bank_forks,
                block_commitment_cache,
                blockstore,
                validator_exit,
                health,
                cluster_info,
                genesis_hash,
                transaction_sender,
                bigtable_ledger_storage,
                optimistically_confirmed_bank,
                largest_accounts_cache,
                max_slots,
                leader_schedule_cache,
                max_complete_transaction_status_slot,
                max_complete_rewards_slot,
                prioritization_fee_cache,
                runtime,
            },
            transaction_receiver,
        )
    }

    #[cfg(test)]
    pub fn new_from_bank(
        bank: Bank,
        socket_addr_space: SocketAddrSpace,
        connection_cache: Arc<ConnectionCache>,
    ) -> Self {
        use crate::rpc_service::service_runtime;

        let genesis_hash = bank.hash();
        let bank_forks = BankForks::new_rw_arc(bank);
        let bank = bank_forks.read().unwrap().root_bank();
        let blockstore = Arc::new(Blockstore::open(&get_tmp_ledger_path!()).unwrap());
        let exit = Arc::new(AtomicBool::new(false));
        let cluster_info = Arc::new({
            let keypair = Arc::new(Keypair::new());
            let contact_info = ContactInfo::new_localhost(
                &keypair.pubkey(),
                solana_sdk::timing::timestamp(), // wallclock
            );
            ClusterInfo::new(contact_info, keypair, socket_addr_space)
        });
        let (transaction_sender, transaction_receiver) = unbounded();

        let client = ConnectionCacheClient::<NullTpuInfo>::new(
            connection_cache.clone(),
            cluster_info.clone(),
            None,
            None,
            1,
        );

        SendTransactionService::new_with_client(
            &bank_forks,
            transaction_receiver,
            client,
            SendTransactionServiceConfig {
                retry_rate_ms: 1_000,
                leader_forward_count: 1,
                ..SendTransactionServiceConfig::default()
            },
            exit.clone(),
        );

        let leader_schedule_cache = Arc::new(LeaderScheduleCache::new_from_bank(&bank));
        let startup_verification_complete = Arc::clone(bank.get_startup_verification_complete());
        let slot = bank.slot();
        let optimistically_confirmed_bank =
            Arc::new(RwLock::new(OptimisticallyConfirmedBank { bank }));
        let config = JsonRpcConfig::default();
        let JsonRpcConfig {
            rpc_threads,
            rpc_blocking_threads,
            rpc_niceness_adj,
            ..
        } = config;
        Self {
            config,
            snapshot_config: None,
            bank_forks,
            block_commitment_cache: Arc::new(RwLock::new(BlockCommitmentCache::new(
                HashMap::new(),
                0,
                CommitmentSlots::new_from_slot(slot),
            ))),
            blockstore: Arc::clone(&blockstore),
            validator_exit: create_validator_exit(exit.clone()),
            health: Arc::new(RpcHealth::new(
                Arc::clone(&optimistically_confirmed_bank),
                blockstore,
                0,
                exit,
                startup_verification_complete,
            )),
            cluster_info,
            genesis_hash,
            transaction_sender,
            bigtable_ledger_storage: None,
            optimistically_confirmed_bank,
            largest_accounts_cache: Arc::new(RwLock::new(LargestAccountsCache::new(30))),
            max_slots: Arc::new(MaxSlots::default()),
            leader_schedule_cache,
            max_complete_transaction_status_slot: Arc::new(AtomicU64::default()),
            max_complete_rewards_slot: Arc::new(AtomicU64::default()),
            prioritization_fee_cache: Arc::new(PrioritizationFeeCache::default()),
            runtime: service_runtime(rpc_threads, rpc_blocking_threads, rpc_niceness_adj),
        }
    }

    pub async fn get_account_info(
        &self,
        pubkey: Pubkey,
        config: Option<RpcAccountInfoConfig>,
    ) -> Result<RpcResponse<Option<UiAccount>>> {
        let RpcAccountInfoConfig {
            encoding,
            data_slice,
            commitment,
            min_context_slot,
        } = config.unwrap_or_default();
        let bank = self.get_bank_with_config(RpcContextConfig {
            commitment,
            min_context_slot,
        })?;
        let encoding = encoding.unwrap_or(UiAccountEncoding::Binary);

        let response = self
            .runtime
            .spawn_blocking({
                let bank = Arc::clone(&bank);
                move || get_encoded_account(&bank, &pubkey, encoding, data_slice, None)
            })
            .await
            .expect("rpc: get_encoded_account panicked")?;
        Ok(new_response(&bank, response))
    }

    pub async fn get_multiple_accounts(
        &self,
        pubkeys: Vec<Pubkey>,
        config: Option<RpcAccountInfoConfig>,
    ) -> Result<RpcResponse<Vec<Option<UiAccount>>>> {
        let RpcAccountInfoConfig {
            encoding,
            data_slice,
            commitment,
            min_context_slot,
        } = config.unwrap_or_default();
        let bank = self.get_bank_with_config(RpcContextConfig {
            commitment,
            min_context_slot,
        })?;
        let encoding = encoding.unwrap_or(UiAccountEncoding::Base64);

        let mut accounts = Vec::with_capacity(pubkeys.len());
        for pubkey in pubkeys {
            let bank = Arc::clone(&bank);
            accounts.push(
                self.runtime
                    .spawn_blocking(move || {
                        get_encoded_account(&bank, &pubkey, encoding, data_slice, None)
                    })
                    .await
                    .expect("rpc: get_encoded_account panicked")?,
            );
        }
        Ok(new_response(&bank, accounts))
    }

    pub fn get_minimum_balance_for_rent_exemption(
        &self,
        data_len: usize,
        commitment: Option<CommitmentConfig>,
    ) -> u64 {
        self.bank(commitment)
            .get_minimum_balance_for_rent_exemption(data_len)
    }

    pub async fn get_program_accounts(
        &self,
        program_id: Pubkey,
        config: Option<RpcAccountInfoConfig>,
        mut filters: Vec<RpcFilterType>,
        with_context: bool,
        sort_results: bool,
    ) -> Result<OptionalContext<Vec<RpcKeyedAccount>>> {
        let RpcAccountInfoConfig {
            encoding,
            data_slice: data_slice_config,
            commitment,
            min_context_slot,
        } = config.unwrap_or_default();
        let bank = self.get_bank_with_config(RpcContextConfig {
            commitment,
            min_context_slot,
        })?;
        let encoding = encoding.unwrap_or(UiAccountEncoding::Binary);
        optimize_filters(&mut filters);
        let keyed_accounts = {
            if let Some(owner) = get_spl_token_owner_filter(&program_id, &filters) {
                self.get_filtered_spl_token_accounts_by_owner(
                    Arc::clone(&bank),
                    program_id,
                    owner,
                    filters,
                    sort_results,
                )
                .await?
            } else if let Some(mint) = get_spl_token_mint_filter(&program_id, &filters) {
                self.get_filtered_spl_token_accounts_by_mint(
                    Arc::clone(&bank),
                    program_id,
                    mint,
                    filters,
                    sort_results,
                )
                .await?
            } else {
                self.get_filtered_program_accounts(
                    Arc::clone(&bank),
                    program_id,
                    filters,
                    sort_results,
                )
                .await?
            }
        };
        let accounts = if is_known_spl_token_id(&program_id)
            && encoding == UiAccountEncoding::JsonParsed
        {
            get_parsed_token_accounts(Arc::clone(&bank), keyed_accounts.into_iter()).collect()
        } else {
            keyed_accounts
                .into_iter()
                .map(|(pubkey, account)| {
                    Ok(RpcKeyedAccount {
                        pubkey: pubkey.to_string(),
                        account: encode_account(&account, &pubkey, encoding, data_slice_config)?,
                    })
                })
                .collect::<Result<Vec<_>>>()?
        };
        Ok(match with_context {
            true => OptionalContext::Context(new_response(&bank, accounts)),
            false => OptionalContext::NoContext(accounts),
        })
    }

    fn filter_map_rewards<'a, F>(
        rewards: &'a Option<Rewards>,
        slot: Slot,
        addresses: &'a [String],
        reward_type_filter: &'a F,
    ) -> HashMap<String, (Reward, Slot)>
    where
        F: Fn(RewardType) -> bool,
    {
        Self::filter_rewards(rewards, reward_type_filter)
            .filter(|reward| addresses.contains(&reward.pubkey))
            .map(|reward| (reward.pubkey.clone(), (reward.clone(), slot)))
            .collect()
    }

    fn filter_rewards<'a, F>(
        rewards: &'a Option<Rewards>,
        reward_type_filter: &'a F,
    ) -> impl Iterator<Item = &'a Reward>
    where
        F: Fn(RewardType) -> bool,
    {
        rewards
            .iter()
            .flatten()
            .filter(move |reward| reward.reward_type.is_some_and(reward_type_filter))
    }

    pub async fn get_inflation_reward(
        &self,
        addresses: Vec<Pubkey>,
        config: Option<RpcEpochConfig>,
    ) -> Result<Vec<Option<RpcInflationReward>>> {
        let config = config.unwrap_or_default();
        let epoch_schedule = self.get_epoch_schedule();
        let first_available_block = self.get_first_available_block().await;
        let context_config = RpcContextConfig {
            commitment: config.commitment,
            min_context_slot: config.min_context_slot,
        };
        let epoch = match config.epoch {
            Some(epoch) => epoch,
            None => epoch_schedule
                .get_epoch(self.get_slot(context_config)?)
                .saturating_sub(1),
        };

        // Rewards for this epoch are found in the first confirmed block of the next epoch
        let first_slot_in_epoch = epoch_schedule.get_first_slot_in_epoch(epoch.saturating_add(1));
        if first_slot_in_epoch < first_available_block {
            if self.bigtable_ledger_storage.is_some() {
                return Err(RpcCustomError::LongTermStorageSlotSkipped {
                    slot: first_slot_in_epoch,
                }
                .into());
            } else {
                return Err(RpcCustomError::BlockCleanedUp {
                    slot: first_slot_in_epoch,
                    first_available_block,
                }
                .into());
            }
        }

        let first_confirmed_block_in_epoch = *self
            .get_blocks_with_limit(first_slot_in_epoch, 1, Some(context_config))
            .await?
            .first()
            .ok_or(RpcCustomError::BlockNotAvailable {
                slot: first_slot_in_epoch,
            })?;

        // Determine if partitioned epoch rewards were enabled for the desired
        // epoch
        let bank = self.get_bank_with_config(context_config)?;

        // Get first block in the epoch
        let Ok(Some(epoch_boundary_block)) = self
            .get_block(
                first_confirmed_block_in_epoch,
                Some(RpcBlockConfig::rewards_with_commitment(config.commitment).into()),
            )
            .await
        else {
            return Err(RpcCustomError::BlockNotAvailable {
                slot: first_confirmed_block_in_epoch,
            }
            .into());
        };

        // If there is a gap in blockstore or long-term historical storage that
        // includes the epoch boundary, the `get_blocks_with_limit()` call above
        // will return the slot of the block at the end of that gap, not a
        // legitimate epoch-boundary block. Therefore, verify that the parent of
        // `epoch_boundary_block` occurred before the `first_slot_in_epoch`. If
        // it didn't, return an error; it will be impossible to locate
        // rewards properly.
        if epoch_boundary_block.parent_slot >= first_slot_in_epoch {
            return Err(RpcCustomError::SlotNotEpochBoundary {
                slot: first_confirmed_block_in_epoch,
            }
            .into());
        }

        let epoch_has_partitioned_rewards = epoch_boundary_block.num_reward_partitions.is_some();

        // Collect rewards from first block in the epoch if partitioned epoch
        // rewards not enabled, or address is a vote account
        let mut reward_map: HashMap<String, (Reward, Slot)> = {
            let addresses: Vec<String> =
                addresses.iter().map(|pubkey| pubkey.to_string()).collect();
            Self::filter_map_rewards(
                &epoch_boundary_block.rewards,
                first_confirmed_block_in_epoch,
                &addresses,
                &|reward_type| -> bool {
                    reward_type == RewardType::Voting
                        || (!epoch_has_partitioned_rewards && reward_type == RewardType::Staking)
                },
            )
        };

        // Append stake account rewards from partitions if partitions epoch
        // rewards is enabled
        if epoch_has_partitioned_rewards {
            let num_partitions = epoch_boundary_block.num_reward_partitions.expect(
                "epoch-boundary block should have num_reward_partitions for epochs with \
                 partitioned rewards enabled",
            );

            let num_partitions = usize::try_from(num_partitions)
                .expect("num_partitions should never exceed usize::MAX");
            let hasher = EpochRewardsHasher::new(
                num_partitions,
                &Hash::from_str(&epoch_boundary_block.previous_blockhash)
                    .expect("UiConfirmedBlock::previous_blockhash should be properly formed"),
            );
            let mut partition_index_addresses: HashMap<usize, Vec<String>> = HashMap::new();
            for address in addresses.iter() {
                let address_string = address.to_string();
                // Skip this address if (Voting) rewards were already found in
                // the first block of the epoch
                if !reward_map.contains_key(&address_string) {
                    let partition_index = hasher.clone().hash_address_to_partition(address);
                    partition_index_addresses
                        .entry(partition_index)
                        .and_modify(|list| list.push(address_string.clone()))
                        .or_insert(vec![address_string]);
                }
            }

            let block_list = self
                .get_blocks_with_limit(
                    first_confirmed_block_in_epoch + 1,
                    num_partitions,
                    Some(context_config),
                )
                .await?;

            for (partition_index, addresses) in partition_index_addresses.iter() {
                let slot = *block_list.get(*partition_index).ok_or_else(|| {
                    // If block_list.len() too short to contain
                    // partition_index, the epoch rewards period must be
                    // currently active.
                    let rewards_complete_block_height = epoch_boundary_block
                        .block_height
                        .map(|block_height| {
                            block_height
                                .saturating_add(num_partitions as u64)
                                .saturating_add(1)
                        })
                        .expect(
                            "every block after partitioned_epoch_reward_enabled should have a \
                             populated block_height",
                        );
                    RpcCustomError::EpochRewardsPeriodActive {
                        slot: bank.slot(),
                        current_block_height: bank.block_height(),
                        rewards_complete_block_height,
                    }
                })?;

                let Ok(Some(block)) = self
                    .get_block(
                        slot,
                        Some(RpcBlockConfig::rewards_with_commitment(config.commitment).into()),
                    )
                    .await
                else {
                    return Err(RpcCustomError::BlockNotAvailable { slot }.into());
                };

                let index_reward_map = Self::filter_map_rewards(
                    &block.rewards,
                    slot,
                    addresses,
                    &|reward_type| -> bool { reward_type == RewardType::Staking },
                );
                reward_map.extend(index_reward_map);
            }
        }

        let rewards = addresses
            .iter()
            .map(|address| {
                if let Some((reward, slot)) = reward_map.get(&address.to_string()) {
                    return Some(RpcInflationReward {
                        epoch,
                        effective_slot: *slot,
                        amount: reward.lamports.unsigned_abs(),
                        post_balance: reward.post_balance,
                        commission: reward.commission,
                    });
                }
                None
            })
            .collect();

        Ok(rewards)
    }

    pub fn get_inflation_governor(
        &self,
        commitment: Option<CommitmentConfig>,
    ) -> RpcInflationGovernor {
        self.bank(commitment).inflation().into()
    }

    pub fn get_inflation_rate(&self) -> RpcInflationRate {
        let bank = self.bank(None);
        let epoch = bank.epoch();
        let inflation = bank.inflation();
        let slot_in_year = bank.slot_in_year_for_inflation();

        RpcInflationRate {
            total: inflation.total(slot_in_year),
            validator: inflation.validator(slot_in_year),
            foundation: inflation.foundation(slot_in_year),
            epoch,
        }
    }

    pub fn get_epoch_schedule(&self) -> EpochSchedule {
        // Since epoch schedule data comes from the genesis config, any commitment level should be
        // fine
        let bank = self.bank(Some(CommitmentConfig::finalized()));
        bank.epoch_schedule().clone()
    }

    pub fn get_balance(
        &self,
        pubkey: &Pubkey,
        config: RpcContextConfig,
    ) -> Result<RpcResponse<u64>> {
        let bank = self.get_bank_with_config(config)?;
        Ok(new_response(&bank, bank.get_balance(pubkey)))
    }

    pub fn confirm_transaction(
        &self,
        signature: &Signature,
        commitment: Option<CommitmentConfig>,
    ) -> Result<RpcResponse<bool>> {
        let bank = self.bank(commitment);
        let status = bank.get_signature_status(signature);
        match status {
            Some(status) => Ok(new_response(&bank, status.is_ok())),
            None => Ok(new_response(&bank, false)),
        }
    }

    fn get_block_commitment(&self, block: Slot) -> RpcBlockCommitment<BlockCommitmentArray> {
        let r_block_commitment = self.block_commitment_cache.read().unwrap();
        RpcBlockCommitment {
            commitment: r_block_commitment
                .get_block_commitment(block)
                .map(|block_commitment| block_commitment.commitment),
            total_stake: r_block_commitment.total_stake(),
        }
    }

    fn get_slot(&self, config: RpcContextConfig) -> Result<Slot> {
        let bank = self.get_bank_with_config(config)?;
        Ok(bank.slot())
    }

    fn get_block_height(&self, config: RpcContextConfig) -> Result<u64> {
        let bank = self.get_bank_with_config(config)?;
        Ok(bank.block_height())
    }

    fn get_max_retransmit_slot(&self) -> Slot {
        self.max_slots.retransmit.load(Ordering::Relaxed)
    }

    fn get_max_shred_insert_slot(&self) -> Slot {
        self.max_slots.shred_insert.load(Ordering::Relaxed)
    }

    fn get_slot_leader(&self, config: RpcContextConfig) -> Result<String> {
        let bank = self.get_bank_with_config(config)?;
        Ok(bank.collector_id().to_string())
    }

    fn get_slot_leaders(
        &self,
        commitment: Option<CommitmentConfig>,
        start_slot: Slot,
        limit: usize,
    ) -> Result<Vec<Pubkey>> {
        let bank = self.bank(commitment);

        let (mut epoch, mut slot_index) =
            bank.epoch_schedule().get_epoch_and_slot_index(start_slot);

        let mut slot_leaders = Vec::with_capacity(limit);
        while slot_leaders.len() < limit {
            if let Some(leader_schedule) =
                self.leader_schedule_cache.get_epoch_leader_schedule(epoch)
            {
                slot_leaders.extend(
                    leader_schedule
                        .get_slot_leaders()
                        .iter()
                        .skip(slot_index as usize)
                        .take(limit.saturating_sub(slot_leaders.len())),
                );
            } else {
                return Err(Error::invalid_params(format!(
                    "Invalid slot range: leader schedule for epoch {epoch} is unavailable"
                )));
            }

            epoch += 1;
            slot_index = 0;
        }

        Ok(slot_leaders)
    }

    fn minimum_ledger_slot(&self) -> Result<Slot> {
        match self.blockstore.slot_meta_iterator(0) {
            Ok(mut metas) => match metas.next() {
                Some((slot, _meta)) => Ok(slot),
                None => Err(Error::invalid_request()),
            },
            Err(err) => {
                warn!("slot_meta_iterator failed: {:?}", err);
                Err(Error::invalid_request())
            }
        }
    }

    fn get_transaction_count(&self, config: RpcContextConfig) -> Result<u64> {
        let bank = self.get_bank_with_config(config)?;
        Ok(bank.transaction_count())
    }

    fn get_cached_largest_accounts(
        &self,
        filter: &Option<RpcLargestAccountsFilter>,
    ) -> Option<(u64, Vec<RpcAccountBalance>)> {
        let largest_accounts_cache = self.largest_accounts_cache.read().unwrap();
        largest_accounts_cache.get_largest_accounts(filter)
    }

    fn set_cached_largest_accounts(
        &self,
        filter: &Option<RpcLargestAccountsFilter>,
        slot: u64,
        accounts: &[RpcAccountBalance],
    ) {
        let mut largest_accounts_cache = self.largest_accounts_cache.write().unwrap();
        largest_accounts_cache.set_largest_accounts(filter, slot, accounts)
    }

    async fn get_largest_accounts(
        &self,
        config: Option<RpcLargestAccountsConfig>,
    ) -> RpcCustomResult<RpcResponse<Vec<RpcAccountBalance>>> {
        let config = config.unwrap_or_default();
        let bank = self.bank(config.commitment);
        let sort_results = config.sort_results.unwrap_or(true);

        if let Some((slot, accounts)) = self.get_cached_largest_accounts(&config.filter) {
            Ok(RpcResponse {
                context: RpcResponseContext::new(slot),
                value: accounts,
            })
        } else {
            let (addresses, address_filter) = if let Some(filter) = config.clone().filter {
                let non_circulating_supply = self
                    .calculate_non_circulating_supply(&bank)
                    .await
                    .map_err(|e| RpcCustomError::ScanError {
                        message: e.to_string(),
                    })?;
                let addresses = non_circulating_supply.accounts.into_iter().collect();
                let address_filter = match filter {
                    RpcLargestAccountsFilter::Circulating => AccountAddressFilter::Exclude,
                    RpcLargestAccountsFilter::NonCirculating => AccountAddressFilter::Include,
                };
                (addresses, address_filter)
            } else {
                (HashSet::new(), AccountAddressFilter::Exclude)
            };
            let accounts = self
                .runtime
                .spawn_blocking({
                    let bank = Arc::clone(&bank);
                    move || {
                        bank.get_largest_accounts(
                            NUM_LARGEST_ACCOUNTS,
                            &addresses,
                            address_filter,
                            sort_results,
                        )
                    }
                })
                .await
                .expect("Failed to spawn blocking task")
                .map_err(|e| RpcCustomError::ScanError {
                    message: e.to_string(),
                })?
                .into_iter()
                .map(|(address, lamports)| RpcAccountBalance {
                    address: address.to_string(),
                    lamports,
                })
                .collect::<Vec<RpcAccountBalance>>();

            self.set_cached_largest_accounts(&config.filter, bank.slot(), &accounts);
            Ok(new_response(&bank, accounts))
        }
    }

    async fn get_supply(
        &self,
        config: Option<RpcSupplyConfig>,
    ) -> RpcCustomResult<RpcResponse<RpcSupply>> {
        let config = config.unwrap_or_default();
        let bank = self.bank(config.commitment);
        let non_circulating_supply =
            self.calculate_non_circulating_supply(&bank)
                .await
                .map_err(|e| RpcCustomError::ScanError {
                    message: e.to_string(),
                })?;
        let total_supply = bank.capitalization();
        let non_circulating_accounts = if config.exclude_non_circulating_accounts_list {
            vec![]
        } else {
            non_circulating_supply
                .accounts
                .iter()
                .map(|pubkey| pubkey.to_string())
                .collect()
        };

        Ok(new_response(
            &bank,
            RpcSupply {
                total: total_supply,
                circulating: total_supply - non_circulating_supply.lamports,
                non_circulating: non_circulating_supply.lamports,
                non_circulating_accounts,
            },
        ))
    }

    fn get_vote_accounts(
        &self,
        config: Option<RpcGetVoteAccountsConfig>,
    ) -> Result<RpcVoteAccountStatus> {
        let config = config.unwrap_or_default();

        let filter_by_vote_pubkey = if let Some(ref vote_pubkey) = config.vote_pubkey {
            Some(verify_pubkey(vote_pubkey)?)
        } else {
            None
        };

        let bank = self.bank(config.commitment);
        let vote_accounts = bank.vote_accounts();
        let epoch_vote_accounts = bank
            .epoch_vote_accounts(bank.get_epoch_and_slot_index(bank.slot()).0)
            .ok_or_else(Error::invalid_request)?;
        let delinquent_validator_slot_distance = config
            .delinquent_slot_distance
            .unwrap_or(DELINQUENT_VALIDATOR_SLOT_DISTANCE);
        let (current_vote_accounts, delinquent_vote_accounts): (
            Vec<RpcVoteAccountInfo>,
            Vec<RpcVoteAccountInfo>,
        ) = vote_accounts
            .iter()
            .filter_map(|(vote_pubkey, (activated_stake, account))| {
                if let Some(filter_by_vote_pubkey) = filter_by_vote_pubkey {
                    if *vote_pubkey != filter_by_vote_pubkey {
                        return None;
                    }
                }

                let vote_state = account.vote_state();
                let last_vote = if let Some(vote) = vote_state.votes.iter().last() {
                    vote.slot()
                } else {
                    0
                };

                let epoch_credits = vote_state.epoch_credits();
                let epoch_credits = if epoch_credits.len()
                    > MAX_RPC_VOTE_ACCOUNT_INFO_EPOCH_CREDITS_HISTORY
                {
                    epoch_credits
                        .iter()
                        .skip(epoch_credits.len() - MAX_RPC_VOTE_ACCOUNT_INFO_EPOCH_CREDITS_HISTORY)
                        .cloned()
                        .collect()
                } else {
                    epoch_credits.clone()
                };

                Some(RpcVoteAccountInfo {
                    vote_pubkey: vote_pubkey.to_string(),
                    node_pubkey: vote_state.node_pubkey.to_string(),
                    activated_stake: *activated_stake,
                    commission: vote_state.commission,
                    root_slot: vote_state.root_slot.unwrap_or(0),
                    epoch_credits,
                    epoch_vote_account: epoch_vote_accounts.contains_key(vote_pubkey),
                    last_vote,
                })
            })
            .partition(|vote_account_info| {
                if bank.slot() >= delinquent_validator_slot_distance {
                    vote_account_info.last_vote > bank.slot() - delinquent_validator_slot_distance
                } else {
                    vote_account_info.last_vote > 0
                }
            });

        let keep_unstaked_delinquents = config.keep_unstaked_delinquents.unwrap_or_default();
        let delinquent_vote_accounts = if !keep_unstaked_delinquents {
            delinquent_vote_accounts
                .into_iter()
                .filter(|vote_account_info| vote_account_info.activated_stake > 0)
                .collect::<Vec<_>>()
        } else {
            delinquent_vote_accounts
        };

        Ok(RpcVoteAccountStatus {
            current: current_vote_accounts,
            delinquent: delinquent_vote_accounts,
        })
    }

    fn check_blockstore_root<T>(
        &self,
        result: &std::result::Result<T, BlockstoreError>,
        slot: Slot,
    ) -> Result<()> {
        if let Err(err) = result {
            debug!(
                "check_blockstore_root, slot: {:?}, max root: {:?}, err: {:?}",
                slot,
                self.blockstore.max_root(),
                err
            );
            if slot >= self.blockstore.max_root() {
                return Err(RpcCustomError::BlockNotAvailable { slot }.into());
            }
            if self.blockstore.is_skipped(slot) {
                return Err(RpcCustomError::SlotSkipped { slot }.into());
            }
        }
        Ok(())
    }

    fn check_slot_cleaned_up<T>(
        &self,
        result: &std::result::Result<T, BlockstoreError>,
        slot: Slot,
    ) -> Result<()> {
        let first_available_block = self
            .blockstore
            .get_first_available_block()
            .unwrap_or_default();
        let err: Error = RpcCustomError::BlockCleanedUp {
            slot,
            first_available_block,
        }
        .into();
        if let Err(BlockstoreError::SlotCleanedUp) = result {
            return Err(err);
        }
        if slot < first_available_block {
            return Err(err);
        }
        Ok(())
    }

    fn check_bigtable_result<T>(
        &self,
        result: &std::result::Result<T, solana_storage_bigtable::Error>,
    ) -> Result<()> {
        if let Err(solana_storage_bigtable::Error::BlockNotFound(slot)) = result {
            return Err(RpcCustomError::LongTermStorageSlotSkipped { slot: *slot }.into());
        }
        Ok(())
    }

    fn check_blockstore_writes_complete(&self, slot: Slot) -> Result<()> {
        if slot
            > self
                .max_complete_transaction_status_slot
                .load(Ordering::SeqCst)
            || slot > self.max_complete_rewards_slot.load(Ordering::SeqCst)
        {
            Err(RpcCustomError::BlockStatusNotAvailableYet { slot }.into())
        } else {
            Ok(())
        }
    }

    pub async fn get_block(
        &self,
        slot: Slot,
        config: Option<RpcEncodingConfigWrapper<RpcBlockConfig>>,
    ) -> Result<Option<UiConfirmedBlock>> {
        if self.config.enable_rpc_transaction_history {
            let config = config
                .map(|config| config.convert_to_current())
                .unwrap_or_default();
            let encoding = config.encoding.unwrap_or(UiTransactionEncoding::Json);
            let encoding_options = BlockEncodingOptions {
                transaction_details: config.transaction_details.unwrap_or_default(),
                show_rewards: config.rewards.unwrap_or(true),
                max_supported_transaction_version: config.max_supported_transaction_version,
            };
            let commitment = config.commitment.unwrap_or_default();
            check_is_at_least_confirmed(commitment)?;

            // Block is old enough to be finalized
            if slot
                <= self
                    .block_commitment_cache
                    .read()
                    .unwrap()
                    .highest_super_majority_root()
            {
                self.check_blockstore_writes_complete(slot)?;
                let result = self
                    .runtime
                    .spawn_blocking({
                        let blockstore = Arc::clone(&self.blockstore);
                        move || blockstore.get_rooted_block(slot, true)
                    })
                    .await
                    .expect("Failed to spawn blocking task");
                self.check_blockstore_root(&result, slot)?;
                let encode_block = |confirmed_block: ConfirmedBlock| async move {
                    let mut encoded_block = self
                        .runtime
                        .spawn_blocking(move || {
                            confirmed_block
                                .encode_with_options(encoding, encoding_options)
                                .map_err(RpcCustomError::from)
                        })
                        .await
                        .expect("Failed to spawn blocking task")?;
                    if slot == 0 {
                        encoded_block.block_time = Some(self.genesis_creation_time());
                        encoded_block.block_height = Some(0);
                    }
                    Ok::<UiConfirmedBlock, Error>(encoded_block)
                };
                if result.is_err() {
                    if let Some(bigtable_ledger_storage) = &self.bigtable_ledger_storage {
                        let bigtable_result =
                            bigtable_ledger_storage.get_confirmed_block(slot).await;
                        self.check_bigtable_result(&bigtable_result)?;
                        let encoded_block_future: OptionFuture<_> =
                            bigtable_result.ok().map(encode_block).into();
                        return encoded_block_future.await.transpose();
                    }
                }
                self.check_slot_cleaned_up(&result, slot)?;
                let encoded_block_future: OptionFuture<_> = result
                    .ok()
                    .map(ConfirmedBlock::from)
                    .map(encode_block)
                    .into();
                return encoded_block_future.await.transpose();
            } else if commitment.is_confirmed() {
                // Check if block is confirmed
                let confirmed_bank = self.bank(Some(CommitmentConfig::confirmed()));
                if confirmed_bank.status_cache_ancestors().contains(&slot) {
                    self.check_blockstore_writes_complete(slot)?;
                    let result = self
                        .runtime
                        .spawn_blocking({
                            let blockstore = Arc::clone(&self.blockstore);
                            move || blockstore.get_complete_block(slot, true)
                        })
                        .await
                        .expect("Failed to spawn blocking task");
                    let encoded_block_future: OptionFuture<_> = result
                        .ok()
                        .map(ConfirmedBlock::from)
                        .map(|mut confirmed_block| async move {
                            if confirmed_block.block_time.is_none()
                                || confirmed_block.block_height.is_none()
                            {
                                let r_bank_forks = self.bank_forks.read().unwrap();
                                if let Some(bank) = r_bank_forks.get(slot) {
                                    if confirmed_block.block_time.is_none() {
                                        confirmed_block.block_time =
                                            Some(bank.clock().unix_timestamp);
                                    }
                                    if confirmed_block.block_height.is_none() {
                                        confirmed_block.block_height = Some(bank.block_height());
                                    }
                                }
                            }
                            let encoded_block = self
                                .runtime
                                .spawn_blocking(move || {
                                    confirmed_block
                                        .encode_with_options(encoding, encoding_options)
                                        .map_err(RpcCustomError::from)
                                })
                                .await
                                .expect("Failed to spawn blocking task")?;

                            Ok(encoded_block)
                        })
                        .into();
                    return encoded_block_future.await.transpose();
                }
            }
        } else {
            return Err(RpcCustomError::TransactionHistoryNotAvailable.into());
        }
        Err(RpcCustomError::BlockNotAvailable { slot }.into())
    }

    pub async fn get_blocks(
        &self,
        start_slot: Slot,
        end_slot: Option<Slot>,
        config: Option<RpcContextConfig>,
    ) -> Result<Vec<Slot>> {
        let config = config.unwrap_or_default();
        let commitment = config.commitment.unwrap_or_default();
        check_is_at_least_confirmed(commitment)?;

        let highest_super_majority_root = self
            .block_commitment_cache
            .read()
            .unwrap()
            .highest_super_majority_root();

        let min_context_slot = config.min_context_slot.unwrap_or_default();
        if commitment.is_finalized() && highest_super_majority_root < min_context_slot {
            return Err(RpcCustomError::MinContextSlotNotReached {
                context_slot: highest_super_majority_root,
            }
            .into());
        }

        let end_slot = min(
            end_slot.unwrap_or_else(|| start_slot.saturating_add(MAX_GET_CONFIRMED_BLOCKS_RANGE)),
            if commitment.is_finalized() {
                highest_super_majority_root
            } else {
                self.get_bank_with_config(config)?.slot()
            },
        );
        if end_slot < start_slot {
            return Ok(vec![]);
        }
        if end_slot - start_slot > MAX_GET_CONFIRMED_BLOCKS_RANGE {
            return Err(Error::invalid_params(format!(
                "Slot range too large; max {MAX_GET_CONFIRMED_BLOCKS_RANGE}"
            )));
        }

        let lowest_blockstore_slot = self
            .blockstore
            .get_first_available_block()
            .unwrap_or_default();
        if start_slot < lowest_blockstore_slot {
            // If the starting slot is lower than what's available in blockstore assume the entire
            // [start_slot..end_slot] can be fetched from BigTable. This range should not ever run
            // into unfinalized confirmed blocks due to MAX_GET_CONFIRMED_BLOCKS_RANGE
            if let Some(bigtable_ledger_storage) = &self.bigtable_ledger_storage {
                return bigtable_ledger_storage
                    .get_confirmed_blocks(start_slot, (end_slot - start_slot) as usize + 1) // increment limit by 1 to ensure returned range is inclusive of both start_slot and end_slot
                    .await
                    .map(|mut bigtable_blocks| {
                        bigtable_blocks.retain(|&slot| slot <= end_slot);
                        bigtable_blocks
                    })
                    .map_err(|_| {
                        Error::invalid_params(
                            "BigTable query failed (maybe timeout due to too large range?)"
                                .to_string(),
                        )
                    });
            }
        }

        // Finalized blocks
        let mut blocks: Vec<_> = self
            .blockstore
            .rooted_slot_iterator(max(start_slot, lowest_blockstore_slot))
            .map_err(|_| Error::internal_error())?
            .filter(|&slot| slot <= end_slot && slot <= highest_super_majority_root)
            .collect();
        let last_element = blocks
            .last()
            .cloned()
            .unwrap_or_else(|| start_slot.saturating_sub(1));

        // Maybe add confirmed blocks
        if commitment.is_confirmed() {
            let confirmed_bank = self.get_bank_with_config(config)?;
            if last_element < end_slot {
                let mut confirmed_blocks = confirmed_bank
                    .status_cache_ancestors()
                    .into_iter()
                    .filter(|&slot| slot <= end_slot && slot > last_element)
                    .collect();
                blocks.append(&mut confirmed_blocks);
            }
        }

        Ok(blocks)
    }

    pub async fn get_blocks_with_limit(
        &self,
        start_slot: Slot,
        limit: usize,
        config: Option<RpcContextConfig>,
    ) -> Result<Vec<Slot>> {
        let config = config.unwrap_or_default();
        let commitment = config.commitment.unwrap_or_default();
        check_is_at_least_confirmed(commitment)?;

        if limit > MAX_GET_CONFIRMED_BLOCKS_RANGE as usize {
            return Err(Error::invalid_params(format!(
                "Limit too large; max {MAX_GET_CONFIRMED_BLOCKS_RANGE}"
            )));
        }

        let lowest_blockstore_slot = self
            .blockstore
            .get_first_available_block()
            .unwrap_or_default();

        if start_slot < lowest_blockstore_slot {
            // If the starting slot is lower than what's available in blockstore assume the entire
            // range can be fetched from BigTable. This range should not ever run into unfinalized
            // confirmed blocks due to MAX_GET_CONFIRMED_BLOCKS_RANGE
            if let Some(bigtable_ledger_storage) = &self.bigtable_ledger_storage {
                return Ok(bigtable_ledger_storage
                    .get_confirmed_blocks(start_slot, limit)
                    .await
                    .unwrap_or_default());
            }
        }

        let highest_super_majority_root = self
            .block_commitment_cache
            .read()
            .unwrap()
            .highest_super_majority_root();

        if commitment.is_finalized() {
            let min_context_slot = config.min_context_slot.unwrap_or_default();
            if highest_super_majority_root < min_context_slot {
                return Err(RpcCustomError::MinContextSlotNotReached {
                    context_slot: highest_super_majority_root,
                }
                .into());
            }
        }

        // Finalized blocks
        let mut blocks: Vec<_> = self
            .blockstore
            .rooted_slot_iterator(max(start_slot, lowest_blockstore_slot))
            .map_err(|_| Error::internal_error())?
            .take(limit)
            .filter(|&slot| slot <= highest_super_majority_root)
            .collect();

        // Maybe add confirmed blocks
        if commitment.is_confirmed() {
            let confirmed_bank = self.get_bank_with_config(config)?;
            if blocks.len() < limit {
                let last_element = blocks
                    .last()
                    .cloned()
                    .unwrap_or_else(|| start_slot.saturating_sub(1));
                let mut confirmed_blocks = confirmed_bank
                    .status_cache_ancestors()
                    .into_iter()
                    .filter(|&slot| slot > last_element)
                    .collect();
                blocks.append(&mut confirmed_blocks);
                blocks.truncate(limit);
            }
        }

        Ok(blocks)
    }

    pub async fn get_block_time(&self, slot: Slot) -> Result<Option<UnixTimestamp>> {
        if slot == 0 {
            return Ok(Some(self.genesis_creation_time()));
        }
        if slot
            <= self
                .block_commitment_cache
                .read()
                .unwrap()
                .highest_super_majority_root()
        {
            let result = self.blockstore.get_rooted_block_time(slot);
            self.check_blockstore_root(&result, slot)?;
            if result.is_err() {
                if let Some(bigtable_ledger_storage) = &self.bigtable_ledger_storage {
                    let bigtable_result = bigtable_ledger_storage.get_confirmed_block(slot).await;
                    self.check_bigtable_result(&bigtable_result)?;
                    return Ok(bigtable_result
                        .ok()
                        .and_then(|confirmed_block| confirmed_block.block_time));
                }
            }
            self.check_slot_cleaned_up(&result, slot)?;
            Ok(result.ok())
        } else {
            let r_bank_forks = self.bank_forks.read().unwrap();
            if let Some(bank) = r_bank_forks.get(slot) {
                Ok(Some(bank.clock().unix_timestamp))
            } else {
                Err(RpcCustomError::BlockNotAvailable { slot }.into())
            }
        }
    }

    pub fn get_signature_confirmation_status(
        &self,
        signature: Signature,
        commitment: Option<CommitmentConfig>,
    ) -> Result<Option<RpcSignatureConfirmation>> {
        let bank = self.bank(commitment);
        Ok(self
            .get_transaction_status(signature, &bank)
            .map(|transaction_status| {
                let confirmations = transaction_status
                    .confirmations
                    .unwrap_or(MAX_LOCKOUT_HISTORY + 1);
                RpcSignatureConfirmation {
                    confirmations,
                    status: transaction_status.status,
                }
            }))
    }

    pub fn get_signature_status(
        &self,
        signature: Signature,
        commitment: Option<CommitmentConfig>,
    ) -> Result<Option<transaction::Result<()>>> {
        let bank = self.bank(commitment);
        Ok(bank
            .get_signature_status_slot(&signature)
            .map(|(_, status)| status))
    }

    pub async fn get_signature_statuses(
        &self,
        signatures: Vec<Signature>,
        config: Option<RpcSignatureStatusConfig>,
    ) -> Result<RpcResponse<Vec<Option<TransactionStatus>>>> {
        let mut statuses: Vec<Option<TransactionStatus>> = vec![];

        let search_transaction_history = config
            .map(|x| x.search_transaction_history)
            .unwrap_or(false);
        let bank = self.bank(Some(CommitmentConfig::processed()));

        if search_transaction_history && !self.config.enable_rpc_transaction_history {
            return Err(RpcCustomError::TransactionHistoryNotAvailable.into());
        }

        for signature in signatures {
            let status = if let Some(status) = self.get_transaction_status(signature, &bank) {
                Some(status)
            } else if self.config.enable_rpc_transaction_history && search_transaction_history {
                if let Some(status) = self
                    .blockstore
                    .get_rooted_transaction_status(signature)
                    .map_err(|_| Error::internal_error())?
                    .filter(|(slot, _status_meta)| {
                        slot <= &self
                            .block_commitment_cache
                            .read()
                            .unwrap()
                            .highest_super_majority_root()
                    })
                    .map(|(slot, status_meta)| {
                        let err = status_meta.status.clone().err();
                        TransactionStatus {
                            slot,
                            status: status_meta.status,
                            confirmations: None,
                            err,
                            confirmation_status: Some(TransactionConfirmationStatus::Finalized),
                        }
                    })
                {
                    Some(status)
                } else if let Some(bigtable_ledger_storage) = &self.bigtable_ledger_storage {
                    bigtable_ledger_storage
                        .get_signature_status(&signature)
                        .await
                        .map(Some)
                        .unwrap_or(None)
                } else {
                    None
                }
            } else {
                None
            };
            statuses.push(status);
        }
        Ok(new_response(&bank, statuses))
    }

    fn get_transaction_status(
        &self,
        signature: Signature,
        bank: &Bank,
    ) -> Option<TransactionStatus> {
        let (slot, status) = bank.get_signature_status_slot(&signature)?;

        let optimistically_confirmed_bank = self.bank(Some(CommitmentConfig::confirmed()));
        let optimistically_confirmed =
            optimistically_confirmed_bank.get_signature_status_slot(&signature);

        let r_block_commitment_cache = self.block_commitment_cache.read().unwrap();
        let confirmations = if r_block_commitment_cache.root() >= slot
            && is_finalized(&r_block_commitment_cache, bank, &self.blockstore, slot)
        {
            None
        } else {
            r_block_commitment_cache
                .get_confirmation_count(slot)
                .or(Some(0))
        };
        let err = status.clone().err();
        Some(TransactionStatus {
            slot,
            status,
            confirmations,
            err,
            confirmation_status: if confirmations.is_none() {
                Some(TransactionConfirmationStatus::Finalized)
            } else if optimistically_confirmed.is_some() {
                Some(TransactionConfirmationStatus::Confirmed)
            } else {
                Some(TransactionConfirmationStatus::Processed)
            },
        })
    }

    pub async fn get_transaction(
        &self,
        signature: Signature,
        config: Option<RpcEncodingConfigWrapper<RpcTransactionConfig>>,
    ) -> Result<Option<EncodedConfirmedTransactionWithStatusMeta>> {
        let config = config
            .map(|config| config.convert_to_current())
            .unwrap_or_default();
        let encoding = config.encoding.unwrap_or(UiTransactionEncoding::Json);
        let max_supported_transaction_version = config.max_supported_transaction_version;
        let commitment = config.commitment.unwrap_or_default();
        check_is_at_least_confirmed(commitment)?;

        if self.config.enable_rpc_transaction_history {
            let confirmed_bank = self.bank(Some(CommitmentConfig::confirmed()));
            let confirmed_transaction = self
                .runtime
                .spawn_blocking({
                    let blockstore = Arc::clone(&self.blockstore);
                    let confirmed_bank = Arc::clone(&confirmed_bank);
                    move || {
                        if commitment.is_confirmed() {
                            let highest_confirmed_slot = confirmed_bank.slot();
                            blockstore.get_complete_transaction(signature, highest_confirmed_slot)
                        } else {
                            blockstore.get_rooted_transaction(signature)
                        }
                    }
                })
                .await
                .expect("Failed to spawn blocking task");

            let encode_transaction =
                |confirmed_tx_with_meta: ConfirmedTransactionWithStatusMeta| -> Result<EncodedConfirmedTransactionWithStatusMeta> {
                    Ok(confirmed_tx_with_meta.encode(encoding, max_supported_transaction_version).map_err(RpcCustomError::from)?)
                };

            match confirmed_transaction.unwrap_or(None) {
                Some(mut confirmed_transaction) => {
                    if commitment.is_confirmed()
                        && confirmed_bank // should be redundant
                            .status_cache_ancestors()
                            .contains(&confirmed_transaction.slot)
                    {
                        if confirmed_transaction.block_time.is_none() {
                            let r_bank_forks = self.bank_forks.read().unwrap();
                            confirmed_transaction.block_time = r_bank_forks
                                .get(confirmed_transaction.slot)
                                .map(|bank| bank.clock().unix_timestamp);
                        }
                        return Ok(Some(encode_transaction(confirmed_transaction)?));
                    }

                    if confirmed_transaction.slot
                        <= self
                            .block_commitment_cache
                            .read()
                            .unwrap()
                            .highest_super_majority_root()
                    {
                        return Ok(Some(encode_transaction(confirmed_transaction)?));
                    }
                }
                None => {
                    if let Some(bigtable_ledger_storage) = &self.bigtable_ledger_storage {
                        return bigtable_ledger_storage
                            .get_confirmed_transaction(&signature)
                            .await
                            .unwrap_or(None)
                            .map(encode_transaction)
                            .transpose();
                    }
                }
            }
        } else {
            return Err(RpcCustomError::TransactionHistoryNotAvailable.into());
        }
        Ok(None)
    }

    pub async fn get_signatures_for_address(
        &self,
        address: Pubkey,
        before: Option<Signature>,
        until: Option<Signature>,
        mut limit: usize,
        config: RpcContextConfig,
    ) -> Result<Vec<RpcConfirmedTransactionStatusWithSignature>> {
        let commitment = config.commitment.unwrap_or_default();
        check_is_at_least_confirmed(commitment)?;

        if !self.config.enable_rpc_transaction_history {
            return Err(RpcCustomError::TransactionHistoryNotAvailable.into());
        }

        let highest_super_majority_root = self
            .block_commitment_cache
            .read()
            .unwrap()
            .highest_super_majority_root();
        let highest_slot = if commitment.is_confirmed() {
            let confirmed_bank = self.get_bank_with_config(config)?;
            confirmed_bank.slot()
        } else {
            let min_context_slot = config.min_context_slot.unwrap_or_default();
            if highest_super_majority_root < min_context_slot {
                return Err(RpcCustomError::MinContextSlotNotReached {
                    context_slot: highest_super_majority_root,
                }
                .into());
            }
            highest_super_majority_root
        };

        let SignatureInfosForAddress {
            infos: mut results,
            found_before,
        } = self
            .blockstore
            .get_confirmed_signatures_for_address2(address, highest_slot, before, until, limit)
            .map_err(|err| Error::invalid_params(format!("{err}")))?;

        let map_results = |results: Vec<ConfirmedTransactionStatusWithSignature>| {
            results
                .into_iter()
                .map(|x| {
                    let mut item: RpcConfirmedTransactionStatusWithSignature = x.into();
                    if item.slot <= highest_super_majority_root {
                        item.confirmation_status = Some(TransactionConfirmationStatus::Finalized);
                    } else {
                        item.confirmation_status = Some(TransactionConfirmationStatus::Confirmed);
                        if item.block_time.is_none() {
                            let r_bank_forks = self.bank_forks.read().unwrap();
                            item.block_time = r_bank_forks
                                .get(item.slot)
                                .map(|bank| bank.clock().unix_timestamp);
                        }
                    }
                    item
                })
                .collect()
        };

        if results.len() < limit {
            if let Some(bigtable_ledger_storage) = &self.bigtable_ledger_storage {
                let mut bigtable_before = before;
                if !results.is_empty() {
                    limit -= results.len();
                    bigtable_before = results.last().map(|x| x.signature);
                }

                // If the oldest address-signature found in Blockstore has not yet been
                // uploaded to long-term storage, modify the storage query to return all latest
                // signatures to prevent erroring on RowNotFound. This can race with upload.
                if found_before && bigtable_before.is_some() {
                    match bigtable_ledger_storage
                        .get_signature_status(&bigtable_before.unwrap())
                        .await
                    {
                        Err(StorageError::SignatureNotFound) => {
                            bigtable_before = None;
                        }
                        Err(err) => {
                            warn!("Failed to query Bigtable: {:?}", err);
                            return Err(RpcCustomError::LongTermStorageUnreachable.into());
                        }
                        Ok(_) => {}
                    }
                }

                let bigtable_results = bigtable_ledger_storage
                    .get_confirmed_signatures_for_address(
                        &address,
                        bigtable_before.as_ref(),
                        until.as_ref(),
                        limit,
                    )
                    .await;
                match bigtable_results {
                    Ok(bigtable_results) => {
                        let results_set: HashSet<_> =
                            results.iter().map(|result| result.signature).collect();
                        for (bigtable_result, _) in bigtable_results {
                            // In the upload race condition, latest address-signatures in
                            // long-term storage may include original `before` signature...
                            if before != Some(bigtable_result.signature)
                                    // ...or earlier Blockstore signatures
                                    && !results_set.contains(&bigtable_result.signature)
                            {
                                results.push(bigtable_result);
                            }
                        }
                    }
                    Err(StorageError::SignatureNotFound) => {}
                    Err(err) => {
                        warn!("Failed to query Bigtable: {:?}", err);
                        return Err(RpcCustomError::LongTermStorageUnreachable.into());
                    }
                }
            }
        }

        Ok(map_results(results))
    }

    pub async fn get_first_available_block(&self) -> Slot {
        let slot = self
            .blockstore
            .get_first_available_block()
            .unwrap_or_default();

        if let Some(bigtable_ledger_storage) = &self.bigtable_ledger_storage {
            let bigtable_slot = bigtable_ledger_storage
                .get_first_available_block()
                .await
                .unwrap_or(None)
                .unwrap_or(slot);

            if bigtable_slot < slot {
                return bigtable_slot;
            }
        }
        slot
    }

    pub fn get_token_account_balance(
        &self,
        pubkey: &Pubkey,
        commitment: Option<CommitmentConfig>,
    ) -> Result<RpcResponse<UiTokenAmount>> {
        let bank = self.bank(commitment);
        let account = bank.get_account(pubkey).ok_or_else(|| {
            Error::invalid_params("Invalid param: could not find account".to_string())
        })?;

        if !is_known_spl_token_id(account.owner()) {
            return Err(Error::invalid_params(
                "Invalid param: not a Token account".to_string(),
            ));
        }
        let token_account = StateWithExtensions::<TokenAccount>::unpack(account.data())
            .map_err(|_| Error::invalid_params("Invalid param: not a Token account".to_string()))?;
        let mint = &Pubkey::from_str(&token_account.base.mint.to_string())
            .expect("Token account mint should be convertible to Pubkey");
        let (_, data) = get_mint_owner_and_additional_data(&bank, mint)?;
        let balance = token_amount_to_ui_amount_v3(token_account.base.amount, &data);
        Ok(new_response(&bank, balance))
    }

    pub fn get_token_supply(
        &self,
        mint: &Pubkey,
        commitment: Option<CommitmentConfig>,
    ) -> Result<RpcResponse<UiTokenAmount>> {
        let bank = self.bank(commitment);
        let mint_account = bank.get_account(mint).ok_or_else(|| {
            Error::invalid_params("Invalid param: could not find account".to_string())
        })?;
        if !is_known_spl_token_id(mint_account.owner()) {
            return Err(Error::invalid_params(
                "Invalid param: not a Token mint".to_string(),
            ));
        }
        let mint = StateWithExtensions::<Mint>::unpack(mint_account.data()).map_err(|_| {
            Error::invalid_params("Invalid param: mint could not be unpacked".to_string())
        })?;

        let interest_bearing_config = mint
            .get_extension::<InterestBearingConfig>()
            .map(|x| (*x, bank.clock().unix_timestamp))
            .ok();

        let scaled_ui_amount_config = mint
            .get_extension::<ScaledUiAmountConfig>()
            .map(|x| (*x, bank.clock().unix_timestamp))
            .ok();

        let supply = token_amount_to_ui_amount_v3(
            mint.base.supply,
            &SplTokenAdditionalDataV2 {
                decimals: mint.base.decimals,
                interest_bearing_config,
                scaled_ui_amount_config,
            },
        );
        Ok(new_response(&bank, supply))
    }

    pub async fn get_token_largest_accounts(
        &self,
        mint: Pubkey,
        commitment: Option<CommitmentConfig>,
    ) -> Result<RpcResponse<Vec<RpcTokenAccountBalance>>> {
        let bank = self.bank(commitment);
        let (mint_owner, data) = get_mint_owner_and_additional_data(&bank, &mint)?;
        if !is_known_spl_token_id(&mint_owner) {
            return Err(Error::invalid_params(
                "Invalid param: not a Token mint".to_string(),
            ));
        }

        let mut token_balances =
            BinaryHeap::<Reverse<(u64, Pubkey)>>::with_capacity(NUM_LARGEST_ACCOUNTS);
        for (address, account) in self
            .get_filtered_spl_token_accounts_by_mint(
                Arc::clone(&bank),
                mint_owner,
                mint,
                vec![],
                true,
            )
            .await?
        {
            let amount = StateWithExtensions::<TokenAccount>::unpack(account.data())
                .map(|account| account.base.amount)
                .unwrap_or(0);

            let new_entry = (amount, address);
            if token_balances.len() >= NUM_LARGEST_ACCOUNTS {
                let Reverse(entry) = token_balances
                    .peek()
                    .expect("BinaryHeap::peek should succeed when len > 0");
                if *entry >= new_entry {
                    continue;
                }
                token_balances.pop();
            }
            token_balances.push(Reverse(new_entry));
        }

        let token_balances = token_balances
            .into_sorted_vec()
            .into_iter()
            .map(|Reverse((amount, address))| {
                Ok(RpcTokenAccountBalance {
                    address: address.to_string(),
                    amount: token_amount_to_ui_amount_v3(amount, &data),
                })
            })
            .collect::<Result<Vec<_>>>()?;

        Ok(new_response(&bank, token_balances))
    }

    pub async fn get_token_accounts_by_owner(
        &self,
        owner: Pubkey,
        token_account_filter: TokenAccountsFilter,
        config: Option<RpcAccountInfoConfig>,
        sort_results: bool,
    ) -> Result<RpcResponse<Vec<RpcKeyedAccount>>> {
        let RpcAccountInfoConfig {
            encoding,
            data_slice: data_slice_config,
            commitment,
            min_context_slot,
        } = config.unwrap_or_default();
        let bank = self.get_bank_with_config(RpcContextConfig {
            commitment,
            min_context_slot,
        })?;
        let encoding = encoding.unwrap_or(UiAccountEncoding::Binary);
        let (token_program_id, mint) = get_token_program_id_and_mint(&bank, token_account_filter)?;

        let mut filters = vec![];
        if let Some(mint) = mint {
            // Optional filter on Mint address
            filters.push(RpcFilterType::Memcmp(Memcmp::new_raw_bytes(
                0,
                mint.to_bytes().into(),
            )));
        }

        let keyed_accounts = self
            .get_filtered_spl_token_accounts_by_owner(
                Arc::clone(&bank),
                token_program_id,
                owner,
                filters,
                sort_results,
            )
            .await?;
        let accounts = if encoding == UiAccountEncoding::JsonParsed {
            get_parsed_token_accounts(bank.clone(), keyed_accounts.into_iter()).collect()
        } else {
            keyed_accounts
                .into_iter()
                .map(|(pubkey, account)| {
                    Ok(RpcKeyedAccount {
                        pubkey: pubkey.to_string(),
                        account: encode_account(&account, &pubkey, encoding, data_slice_config)?,
                    })
                })
                .collect::<Result<Vec<_>>>()?
        };
        Ok(new_response(&bank, accounts))
    }

    pub async fn get_token_accounts_by_delegate(
        &self,
        delegate: Pubkey,
        token_account_filter: TokenAccountsFilter,
        config: Option<RpcAccountInfoConfig>,
        sort_results: bool,
    ) -> Result<RpcResponse<Vec<RpcKeyedAccount>>> {
        let RpcAccountInfoConfig {
            encoding,
            data_slice: data_slice_config,
            commitment,
            min_context_slot,
        } = config.unwrap_or_default();
        let bank = self.get_bank_with_config(RpcContextConfig {
            commitment,
            min_context_slot,
        })?;
        let encoding = encoding.unwrap_or(UiAccountEncoding::Binary);
        let (token_program_id, mint) = get_token_program_id_and_mint(&bank, token_account_filter)?;

        let mut filters = vec![
            // Filter on Delegate is_some()
            RpcFilterType::Memcmp(Memcmp::new_raw_bytes(
                72,
                bincode::serialize(&1u32).unwrap(),
            )),
            // Filter on Delegate address
            RpcFilterType::Memcmp(Memcmp::new_raw_bytes(76, delegate.to_bytes().into())),
        ];
        // Optional filter on Mint address, uses mint account index for scan
        let keyed_accounts = if let Some(mint) = mint {
            self.get_filtered_spl_token_accounts_by_mint(
                Arc::clone(&bank),
                token_program_id,
                mint,
                filters,
                sort_results,
            )
            .await?
        } else {
            // Filter on Token Account state
            filters.push(RpcFilterType::TokenAccountState);
            self.get_filtered_program_accounts(
                Arc::clone(&bank),
                token_program_id,
                filters,
                sort_results,
            )
            .await?
        };
        let accounts = if encoding == UiAccountEncoding::JsonParsed {
            get_parsed_token_accounts(bank.clone(), keyed_accounts.into_iter()).collect()
        } else {
            keyed_accounts
                .into_iter()
                .map(|(pubkey, account)| {
                    Ok(RpcKeyedAccount {
                        pubkey: pubkey.to_string(),
                        account: encode_account(&account, &pubkey, encoding, data_slice_config)?,
                    })
                })
                .collect::<Result<Vec<_>>>()?
        };
        Ok(new_response(&bank, accounts))
    }

    /// Use a set of filters to get an iterator of keyed program accounts from a bank
    async fn get_filtered_program_accounts(
        &self,
        bank: Arc<Bank>,
        program_id: Pubkey,
        mut filters: Vec<RpcFilterType>,
        sort_results: bool,
    ) -> RpcCustomResult<Vec<(Pubkey, AccountSharedData)>> {
        optimize_filters(&mut filters);
        if self
            .config
            .account_indexes
            .contains(&AccountIndex::ProgramId)
        {
            if !self.config.account_indexes.include_key(&program_id) {
                return Err(RpcCustomError::KeyExcludedFromSecondaryIndex {
                    index_key: program_id.to_string(),
                });
            }
            self.get_filtered_indexed_accounts(
                &bank,
                &IndexKey::ProgramId(program_id),
                &program_id,
                filters,
                sort_results,
            )
            .await
            .map_err(|e| RpcCustomError::ScanError {
                message: e.to_string(),
            })
        } else {
            // this path does not need to provide a mb limit because we only want to support secondary indexes
            self.runtime
                .spawn_blocking(move || {
                    bank.get_filtered_program_accounts(
                        &program_id,
                        |account: &AccountSharedData| {
                            filters
                                .iter()
                                .all(|filter_type| filter_allows(filter_type, account))
                        },
                        &ScanConfig::new(!sort_results),
                    )
                    .map_err(|e| RpcCustomError::ScanError {
                        message: e.to_string(),
                    })
                })
                .await
                .expect("Failed to spawn blocking task")
        }
    }

    /// Get an iterator of spl-token accounts by owner address
    async fn get_filtered_spl_token_accounts_by_owner(
        &self,
        bank: Arc<Bank>,
        program_id: Pubkey,
        owner_key: Pubkey,
        mut filters: Vec<RpcFilterType>,
        sort_results: bool,
    ) -> RpcCustomResult<Vec<(Pubkey, AccountSharedData)>> {
        // The by-owner accounts index checks for Token Account state and Owner address on
        // inclusion. However, due to the current AccountsDb implementation, an account may remain
        // in storage as a zero-lamport AccountSharedData::Default() after being wiped and reinitialized in
        // later updates. We include the redundant filters here to avoid returning these accounts.
        //
        // Filter on Token Account state
        filters.push(RpcFilterType::TokenAccountState);
        // Filter on Owner address
        filters.push(RpcFilterType::Memcmp(Memcmp::new_raw_bytes(
            SPL_TOKEN_ACCOUNT_OWNER_OFFSET,
            owner_key.to_bytes().into(),
        )));

        if self
            .config
            .account_indexes
            .contains(&AccountIndex::SplTokenOwner)
        {
            if !self.config.account_indexes.include_key(&owner_key) {
                return Err(RpcCustomError::KeyExcludedFromSecondaryIndex {
                    index_key: owner_key.to_string(),
                });
            }
            self.get_filtered_indexed_accounts(
                &bank,
                &IndexKey::SplTokenOwner(owner_key),
                &program_id,
                filters,
                sort_results,
            )
            .await
            .map_err(|e| RpcCustomError::ScanError {
                message: e.to_string(),
            })
        } else {
            self.get_filtered_program_accounts(bank, program_id, filters, sort_results)
                .await
        }
    }

    /// Get an iterator of spl-token accounts by mint address
    async fn get_filtered_spl_token_accounts_by_mint(
        &self,
        bank: Arc<Bank>,
        program_id: Pubkey,
        mint_key: Pubkey,
        mut filters: Vec<RpcFilterType>,
        sort_results: bool,
    ) -> RpcCustomResult<Vec<(Pubkey, AccountSharedData)>> {
        // The by-mint accounts index checks for Token Account state and Mint address on inclusion.
        // However, due to the current AccountsDb implementation, an account may remain in storage
        // as be zero-lamport AccountSharedData::Default() after being wiped and reinitialized in later
        // updates. We include the redundant filters here to avoid returning these accounts.
        //
        // Filter on Token Account state
        filters.push(RpcFilterType::TokenAccountState);
        // Filter on Mint address
        filters.push(RpcFilterType::Memcmp(Memcmp::new_raw_bytes(
            SPL_TOKEN_ACCOUNT_MINT_OFFSET,
            mint_key.to_bytes().into(),
        )));
        if self
            .config
            .account_indexes
            .contains(&AccountIndex::SplTokenMint)
        {
            if !self.config.account_indexes.include_key(&mint_key) {
                return Err(RpcCustomError::KeyExcludedFromSecondaryIndex {
                    index_key: mint_key.to_string(),
                });
            }
            self.get_filtered_indexed_accounts(
                &bank,
                &IndexKey::SplTokenMint(mint_key),
                &program_id,
                filters,
                sort_results,
            )
            .await
            .map_err(|e| RpcCustomError::ScanError {
                message: e.to_string(),
            })
        } else {
            self.get_filtered_program_accounts(bank, program_id, filters, sort_results)
                .await
        }
    }

    fn get_latest_blockhash(&self, config: RpcContextConfig) -> Result<RpcResponse<RpcBlockhash>> {
        let bank = self.get_bank_with_config(config)?;
        let blockhash = bank.last_blockhash();
        let last_valid_block_height = bank
            .get_blockhash_last_valid_block_height(&blockhash)
            .expect("bank blockhash queue should contain blockhash");
        Ok(new_response(
            &bank,
            RpcBlockhash {
                blockhash: blockhash.to_string(),
                last_valid_block_height,
            },
        ))
    }

    fn is_blockhash_valid(
        &self,
        blockhash: &Hash,
        config: RpcContextConfig,
    ) -> Result<RpcResponse<bool>> {
        let bank = self.get_bank_with_config(config)?;
        let is_valid = bank.is_blockhash_valid(blockhash);
        Ok(new_response(&bank, is_valid))
    }

    fn get_stake_minimum_delegation(&self, config: RpcContextConfig) -> Result<RpcResponse<u64>> {
        let bank = self.get_bank_with_config(config)?;
        let stake_minimum_delegation =
            solana_stake_program::get_minimum_delegation(&bank.feature_set);
        Ok(new_response(&bank, stake_minimum_delegation))
    }

    fn get_recent_prioritization_fees(
        &self,
        pubkeys: Vec<Pubkey>,
    ) -> Result<Vec<RpcPrioritizationFee>> {
        Ok(self
            .prioritization_fee_cache
            .get_prioritization_fees(&pubkeys)
            .into_iter()
            .map(|(slot, prioritization_fee)| RpcPrioritizationFee {
                slot,
                prioritization_fee,
            })
            .collect())
    }
}

pub(crate) fn optimize_filters(filters: &mut [RpcFilterType]) {
    filters.iter_mut().for_each(|filter_type| {
        if let RpcFilterType::Memcmp(compare) = filter_type {
            if let Err(err) = compare.convert_to_raw_bytes() {
                // All filters should have been previously verified
                warn!("Invalid filter: bytes could not be decoded, {err}");
            }
        }
    })
}

fn verify_transaction(
    transaction: &SanitizedTransaction,
    feature_set: &Arc<feature_set::FeatureSet>,
) -> Result<()> {
    #[allow(clippy::question_mark)]
    if transaction.verify().is_err() {
        return Err(RpcCustomError::TransactionSignatureVerificationFailure.into());
    }

    let move_precompile_verification_to_svm =
        feature_set.is_active(&feature_set::move_precompile_verification_to_svm::id());
    if !move_precompile_verification_to_svm {
        if let Err(e) = verify_precompiles(transaction, feature_set) {
            return Err(RpcCustomError::TransactionPrecompileVerificationFailure(e).into());
        }
    }

    Ok(())
}

pub(crate) fn verify_filters(filters: &[RpcFilterType]) -> Result<()> {
    if filters.len() > MAX_GET_PROGRAM_ACCOUNT_FILTERS {
        return Err(Error::invalid_params(format!(
            "Too many filters provided; max {MAX_GET_PROGRAM_ACCOUNT_FILTERS}"
        )));
    }
    for filter in filters {
        verify_filter(filter)?;
    }
    Ok(())
}

fn verify_filter(input: &RpcFilterType) -> Result<()> {
    input
        .verify()
        .map_err(|e| Error::invalid_params(format!("Invalid param: {e:?}")))
}

pub fn verify_pubkey(input: &str) -> Result<Pubkey> {
    input
        .parse()
        .map_err(|e| Error::invalid_params(format!("Invalid param: {e:?}")))
}

fn verify_hash(input: &str) -> Result<Hash> {
    input
        .parse()
        .map_err(|e| Error::invalid_params(format!("Invalid param: {e:?}")))
}

fn verify_signature(input: &str) -> Result<Signature> {
    input
        .parse()
        .map_err(|e| Error::invalid_params(format!("Invalid param: {e:?}")))
}

fn verify_token_account_filter(
    token_account_filter: RpcTokenAccountsFilter,
) -> Result<TokenAccountsFilter> {
    match token_account_filter {
        RpcTokenAccountsFilter::Mint(mint_str) => {
            let mint = verify_pubkey(&mint_str)?;
            Ok(TokenAccountsFilter::Mint(mint))
        }
        RpcTokenAccountsFilter::ProgramId(program_id_str) => {
            let program_id = verify_pubkey(&program_id_str)?;
            Ok(TokenAccountsFilter::ProgramId(program_id))
        }
    }
}

fn verify_and_parse_signatures_for_address_params(
    address: String,
    before: Option<String>,
    until: Option<String>,
    limit: Option<usize>,
) -> Result<(Pubkey, Option<Signature>, Option<Signature>, usize)> {
    let address = verify_pubkey(&address)?;
    let before = before
        .map(|ref before| verify_signature(before))
        .transpose()?;
    let until = until.map(|ref until| verify_signature(until)).transpose()?;
    let limit = limit.unwrap_or(MAX_GET_CONFIRMED_SIGNATURES_FOR_ADDRESS2_LIMIT);

    if limit == 0 || limit > MAX_GET_CONFIRMED_SIGNATURES_FOR_ADDRESS2_LIMIT {
        return Err(Error::invalid_params(format!(
            "Invalid limit; max {MAX_GET_CONFIRMED_SIGNATURES_FOR_ADDRESS2_LIMIT}"
        )));
    }
    Ok((address, before, until, limit))
}

pub(crate) fn check_is_at_least_confirmed(commitment: CommitmentConfig) -> Result<()> {
    if !commitment.is_at_least_confirmed() {
        return Err(Error::invalid_params(
            "Method does not support commitment below `confirmed`",
        ));
    }
    Ok(())
}

fn get_encoded_account(
    bank: &Bank,
    pubkey: &Pubkey,
    encoding: UiAccountEncoding,
    data_slice: Option<UiDataSliceConfig>,
    // only used for simulation results
    overwrite_accounts: Option<&HashMap<Pubkey, AccountSharedData>>,
) -> Result<Option<UiAccount>> {
    match account_resolver::get_account_from_overwrites_or_bank(pubkey, bank, overwrite_accounts) {
        Some(account) => {
            let response = if is_known_spl_token_id(account.owner())
                && encoding == UiAccountEncoding::JsonParsed
            {
                get_parsed_token_account(bank, pubkey, account, overwrite_accounts)
            } else {
                encode_account(&account, pubkey, encoding, data_slice)?
            };
            Ok(Some(response))
        }
        None => Ok(None),
    }
}

fn encode_account<T: ReadableAccount>(
    account: &T,
    pubkey: &Pubkey,
    encoding: UiAccountEncoding,
    data_slice: Option<UiDataSliceConfig>,
) -> Result<UiAccount> {
    if (encoding == UiAccountEncoding::Binary || encoding == UiAccountEncoding::Base58)
        && data_slice
            .map(|s| min(s.length, account.data().len().saturating_sub(s.offset)))
            .unwrap_or(account.data().len())
            > MAX_BASE58_BYTES
    {
        let message = format!("Encoded binary (base 58) data should be less than {MAX_BASE58_BYTES} bytes, please use Base64 encoding.");
        Err(error::Error {
            code: error::ErrorCode::InvalidRequest,
            message,
            data: None,
        })
    } else {
        Ok(encode_ui_account(
            pubkey, account, encoding, None, data_slice,
        ))
    }
}

/// Analyze custom filters to determine if the result will be a subset of spl-token accounts by
/// owner.
/// NOTE: `optimize_filters()` should almost always be called before using this method because of
/// the requirement that `Memcmp::raw_bytes_as_ref().is_some()`.
fn get_spl_token_owner_filter(program_id: &Pubkey, filters: &[RpcFilterType]) -> Option<Pubkey> {
    if !is_known_spl_token_id(program_id) {
        return None;
    }
    let mut data_size_filter: Option<u64> = None;
    let mut memcmp_filter: Option<&[u8]> = None;
    let mut owner_key: Option<Pubkey> = None;
    let mut incorrect_owner_len: Option<usize> = None;
    let mut token_account_state_filter = false;
    let account_packed_len = TokenAccount::get_packed_len();
    for filter in filters {
        match filter {
            RpcFilterType::DataSize(size) => data_size_filter = Some(*size),
            RpcFilterType::Memcmp(memcmp) => {
                let offset = memcmp.offset();
                if let Some(bytes) = memcmp.raw_bytes_as_ref() {
                    if offset == account_packed_len && *program_id == token_2022::id() {
                        memcmp_filter = Some(bytes);
                    } else if offset == SPL_TOKEN_ACCOUNT_OWNER_OFFSET {
                        if bytes.len() == PUBKEY_BYTES {
                            owner_key = Pubkey::try_from(bytes).ok();
                        } else {
                            incorrect_owner_len = Some(bytes.len());
                        }
                    }
                }
            }
            RpcFilterType::TokenAccountState => token_account_state_filter = true,
        }
    }
    if data_size_filter == Some(account_packed_len as u64)
        || memcmp_filter == Some(&[ACCOUNTTYPE_ACCOUNT])
        || token_account_state_filter
    {
        if let Some(incorrect_owner_len) = incorrect_owner_len {
            info!(
                "Incorrect num bytes ({:?}) provided for spl_token_owner_filter",
                incorrect_owner_len
            );
        }
        owner_key
    } else {
        debug!("spl_token program filters do not match by-owner index requisites");
        None
    }
}

/// Analyze custom filters to determine if the result will be a subset of spl-token accounts by
/// mint.
/// NOTE: `optimize_filters()` should almost always be called before using this method because of
/// the requirement that `Memcmp::raw_bytes_as_ref().is_some()`.
fn get_spl_token_mint_filter(program_id: &Pubkey, filters: &[RpcFilterType]) -> Option<Pubkey> {
    if !is_known_spl_token_id(program_id) {
        return None;
    }
    let mut data_size_filter: Option<u64> = None;
    let mut memcmp_filter: Option<&[u8]> = None;
    let mut mint: Option<Pubkey> = None;
    let mut incorrect_mint_len: Option<usize> = None;
    let mut token_account_state_filter = false;
    let account_packed_len = TokenAccount::get_packed_len();
    for filter in filters {
        match filter {
            RpcFilterType::DataSize(size) => data_size_filter = Some(*size),
            RpcFilterType::Memcmp(memcmp) => {
                let offset = memcmp.offset();
                if let Some(bytes) = memcmp.raw_bytes_as_ref() {
                    if offset == account_packed_len && *program_id == token_2022::id() {
                        memcmp_filter = Some(bytes);
                    } else if offset == SPL_TOKEN_ACCOUNT_MINT_OFFSET {
                        if bytes.len() == PUBKEY_BYTES {
                            mint = Pubkey::try_from(bytes).ok();
                        } else {
                            incorrect_mint_len = Some(bytes.len());
                        }
                    }
                }
            }
            RpcFilterType::TokenAccountState => token_account_state_filter = true,
        }
    }
    if data_size_filter == Some(account_packed_len as u64)
        || memcmp_filter == Some(&[ACCOUNTTYPE_ACCOUNT])
        || token_account_state_filter
    {
        if let Some(incorrect_mint_len) = incorrect_mint_len {
            info!(
                "Incorrect num bytes ({:?}) provided for spl_token_mint_filter",
                incorrect_mint_len
            );
        }
        mint
    } else {
        debug!("spl_token program filters do not match by-mint index requisites");
        None
    }
}

/// Analyze a passed Pubkey that may be a Token program id or Mint address to determine the program
/// id and optional Mint
fn get_token_program_id_and_mint(
    bank: &Bank,
    token_account_filter: TokenAccountsFilter,
) -> Result<(Pubkey, Option<Pubkey>)> {
    match token_account_filter {
        TokenAccountsFilter::Mint(mint) => {
            let (mint_owner, _) = get_mint_owner_and_additional_data(bank, &mint)?;
            if !is_known_spl_token_id(&mint_owner) {
                return Err(Error::invalid_params(
                    "Invalid param: not a Token mint".to_string(),
                ));
            }
            Ok((mint_owner, Some(mint)))
        }
        TokenAccountsFilter::ProgramId(program_id) => {
            if is_known_spl_token_id(&program_id) {
                Ok((program_id, None))
            } else {
                Err(Error::invalid_params(
                    "Invalid param: unrecognized Token program id".to_string(),
                ))
            }
        }
    }
}

fn _send_transaction(
    meta: JsonRpcRequestProcessor,
    signature: Signature,
    wire_transaction: Vec<u8>,
    last_valid_block_height: u64,
    durable_nonce_info: Option<(Pubkey, Hash)>,
    max_retries: Option<usize>,
) -> Result<String> {
    let transaction_info = TransactionInfo::new(
        signature,
        wire_transaction,
        last_valid_block_height,
        durable_nonce_info,
        max_retries,
        None,
    );
    meta.transaction_sender
        .send(transaction_info)
        .unwrap_or_else(|err| warn!("Failed to enqueue transaction: {}", err));

    Ok(signature.to_string())
}

// Minimal RPC interface that known validators are expected to provide
pub mod rpc_minimal {
    use super::*;
    #[rpc]
    pub trait Minimal {
        type Metadata;

        #[rpc(meta, name = "getBalance")]
        fn get_balance(
            &self,
            meta: Self::Metadata,
            pubkey_str: String,
            config: Option<RpcContextConfig>,
        ) -> Result<RpcResponse<u64>>;

        #[rpc(meta, name = "getEpochInfo")]
        fn get_epoch_info(
            &self,
            meta: Self::Metadata,
            config: Option<RpcContextConfig>,
        ) -> Result<EpochInfo>;

        #[rpc(meta, name = "getGenesisHash")]
        fn get_genesis_hash(&self, meta: Self::Metadata) -> Result<String>;

        #[rpc(meta, name = "getHealth")]
        fn get_health(&self, meta: Self::Metadata) -> Result<String>;

        #[rpc(meta, name = "getIdentity")]
        fn get_identity(&self, meta: Self::Metadata) -> Result<RpcIdentity>;

        #[rpc(meta, name = "getSlot")]
        fn get_slot(&self, meta: Self::Metadata, config: Option<RpcContextConfig>) -> Result<Slot>;

        #[rpc(meta, name = "getBlockHeight")]
        fn get_block_height(
            &self,
            meta: Self::Metadata,
            config: Option<RpcContextConfig>,
        ) -> Result<u64>;

        #[rpc(meta, name = "getHighestSnapshotSlot")]
        fn get_highest_snapshot_slot(&self, meta: Self::Metadata) -> Result<RpcSnapshotSlotInfo>;

        #[rpc(meta, name = "getTransactionCount")]
        fn get_transaction_count(
            &self,
            meta: Self::Metadata,
            config: Option<RpcContextConfig>,
        ) -> Result<u64>;

        #[rpc(meta, name = "getVersion")]
        fn get_version(&self, meta: Self::Metadata) -> Result<RpcVersionInfo>;

        // TODO: Refactor `agave-validator wait-for-restart-window` to not require this method, so
        //       it can be removed from rpc_minimal
        #[rpc(meta, name = "getVoteAccounts")]
        fn get_vote_accounts(
            &self,
            meta: Self::Metadata,
            config: Option<RpcGetVoteAccountsConfig>,
        ) -> Result<RpcVoteAccountStatus>;

        // TODO: Refactor `agave-validator wait-for-restart-window` to not require this method, so
        //       it can be removed from rpc_minimal
        #[rpc(meta, name = "getLeaderSchedule")]
        fn get_leader_schedule(
            &self,
            meta: Self::Metadata,
            options: Option<RpcLeaderScheduleConfigWrapper>,
            config: Option<RpcLeaderScheduleConfig>,
        ) -> Result<Option<RpcLeaderSchedule>>;
    }

    pub struct MinimalImpl;
    impl Minimal for MinimalImpl {
        type Metadata = JsonRpcRequestProcessor;

        fn get_balance(
            &self,
            meta: Self::Metadata,
            pubkey_str: String,
            config: Option<RpcContextConfig>,
        ) -> Result<RpcResponse<u64>> {
            debug!("get_balance rpc request received: {:?}", pubkey_str);
            let pubkey = verify_pubkey(&pubkey_str)?;
            meta.get_balance(&pubkey, config.unwrap_or_default())
        }

        fn get_epoch_info(
            &self,
            meta: Self::Metadata,
            config: Option<RpcContextConfig>,
        ) -> Result<EpochInfo> {
            debug!("get_epoch_info rpc request received");
            let bank = meta.get_bank_with_config(config.unwrap_or_default())?;
            Ok(bank.get_epoch_info())
        }

        fn get_genesis_hash(&self, meta: Self::Metadata) -> Result<String> {
            debug!("get_genesis_hash rpc request received");
            Ok(meta.genesis_hash.to_string())
        }

        fn get_health(&self, meta: Self::Metadata) -> Result<String> {
            match meta.health.check() {
                RpcHealthStatus::Ok => Ok("ok".to_string()),
                RpcHealthStatus::Unknown => Err(RpcCustomError::NodeUnhealthy {
                    num_slots_behind: None,
                }
                .into()),
                RpcHealthStatus::Behind { num_slots } => Err(RpcCustomError::NodeUnhealthy {
                    num_slots_behind: Some(num_slots),
                }
                .into()),
            }
        }

        fn get_identity(&self, meta: Self::Metadata) -> Result<RpcIdentity> {
            debug!("get_identity rpc request received");
            Ok(RpcIdentity {
                identity: meta.cluster_info.id().to_string(),
            })
        }

        fn get_slot(&self, meta: Self::Metadata, config: Option<RpcContextConfig>) -> Result<Slot> {
            debug!("get_slot rpc request received");
            meta.get_slot(config.unwrap_or_default())
        }

        fn get_block_height(
            &self,
            meta: Self::Metadata,
            config: Option<RpcContextConfig>,
        ) -> Result<u64> {
            debug!("get_block_height rpc request received");
            meta.get_block_height(config.unwrap_or_default())
        }

        fn get_highest_snapshot_slot(&self, meta: Self::Metadata) -> Result<RpcSnapshotSlotInfo> {
            debug!("get_highest_snapshot_slot rpc request received");

            if meta.snapshot_config.is_none() {
                return Err(RpcCustomError::NoSnapshot.into());
            }

            let (full_snapshot_archives_dir, incremental_snapshot_archives_dir) = meta
                .snapshot_config
                .map(|snapshot_config| {
                    (
                        snapshot_config.full_snapshot_archives_dir,
                        snapshot_config.incremental_snapshot_archives_dir,
                    )
                })
                .unwrap();

            let full_snapshot_slot = snapshot_utils::get_highest_full_snapshot_archive_slot(
                full_snapshot_archives_dir,
                None,
            )
            .ok_or(RpcCustomError::NoSnapshot)?;
            let incremental_snapshot_slot =
                snapshot_utils::get_highest_incremental_snapshot_archive_slot(
                    incremental_snapshot_archives_dir,
                    full_snapshot_slot,
                    None,
                );

            Ok(RpcSnapshotSlotInfo {
                full: full_snapshot_slot,
                incremental: incremental_snapshot_slot,
            })
        }

        fn get_transaction_count(
            &self,
            meta: Self::Metadata,
            config: Option<RpcContextConfig>,
        ) -> Result<u64> {
            debug!("get_transaction_count rpc request received");
            meta.get_transaction_count(config.unwrap_or_default())
        }

        fn get_version(&self, _: Self::Metadata) -> Result<RpcVersionInfo> {
            debug!("get_version rpc request received");
            let version = solana_version::Version::default();
            Ok(RpcVersionInfo {
                solana_core: version.to_string(),
                feature_set: Some(version.feature_set),
            })
        }

        // TODO: Refactor `agave-validator wait-for-restart-window` to not require this method, so
        //       it can be removed from rpc_minimal
        fn get_vote_accounts(
            &self,
            meta: Self::Metadata,
            config: Option<RpcGetVoteAccountsConfig>,
        ) -> Result<RpcVoteAccountStatus> {
            debug!("get_vote_accounts rpc request received");
            meta.get_vote_accounts(config)
        }

        // TODO: Refactor `agave-validator wait-for-restart-window` to not require this method, so
        //       it can be removed from rpc_minimal
        fn get_leader_schedule(
            &self,
            meta: Self::Metadata,
            options: Option<RpcLeaderScheduleConfigWrapper>,
            config: Option<RpcLeaderScheduleConfig>,
        ) -> Result<Option<RpcLeaderSchedule>> {
            let (slot, maybe_config) = options.map(|options| options.unzip()).unwrap_or_default();
            let config = maybe_config.or(config).unwrap_or_default();

            if let Some(ref identity) = config.identity {
                let _ = verify_pubkey(identity)?;
            }

            let bank = meta.bank(config.commitment);
            let slot = slot.unwrap_or_else(|| bank.slot());
            let epoch = bank.epoch_schedule().get_epoch(slot);

            debug!("get_leader_schedule rpc request received: {:?}", slot);

            Ok(meta
                .leader_schedule_cache
                .get_epoch_leader_schedule(epoch)
                .map(|leader_schedule| {
                    let mut schedule_by_identity =
                        solana_ledger::leader_schedule_utils::leader_schedule_by_identity(
                            leader_schedule.get_slot_leaders().iter().enumerate(),
                        );
                    if let Some(identity) = config.identity {
                        schedule_by_identity.retain(|k, _| *k == identity);
                    }
                    schedule_by_identity
                }))
        }
    }
}

// RPC interface that only depends on immediate Bank data
// Expected to be provided by API nodes
pub mod rpc_bank {
    use super::*;
    #[rpc]
    pub trait BankData {
        type Metadata;

        #[rpc(meta, name = "getMinimumBalanceForRentExemption")]
        fn get_minimum_balance_for_rent_exemption(
            &self,
            meta: Self::Metadata,
            data_len: usize,
            commitment: Option<CommitmentConfig>,
        ) -> Result<u64>;

        #[rpc(meta, name = "getInflationGovernor")]
        fn get_inflation_governor(
            &self,
            meta: Self::Metadata,
            commitment: Option<CommitmentConfig>,
        ) -> Result<RpcInflationGovernor>;

        #[rpc(meta, name = "getInflationRate")]
        fn get_inflation_rate(&self, meta: Self::Metadata) -> Result<RpcInflationRate>;

        #[rpc(meta, name = "getEpochSchedule")]
        fn get_epoch_schedule(&self, meta: Self::Metadata) -> Result<EpochSchedule>;

        #[rpc(meta, name = "getSlotLeader")]
        fn get_slot_leader(
            &self,
            meta: Self::Metadata,
            config: Option<RpcContextConfig>,
        ) -> Result<String>;

        #[rpc(meta, name = "getSlotLeaders")]
        fn get_slot_leaders(
            &self,
            meta: Self::Metadata,
            start_slot: Slot,
            limit: u64,
        ) -> Result<Vec<String>>;

        #[rpc(meta, name = "getBlockProduction")]
        fn get_block_production(
            &self,
            meta: Self::Metadata,
            config: Option<RpcBlockProductionConfig>,
        ) -> Result<RpcResponse<RpcBlockProduction>>;
    }

    pub struct BankDataImpl;
    impl BankData for BankDataImpl {
        type Metadata = JsonRpcRequestProcessor;

        fn get_minimum_balance_for_rent_exemption(
            &self,
            meta: Self::Metadata,
            data_len: usize,
            commitment: Option<CommitmentConfig>,
        ) -> Result<u64> {
            debug!(
                "get_minimum_balance_for_rent_exemption rpc request received: {:?}",
                data_len
            );
            if data_len as u64 > system_instruction::MAX_PERMITTED_DATA_LENGTH {
                return Err(Error::invalid_request());
            }
            Ok(meta.get_minimum_balance_for_rent_exemption(data_len, commitment))
        }

        fn get_inflation_governor(
            &self,
            meta: Self::Metadata,
            commitment: Option<CommitmentConfig>,
        ) -> Result<RpcInflationGovernor> {
            debug!("get_inflation_governor rpc request received");
            Ok(meta.get_inflation_governor(commitment))
        }

        fn get_inflation_rate(&self, meta: Self::Metadata) -> Result<RpcInflationRate> {
            debug!("get_inflation_rate rpc request received");
            Ok(meta.get_inflation_rate())
        }

        fn get_epoch_schedule(&self, meta: Self::Metadata) -> Result<EpochSchedule> {
            debug!("get_epoch_schedule rpc request received");
            Ok(meta.get_epoch_schedule())
        }

        fn get_slot_leader(
            &self,
            meta: Self::Metadata,
            config: Option<RpcContextConfig>,
        ) -> Result<String> {
            debug!("get_slot_leader rpc request received");
            meta.get_slot_leader(config.unwrap_or_default())
        }

        fn get_slot_leaders(
            &self,
            meta: Self::Metadata,
            start_slot: Slot,
            limit: u64,
        ) -> Result<Vec<String>> {
            debug!(
                "get_slot_leaders rpc request received (start: {} limit: {})",
                start_slot, limit
            );

            let limit = limit as usize;
            if limit > MAX_GET_SLOT_LEADERS {
                return Err(Error::invalid_params(format!(
                    "Invalid limit; max {MAX_GET_SLOT_LEADERS}"
                )));
            }

            Ok(meta
                .get_slot_leaders(None, start_slot, limit)?
                .into_iter()
                .map(|identity| identity.to_string())
                .collect())
        }

        fn get_block_production(
            &self,
            meta: Self::Metadata,
            config: Option<RpcBlockProductionConfig>,
        ) -> Result<RpcResponse<RpcBlockProduction>> {
            debug!("get_block_production rpc request received");

            let config = config.unwrap_or_default();
            let filter_by_identity = if let Some(ref identity) = config.identity {
                Some(verify_pubkey(identity)?)
            } else {
                None
            };

            let bank = meta.bank(config.commitment);
            let (first_slot, last_slot) = match config.range {
                None => (
                    bank.epoch_schedule().get_first_slot_in_epoch(bank.epoch()),
                    bank.slot(),
                ),
                Some(range) => {
                    let first_slot = range.first_slot;
                    let last_slot = range.last_slot.unwrap_or_else(|| bank.slot());
                    if last_slot < first_slot {
                        return Err(Error::invalid_params(format!(
                            "lastSlot, {last_slot}, cannot be less than firstSlot, {first_slot}"
                        )));
                    }
                    (first_slot, last_slot)
                }
            };

            let slot_history = bank.get_slot_history();
            if first_slot < slot_history.oldest() {
                return Err(Error::invalid_params(format!(
                    "firstSlot, {}, is too small; min {}",
                    first_slot,
                    slot_history.oldest()
                )));
            }
            if last_slot > slot_history.newest() {
                return Err(Error::invalid_params(format!(
                    "lastSlot, {}, is too large; max {}",
                    last_slot,
                    slot_history.newest()
                )));
            }

            let slot_leaders = meta.get_slot_leaders(
                config.commitment,
                first_slot,
                last_slot.saturating_sub(first_slot) as usize + 1, // +1 because last_slot is inclusive
            )?;

            let mut block_production: HashMap<_, (usize, usize)> = HashMap::new();

            let mut slot = first_slot;
            for identity in slot_leaders {
                if let Some(ref filter_by_identity) = filter_by_identity {
                    if identity != *filter_by_identity {
                        slot += 1;
                        continue;
                    }
                }

                let entry = block_production.entry(identity).or_default();
                if slot_history.check(slot) == solana_sdk::slot_history::Check::Found {
                    entry.1 += 1; // Increment blocks_produced
                }
                entry.0 += 1; // Increment leader_slots
                slot += 1;
            }

            Ok(new_response(
                &bank,
                RpcBlockProduction {
                    by_identity: block_production
                        .into_iter()
                        .map(|(k, v)| (k.to_string(), v))
                        .collect(),
                    range: RpcBlockProductionRange {
                        first_slot,
                        last_slot,
                    },
                },
            ))
        }
    }
}

// RPC interface that depends on AccountsDB
// Expected to be provided by API nodes
pub mod rpc_accounts {
    use super::*;
    #[rpc]
    pub trait AccountsData {
        type Metadata;

        #[rpc(meta, name = "getAccountInfo")]
        fn get_account_info(
            &self,
            meta: Self::Metadata,
            pubkey_str: String,
            config: Option<RpcAccountInfoConfig>,
        ) -> BoxFuture<Result<RpcResponse<Option<UiAccount>>>>;

        #[rpc(meta, name = "getMultipleAccounts")]
        fn get_multiple_accounts(
            &self,
            meta: Self::Metadata,
            pubkey_strs: Vec<String>,
            config: Option<RpcAccountInfoConfig>,
        ) -> BoxFuture<Result<RpcResponse<Vec<Option<UiAccount>>>>>;

        #[rpc(meta, name = "getBlockCommitment")]
        fn get_block_commitment(
            &self,
            meta: Self::Metadata,
            block: Slot,
        ) -> Result<RpcBlockCommitment<BlockCommitmentArray>>;

        // SPL Token-specific RPC endpoints
        // See https://github.com/solana-labs/solana-program-library/releases/tag/token-v2.0.0 for
        // program details

        #[rpc(meta, name = "getTokenAccountBalance")]
        fn get_token_account_balance(
            &self,
            meta: Self::Metadata,
            pubkey_str: String,
            commitment: Option<CommitmentConfig>,
        ) -> Result<RpcResponse<UiTokenAmount>>;

        #[rpc(meta, name = "getTokenSupply")]
        fn get_token_supply(
            &self,
            meta: Self::Metadata,
            mint_str: String,
            commitment: Option<CommitmentConfig>,
        ) -> Result<RpcResponse<UiTokenAmount>>;
    }

    pub struct AccountsDataImpl;
    impl AccountsData for AccountsDataImpl {
        type Metadata = JsonRpcRequestProcessor;

        fn get_account_info(
            &self,
            meta: Self::Metadata,
            pubkey_str: String,
            config: Option<RpcAccountInfoConfig>,
        ) -> BoxFuture<Result<RpcResponse<Option<UiAccount>>>> {
            debug!("get_account_info rpc request received: {:?}", pubkey_str);
            async move {
                let pubkey = verify_pubkey(&pubkey_str)?;
                meta.get_account_info(pubkey, config).await
            }
            .boxed()
        }

        fn get_multiple_accounts(
            &self,
            meta: Self::Metadata,
            pubkey_strs: Vec<String>,
            config: Option<RpcAccountInfoConfig>,
        ) -> BoxFuture<Result<RpcResponse<Vec<Option<UiAccount>>>>> {
            debug!(
                "get_multiple_accounts rpc request received: {:?}",
                pubkey_strs.len()
            );
            async move {
                let max_multiple_accounts = meta
                    .config
                    .max_multiple_accounts
                    .unwrap_or(MAX_MULTIPLE_ACCOUNTS);
                if pubkey_strs.len() > max_multiple_accounts {
                    return Err(Error::invalid_params(format!(
                        "Too many inputs provided; max {max_multiple_accounts}"
                    )));
                }
                let pubkeys = pubkey_strs
                    .into_iter()
                    .map(|pubkey_str| verify_pubkey(&pubkey_str))
                    .collect::<Result<Vec<_>>>()?;
                meta.get_multiple_accounts(pubkeys, config).await
            }
            .boxed()
        }

        fn get_block_commitment(
            &self,
            meta: Self::Metadata,
            block: Slot,
        ) -> Result<RpcBlockCommitment<BlockCommitmentArray>> {
            debug!("get_block_commitment rpc request received");
            Ok(meta.get_block_commitment(block))
        }

        fn get_token_account_balance(
            &self,
            meta: Self::Metadata,
            pubkey_str: String,
            commitment: Option<CommitmentConfig>,
        ) -> Result<RpcResponse<UiTokenAmount>> {
            debug!(
                "get_token_account_balance rpc request received: {:?}",
                pubkey_str
            );
            let pubkey = verify_pubkey(&pubkey_str)?;
            meta.get_token_account_balance(&pubkey, commitment)
        }

        fn get_token_supply(
            &self,
            meta: Self::Metadata,
            mint_str: String,
            commitment: Option<CommitmentConfig>,
        ) -> Result<RpcResponse<UiTokenAmount>> {
            debug!("get_token_supply rpc request received: {:?}", mint_str);
            let mint = verify_pubkey(&mint_str)?;
            meta.get_token_supply(&mint, commitment)
        }
    }
}

// RPC interface that depends on AccountsDB and requires accounts scan
// Expected to be provided by API nodes for now, but collected for easy separation and removal in
// the future.
pub mod rpc_accounts_scan {
    use super::*;
    #[rpc]
    pub trait AccountsScan {
        type Metadata;

        #[rpc(meta, name = "getProgramAccounts")]
        fn get_program_accounts(
            &self,
            meta: Self::Metadata,
            program_id_str: String,
            config: Option<RpcProgramAccountsConfig>,
        ) -> BoxFuture<Result<OptionalContext<Vec<RpcKeyedAccount>>>>;

        #[rpc(meta, name = "getLargestAccounts")]
        fn get_largest_accounts(
            &self,
            meta: Self::Metadata,
            config: Option<RpcLargestAccountsConfig>,
        ) -> BoxFuture<Result<RpcResponse<Vec<RpcAccountBalance>>>>;

        #[rpc(meta, name = "getSupply")]
        fn get_supply(
            &self,
            meta: Self::Metadata,
            config: Option<RpcSupplyConfig>,
        ) -> BoxFuture<Result<RpcResponse<RpcSupply>>>;

        // SPL Token-specific RPC endpoints
        // See https://github.com/solana-labs/solana-program-library/releases/tag/token-v2.0.0 for
        // program details

        #[rpc(meta, name = "getTokenLargestAccounts")]
        fn get_token_largest_accounts(
            &self,
            meta: Self::Metadata,
            mint_str: String,
            commitment: Option<CommitmentConfig>,
        ) -> BoxFuture<Result<RpcResponse<Vec<RpcTokenAccountBalance>>>>;

        #[rpc(meta, name = "getTokenAccountsByOwner")]
        fn get_token_accounts_by_owner(
            &self,
            meta: Self::Metadata,
            owner_str: String,
            token_account_filter: RpcTokenAccountsFilter,
            config: Option<RpcAccountInfoConfig>,
        ) -> BoxFuture<Result<RpcResponse<Vec<RpcKeyedAccount>>>>;

        #[rpc(meta, name = "getTokenAccountsByDelegate")]
        fn get_token_accounts_by_delegate(
            &self,
            meta: Self::Metadata,
            delegate_str: String,
            token_account_filter: RpcTokenAccountsFilter,
            config: Option<RpcAccountInfoConfig>,
        ) -> BoxFuture<Result<RpcResponse<Vec<RpcKeyedAccount>>>>;
    }

    pub struct AccountsScanImpl;
    impl AccountsScan for AccountsScanImpl {
        type Metadata = JsonRpcRequestProcessor;

        fn get_program_accounts(
            &self,
            meta: Self::Metadata,
            program_id_str: String,
            config: Option<RpcProgramAccountsConfig>,
        ) -> BoxFuture<Result<OptionalContext<Vec<RpcKeyedAccount>>>> {
            debug!(
                "get_program_accounts rpc request received: {:?}",
                program_id_str
            );
            async move {
                let program_id = verify_pubkey(&program_id_str)?;
                let (config, filters, with_context, sort_results) = if let Some(config) = config {
                    (
                        Some(config.account_config),
                        config.filters.unwrap_or_default(),
                        config.with_context.unwrap_or_default(),
                        config.sort_results.unwrap_or(true),
                    )
                } else {
                    (None, vec![], false, true)
                };
                verify_filters(&filters)?;
                meta.get_program_accounts(program_id, config, filters, with_context, sort_results)
                    .await
            }
            .boxed()
        }

        fn get_largest_accounts(
            &self,
            meta: Self::Metadata,
            config: Option<RpcLargestAccountsConfig>,
        ) -> BoxFuture<Result<RpcResponse<Vec<RpcAccountBalance>>>> {
            debug!("get_largest_accounts rpc request received");
            async move { Ok(meta.get_largest_accounts(config).await?) }.boxed()
        }

        fn get_supply(
            &self,
            meta: Self::Metadata,
            config: Option<RpcSupplyConfig>,
        ) -> BoxFuture<Result<RpcResponse<RpcSupply>>> {
            debug!("get_supply rpc request received");
            async move { Ok(meta.get_supply(config).await?) }.boxed()
        }

        fn get_token_largest_accounts(
            &self,
            meta: Self::Metadata,
            mint_str: String,
            commitment: Option<CommitmentConfig>,
        ) -> BoxFuture<Result<RpcResponse<Vec<RpcTokenAccountBalance>>>> {
            debug!(
                "get_token_largest_accounts rpc request received: {:?}",
                mint_str
            );
            async move {
                let mint = verify_pubkey(&mint_str)?;
                meta.get_token_largest_accounts(mint, commitment).await
            }
            .boxed()
        }

        fn get_token_accounts_by_owner(
            &self,
            meta: Self::Metadata,
            owner_str: String,
            token_account_filter: RpcTokenAccountsFilter,
            config: Option<RpcAccountInfoConfig>,
        ) -> BoxFuture<Result<RpcResponse<Vec<RpcKeyedAccount>>>> {
            debug!(
                "get_token_accounts_by_owner rpc request received: {:?}",
                owner_str
            );
            async move {
                let owner = verify_pubkey(&owner_str)?;
                let token_account_filter = verify_token_account_filter(token_account_filter)?;
                meta.get_token_accounts_by_owner(owner, token_account_filter, config, true)
                    .await
            }
            .boxed()
        }

        fn get_token_accounts_by_delegate(
            &self,
            meta: Self::Metadata,
            delegate_str: String,
            token_account_filter: RpcTokenAccountsFilter,
            config: Option<RpcAccountInfoConfig>,
        ) -> BoxFuture<Result<RpcResponse<Vec<RpcKeyedAccount>>>> {
            debug!(
                "get_token_accounts_by_delegate rpc request received: {:?}",
                delegate_str
            );
            async move {
                let delegate = verify_pubkey(&delegate_str)?;
                let token_account_filter = verify_token_account_filter(token_account_filter)?;
                meta.get_token_accounts_by_delegate(delegate, token_account_filter, config, true)
                    .await
            }
            .boxed()
        }
    }
}

pub mod utils {
    use {
        crate::rpc::encode_account,
        jsonrpc_core::Error,
        solana_account_decoder::{UiAccount, UiAccountEncoding},
        solana_bundle::{
            bundle_execution::{LoadAndExecuteBundleError, LoadAndExecuteBundleOutput},
            BundleExecutionError,
        },
        solana_rpc_client_api::{
            bundles::{
                RpcBundleExecutionError, RpcBundleSimulationSummary, RpcSimulateBundleConfig,
                RpcSimulateBundleResult, RpcSimulateBundleTransactionResult,
            },
            config::RpcSimulateTransactionAccountsConfig,
        },
        solana_sdk::{account::AccountSharedData, pubkey::Pubkey},
        solana_svm::transaction_processing_result::TransactionProcessingResultExtensions,
        solana_transaction_status::UiTransactionReturnData,
        std::str::FromStr,
    };

    /// Encodes the accounts, returns an error if any of the accounts failed to encode
    /// The outer error can be set by error parsing, Ok(None) means there wasn't any accounts in the parameter
    fn try_encode_accounts(
        accounts: &Option<Vec<(Pubkey, AccountSharedData)>>,
        encoding: UiAccountEncoding,
    ) -> Result<Option<Vec<UiAccount>>, Error> {
        if let Some(accounts) = accounts {
            Ok(Some(
                accounts
                    .iter()
                    .map(|(pubkey, account)| encode_account(account, pubkey, encoding, None))
                    .collect::<Result<Vec<UiAccount>, Error>>()?,
            ))
        } else {
            Ok(None)
        }
    }

    pub fn rpc_bundle_result_from_bank_result(
        bundle_execution_result: LoadAndExecuteBundleOutput,
        rpc_config: RpcSimulateBundleConfig,
    ) -> Result<RpcSimulateBundleResult, Error> {
        let summary = match bundle_execution_result.result() {
            Ok(_) => RpcBundleSimulationSummary::Succeeded,
            Err(e) => {
                let tx_signature = match e {
                    LoadAndExecuteBundleError::TransactionError { signature, .. }
                    | LoadAndExecuteBundleError::LockError { signature, .. } => {
                        Some(signature.to_string())
                    }
                    _ => None,
                };
                RpcBundleSimulationSummary::Failed {
                    error: RpcBundleExecutionError::from(BundleExecutionError::TransactionFailure(
                        e.clone(),
                    )),
                    tx_signature,
                }
            }
        };

        let mut transaction_results = Vec::new();
        for bundle_output in bundle_execution_result.bundle_transaction_results() {
            for (index, execution_result) in bundle_output
                .execution_results()
                .iter()
                .enumerate()
                .filter(|(_, result)| result.is_ok())
            {
                // things are filtered by was_executed, so safe to unwrap here
                let result = execution_result.flattened_result();
                let details = execution_result.as_ref().unwrap().execution_details();

                let account_config = rpc_config
                    .pre_execution_accounts_configs
                    .get(transaction_results.len())
                    .ok_or_else(|| Error::invalid_params("the length of pre_execution_accounts_configs must match the number of transactions"))?;
                let account_encoding = account_config
                    .as_ref()
                    .and_then(|config| config.encoding)
                    .unwrap_or(UiAccountEncoding::Base64);

                let pre_execution_accounts = if let Some(pre_tx_accounts) =
                    bundle_output.pre_tx_execution_accounts().get(index)
                {
                    try_encode_accounts(pre_tx_accounts, account_encoding)?
                } else {
                    None
                };

                let post_execution_accounts = if let Some(post_tx_accounts) =
                    bundle_output.post_tx_execution_accounts().get(index)
                {
                    try_encode_accounts(post_tx_accounts, account_encoding)?
                } else {
                    None
                };

                transaction_results.push(RpcSimulateBundleTransactionResult {
                    err: match result {
                        Ok(_) => None,
                        Err(e) => Some(e),
                    },
                    logs: details.map(|d| d.log_messages.clone()).unwrap_or_default(),
                    pre_execution_accounts,
                    post_execution_accounts,
                    units_consumed: Some(details.map(|d| d.executed_units).unwrap_or(0)),
                    return_data: details
                        .map(|d| {
                            d.return_data
                                .as_ref()
                                .map(|data| UiTransactionReturnData::from(data.clone()))
                        })
                        .unwrap_or_default(),
                });
            }
        }

        Ok(RpcSimulateBundleResult {
            summary,
            transaction_results,
        })
    }

    pub fn account_configs_to_accounts(
        accounts_config: &[Option<RpcSimulateTransactionAccountsConfig>],
    ) -> Result<Vec<Option<Vec<Pubkey>>>, Error> {
        let mut execution_accounts = Vec::new();
        for account_config in accounts_config {
            let accounts = match account_config {
                None => None,
                Some(account_config) => Some(
                    account_config
                        .addresses
                        .iter()
                        .map(|a| {
                            Pubkey::from_str(a).map_err(|_| {
                                Error::invalid_params(format!("invalid pubkey provided: {}", a))
                            })
                        })
                        .collect::<Result<Vec<Pubkey>, Error>>()?,
                ),
            };
            execution_accounts.push(accounts);
        }
        Ok(execution_accounts)
    }
}

// Full RPC interface that an API node is expected to provide
// (rpc_minimal should also be provided by an API node)
pub mod rpc_full {
    use {
        super::*,
        crate::rpc::utils::{account_configs_to_accounts, rpc_bundle_result_from_bank_result},
        jsonrpc_core::ErrorCode,
        solana_bundle::{
            bundle_execution::{load_and_execute_bundle, LoadAndExecuteBundleError},
            SanitizedBundle,
        },
        solana_bundle_sdk::derive_bundle_id,
        solana_rpc_client_api::bundles::{
            RpcBundleRequest, RpcSimulateBundleConfig, RpcSimulateBundleResult,
            SimulationSlotConfig,
        },
        solana_sdk::{
            clock::MAX_PROCESSING_AGE,
            message::{SanitizedVersionedMessage, VersionedMessage},
        },
        solana_transaction_status::parse_ui_inner_instructions,
    };

    #[rpc]
    pub trait Full {
        type Metadata;

        #[rpc(meta, name = "getInflationReward")]
        fn get_inflation_reward(
            &self,
            meta: Self::Metadata,
            address_strs: Vec<String>,
            config: Option<RpcEpochConfig>,
        ) -> BoxFuture<Result<Vec<Option<RpcInflationReward>>>>;

        #[rpc(meta, name = "getClusterNodes")]
        fn get_cluster_nodes(&self, meta: Self::Metadata) -> Result<Vec<RpcContactInfo>>;

        #[rpc(meta, name = "getRecentPerformanceSamples")]
        fn get_recent_performance_samples(
            &self,
            meta: Self::Metadata,
            limit: Option<usize>,
        ) -> Result<Vec<RpcPerfSample>>;

        #[rpc(meta, name = "getSignatureStatuses")]
        fn get_signature_statuses(
            &self,
            meta: Self::Metadata,
            signature_strs: Vec<String>,
            config: Option<RpcSignatureStatusConfig>,
        ) -> BoxFuture<Result<RpcResponse<Vec<Option<TransactionStatus>>>>>;

        #[rpc(meta, name = "getMaxRetransmitSlot")]
        fn get_max_retransmit_slot(&self, meta: Self::Metadata) -> Result<Slot>;

        #[rpc(meta, name = "getMaxShredInsertSlot")]
        fn get_max_shred_insert_slot(&self, meta: Self::Metadata) -> Result<Slot>;

        #[rpc(meta, name = "requestAirdrop")]
        fn request_airdrop(
            &self,
            meta: Self::Metadata,
            pubkey_str: String,
            lamports: u64,
            config: Option<RpcRequestAirdropConfig>,
        ) -> Result<String>;

        #[rpc(meta, name = "sendTransaction")]
        fn send_transaction(
            &self,
            meta: Self::Metadata,
            data: String,
            config: Option<RpcSendTransactionConfig>,
        ) -> Result<String>;

        #[rpc(meta, name = "simulateTransaction")]
        fn simulate_transaction(
            &self,
            meta: Self::Metadata,
            data: String,
            config: Option<RpcSimulateTransactionConfig>,
        ) -> Result<RpcResponse<RpcSimulateTransactionResult>>;

        #[rpc(meta, name = "simulateBundle")]
        fn simulate_bundle(
            &self,
            meta: Self::Metadata,
            rpc_bundle_request: RpcBundleRequest,
            config: Option<RpcSimulateBundleConfig>,
        ) -> Result<RpcResponse<RpcSimulateBundleResult>>;

        #[rpc(meta, name = "minimumLedgerSlot")]
        fn minimum_ledger_slot(&self, meta: Self::Metadata) -> Result<Slot>;

        #[rpc(meta, name = "getBlock")]
        fn get_block(
            &self,
            meta: Self::Metadata,
            slot: Slot,
            config: Option<RpcEncodingConfigWrapper<RpcBlockConfig>>,
        ) -> BoxFuture<Result<Option<UiConfirmedBlock>>>;

        #[rpc(meta, name = "getBlockTime")]
        fn get_block_time(
            &self,
            meta: Self::Metadata,
            slot: Slot,
        ) -> BoxFuture<Result<Option<UnixTimestamp>>>;

        #[rpc(meta, name = "getBlocks")]
        fn get_blocks(
            &self,
            meta: Self::Metadata,
            start_slot: Slot,
            wrapper: Option<RpcBlocksConfigWrapper>,
            config: Option<RpcContextConfig>,
        ) -> BoxFuture<Result<Vec<Slot>>>;

        #[rpc(meta, name = "getBlocksWithLimit")]
        fn get_blocks_with_limit(
            &self,
            meta: Self::Metadata,
            start_slot: Slot,
            limit: usize,
            config: Option<RpcContextConfig>,
        ) -> BoxFuture<Result<Vec<Slot>>>;

        #[rpc(meta, name = "getTransaction")]
        fn get_transaction(
            &self,
            meta: Self::Metadata,
            signature_str: String,
            config: Option<RpcEncodingConfigWrapper<RpcTransactionConfig>>,
        ) -> BoxFuture<Result<Option<EncodedConfirmedTransactionWithStatusMeta>>>;

        #[rpc(meta, name = "getSignaturesForAddress")]
        fn get_signatures_for_address(
            &self,
            meta: Self::Metadata,
            address: String,
            config: Option<RpcSignaturesForAddressConfig>,
        ) -> BoxFuture<Result<Vec<RpcConfirmedTransactionStatusWithSignature>>>;

        #[rpc(meta, name = "getFirstAvailableBlock")]
        fn get_first_available_block(&self, meta: Self::Metadata) -> BoxFuture<Result<Slot>>;

        #[rpc(meta, name = "getLatestBlockhash")]
        fn get_latest_blockhash(
            &self,
            meta: Self::Metadata,
            config: Option<RpcContextConfig>,
        ) -> Result<RpcResponse<RpcBlockhash>>;

        #[rpc(meta, name = "isBlockhashValid")]
        fn is_blockhash_valid(
            &self,
            meta: Self::Metadata,
            blockhash: String,
            config: Option<RpcContextConfig>,
        ) -> Result<RpcResponse<bool>>;

        #[rpc(meta, name = "getFeeForMessage")]
        fn get_fee_for_message(
            &self,
            meta: Self::Metadata,
            data: String,
            config: Option<RpcContextConfig>,
        ) -> Result<RpcResponse<Option<u64>>>;

        #[rpc(meta, name = "getStakeMinimumDelegation")]
        fn get_stake_minimum_delegation(
            &self,
            meta: Self::Metadata,
            config: Option<RpcContextConfig>,
        ) -> Result<RpcResponse<u64>>;

        #[rpc(meta, name = "getRecentPrioritizationFees")]
        fn get_recent_prioritization_fees(
            &self,
            meta: Self::Metadata,
            pubkey_strs: Option<Vec<String>>,
        ) -> Result<Vec<RpcPrioritizationFee>>;
    }

    pub struct FullImpl;
    impl Full for FullImpl {
        type Metadata = JsonRpcRequestProcessor;

        fn get_recent_performance_samples(
            &self,
            meta: Self::Metadata,
            limit: Option<usize>,
        ) -> Result<Vec<RpcPerfSample>> {
            debug!("get_recent_performance_samples request received");

            let limit = limit.unwrap_or(PERFORMANCE_SAMPLES_LIMIT);

            if limit > PERFORMANCE_SAMPLES_LIMIT {
                return Err(Error::invalid_params(format!(
                    "Invalid limit; max {PERFORMANCE_SAMPLES_LIMIT}"
                )));
            }

            Ok(meta
                .blockstore
                .get_recent_perf_samples(limit)
                .map_err(|err| {
                    warn!("get_recent_performance_samples failed: {:?}", err);
                    Error::invalid_request()
                })?
                .into_iter()
                .map(|(slot, sample)| rpc_perf_sample_from_perf_sample(slot, sample))
                .collect())
        }

        fn get_cluster_nodes(&self, meta: Self::Metadata) -> Result<Vec<RpcContactInfo>> {
            debug!("get_cluster_nodes rpc request received");
            let cluster_info = &meta.cluster_info;
            let socket_addr_space = cluster_info.socket_addr_space();
            let my_shred_version = cluster_info.my_shred_version();
            Ok(cluster_info
                .all_peers()
                .iter()
                .filter_map(|(contact_info, _)| {
                    if my_shred_version == contact_info.shred_version()
                        && contact_info
                            .gossip()
                            .map(|addr| socket_addr_space.check(&addr))
                            .unwrap_or_default()
                    {
                        let (version, feature_set) = if let Some(version) =
                            cluster_info.get_node_version(contact_info.pubkey())
                        {
                            (Some(version.to_string()), Some(version.feature_set))
                        } else {
                            (None, None)
                        };
                        Some(RpcContactInfo {
                            pubkey: contact_info.pubkey().to_string(),
                            gossip: contact_info.gossip(),
                            tvu: contact_info
                                .tvu(Protocol::UDP)
                                .filter(|addr| socket_addr_space.check(addr)),
                            tpu: contact_info
                                .tpu(Protocol::UDP)
                                .filter(|addr| socket_addr_space.check(addr)),
                            tpu_quic: contact_info
                                .tpu(Protocol::QUIC)
                                .filter(|addr| socket_addr_space.check(addr)),
                            tpu_forwards: contact_info
                                .tpu_forwards(Protocol::UDP)
                                .filter(|addr| socket_addr_space.check(addr)),
                            tpu_forwards_quic: contact_info
                                .tpu_forwards(Protocol::QUIC)
                                .filter(|addr| socket_addr_space.check(addr)),
                            tpu_vote: contact_info
                                .tpu_vote(Protocol::UDP)
                                .filter(|addr| socket_addr_space.check(addr)),
                            serve_repair: contact_info
                                .serve_repair(Protocol::UDP)
                                .filter(|addr| socket_addr_space.check(addr)),
                            rpc: contact_info
                                .rpc()
                                .filter(|addr| socket_addr_space.check(addr)),
                            pubsub: contact_info
                                .rpc_pubsub()
                                .filter(|addr| socket_addr_space.check(addr)),
                            version,
                            feature_set,
                            shred_version: Some(my_shred_version),
                        })
                    } else {
                        None // Exclude spy nodes
                    }
                })
                .collect())
        }

        fn get_signature_statuses(
            &self,
            meta: Self::Metadata,
            signature_strs: Vec<String>,
            config: Option<RpcSignatureStatusConfig>,
        ) -> BoxFuture<Result<RpcResponse<Vec<Option<TransactionStatus>>>>> {
            debug!(
                "get_signature_statuses rpc request received: {:?}",
                signature_strs.len()
            );
            if signature_strs.len() > MAX_GET_SIGNATURE_STATUSES_QUERY_ITEMS {
                return Box::pin(future::err(Error::invalid_params(format!(
                    "Too many inputs provided; max {MAX_GET_SIGNATURE_STATUSES_QUERY_ITEMS}"
                ))));
            }
            let mut signatures: Vec<Signature> = vec![];
            for signature_str in signature_strs {
                match verify_signature(&signature_str) {
                    Ok(signature) => {
                        signatures.push(signature);
                    }
                    Err(err) => return Box::pin(future::err(err)),
                }
            }
            Box::pin(async move { meta.get_signature_statuses(signatures, config).await })
        }

        fn get_max_retransmit_slot(&self, meta: Self::Metadata) -> Result<Slot> {
            debug!("get_max_retransmit_slot rpc request received");
            Ok(meta.get_max_retransmit_slot())
        }

        fn get_max_shred_insert_slot(&self, meta: Self::Metadata) -> Result<Slot> {
            debug!("get_max_shred_insert_slot rpc request received");
            Ok(meta.get_max_shred_insert_slot())
        }

        fn request_airdrop(
            &self,
            meta: Self::Metadata,
            pubkey_str: String,
            lamports: u64,
            config: Option<RpcRequestAirdropConfig>,
        ) -> Result<String> {
            debug!("request_airdrop rpc request received");
            trace!(
                "request_airdrop id={} lamports={} config: {:?}",
                pubkey_str,
                lamports,
                &config
            );

            let faucet_addr = meta.config.faucet_addr.ok_or_else(Error::invalid_request)?;
            let pubkey = verify_pubkey(&pubkey_str)?;

            let config = config.unwrap_or_default();
            let bank = meta.bank(config.commitment);

            let blockhash = if let Some(blockhash) = config.recent_blockhash {
                verify_hash(&blockhash)?
            } else {
                bank.confirmed_last_blockhash()
            };
            let last_valid_block_height = bank
                .get_blockhash_last_valid_block_height(&blockhash)
                .unwrap_or(0);

            let transaction =
                request_airdrop_transaction(&faucet_addr, &pubkey, lamports, blockhash).map_err(
                    |err| {
                        info!("request_airdrop_transaction failed: {:?}", err);
                        Error::internal_error()
                    },
                )?;

            let wire_transaction = serialize(&transaction).map_err(|err| {
                info!("request_airdrop: serialize error: {:?}", err);
                Error::internal_error()
            })?;

            let signature = if !transaction.signatures.is_empty() {
                transaction.signatures[0]
            } else {
                return Err(RpcCustomError::TransactionSignatureVerificationFailure.into());
            };

            _send_transaction(
                meta,
                signature,
                wire_transaction,
                last_valid_block_height,
                None,
                None,
            )
        }

        fn send_transaction(
            &self,
            meta: Self::Metadata,
            data: String,
            config: Option<RpcSendTransactionConfig>,
        ) -> Result<String> {
            debug!("send_transaction rpc request received");
            let RpcSendTransactionConfig {
                skip_preflight,
                preflight_commitment,
                encoding,
                max_retries,
                min_context_slot,
            } = config.unwrap_or_default();
            let tx_encoding = encoding.unwrap_or(UiTransactionEncoding::Base58);
            let binary_encoding = tx_encoding.into_binary_encoding().ok_or_else(|| {
                Error::invalid_params(format!(
                    "unsupported encoding: {tx_encoding}. Supported encodings: base58, base64"
                ))
            })?;
            let (wire_transaction, unsanitized_tx) =
                decode_and_deserialize::<VersionedTransaction>(data, binary_encoding)?;

            let preflight_commitment = if skip_preflight {
                Some(CommitmentConfig::processed())
            } else {
                preflight_commitment.map(|commitment| CommitmentConfig { commitment })
            };
            let preflight_bank = &*meta.get_bank_with_config(RpcContextConfig {
                commitment: preflight_commitment,
                min_context_slot,
            })?;

            let transaction = sanitize_transaction(
                unsanitized_tx,
                preflight_bank,
                preflight_bank.get_reserved_account_keys(),
            )?;
            let signature = *transaction.signature();

            let mut last_valid_block_height = preflight_bank
                .get_blockhash_last_valid_block_height(transaction.message().recent_blockhash())
                .unwrap_or(0);

            let durable_nonce_info = transaction
                .get_durable_nonce()
                .map(|&pubkey| (pubkey, *transaction.message().recent_blockhash()));
            if durable_nonce_info.is_some() || (skip_preflight && last_valid_block_height == 0) {
                // While it uses a defined constant, this last_valid_block_height value is chosen arbitrarily.
                // It provides a fallback timeout for durable-nonce transaction retries in case of
                // malicious packing of the retry queue. Durable-nonce transactions are otherwise
                // retried until the nonce is advanced.
                last_valid_block_height = preflight_bank.block_height() + MAX_PROCESSING_AGE as u64;
            }

            if !skip_preflight {
                verify_transaction(&transaction, &preflight_bank.feature_set)?;

                if !meta.config.skip_preflight_health_check {
                    match meta.health.check() {
                        RpcHealthStatus::Ok => (),
                        RpcHealthStatus::Unknown => {
                            inc_new_counter_info!("rpc-send-tx_health-unknown", 1);
                            return Err(RpcCustomError::NodeUnhealthy {
                                num_slots_behind: None,
                            }
                            .into());
                        }
                        RpcHealthStatus::Behind { num_slots } => {
                            inc_new_counter_info!("rpc-send-tx_health-behind", 1);
                            return Err(RpcCustomError::NodeUnhealthy {
                                num_slots_behind: Some(num_slots),
                            }
                            .into());
                        }
                    }
                }

                if let TransactionSimulationResult {
                    result: Err(err),
                    logs,
                    post_simulation_accounts: _,
                    units_consumed,
                    return_data,
                    inner_instructions: _, // Always `None` due to `enable_cpi_recording = false`
                } = preflight_bank.simulate_transaction(&transaction, false)
                {
                    match err {
                        TransactionError::BlockhashNotFound => {
                            inc_new_counter_info!("rpc-send-tx_err-blockhash-not-found", 1);
                        }
                        _ => {
                            inc_new_counter_info!("rpc-send-tx_err-other", 1);
                        }
                    }
                    return Err(RpcCustomError::SendTransactionPreflightFailure {
                        message: format!("Transaction simulation failed: {err}"),
                        result: RpcSimulateTransactionResult {
                            err: Some(err),
                            logs: Some(logs),
                            accounts: None,
                            units_consumed: Some(units_consumed),
                            return_data: return_data.map(|return_data| return_data.into()),
                            inner_instructions: None,
                            replacement_blockhash: None,
                        },
                    }
                    .into());
                }
            }

            _send_transaction(
                meta,
                signature,
                wire_transaction,
                last_valid_block_height,
                durable_nonce_info,
                max_retries,
            )
        }

        fn simulate_transaction(
            &self,
            meta: Self::Metadata,
            data: String,
            config: Option<RpcSimulateTransactionConfig>,
        ) -> Result<RpcResponse<RpcSimulateTransactionResult>> {
            debug!("simulate_transaction rpc request received");
            let RpcSimulateTransactionConfig {
                sig_verify,
                replace_recent_blockhash,
                commitment,
                encoding,
                accounts: config_accounts,
                min_context_slot,
                inner_instructions: enable_cpi_recording,
            } = config.unwrap_or_default();
            let tx_encoding = encoding.unwrap_or(UiTransactionEncoding::Base58);
            let binary_encoding = tx_encoding.into_binary_encoding().ok_or_else(|| {
                Error::invalid_params(format!(
                    "unsupported encoding: {tx_encoding}. Supported encodings: base58, base64"
                ))
            })?;
            let (_, mut unsanitized_tx) =
                decode_and_deserialize::<VersionedTransaction>(data, binary_encoding)?;

            let bank = &*meta.get_bank_with_config(RpcContextConfig {
                commitment,
                min_context_slot,
            })?;
            let mut blockhash: Option<RpcBlockhash> = None;
            if replace_recent_blockhash {
                if sig_verify {
                    return Err(Error::invalid_params(
                        "sigVerify may not be used with replaceRecentBlockhash",
                    ));
                }
                let recent_blockhash = bank.last_blockhash();
                unsanitized_tx
                    .message
                    .set_recent_blockhash(recent_blockhash);
                let last_valid_block_height = bank
                    .get_blockhash_last_valid_block_height(&recent_blockhash)
                    .expect("bank blockhash queue should contain blockhash");
                blockhash.replace(RpcBlockhash {
                    blockhash: recent_blockhash.to_string(),
                    last_valid_block_height,
                });
            }

            let transaction =
                sanitize_transaction(unsanitized_tx, bank, bank.get_reserved_account_keys())?;
            if sig_verify {
                verify_transaction(&transaction, &bank.feature_set)?;
            }

            let TransactionSimulationResult {
                result,
                logs,
                post_simulation_accounts,
                units_consumed,
                return_data,
                inner_instructions,
            } = bank.simulate_transaction(&transaction, enable_cpi_recording);

            let account_keys = transaction.message().account_keys();
            let number_of_accounts = account_keys.len();

            let accounts = if let Some(config_accounts) = config_accounts {
                let accounts_encoding = config_accounts
                    .encoding
                    .unwrap_or(UiAccountEncoding::Base64);

                if accounts_encoding == UiAccountEncoding::Binary
                    || accounts_encoding == UiAccountEncoding::Base58
                {
                    return Err(Error::invalid_params("base58 encoding not supported"));
                }

                if config_accounts.addresses.len() > number_of_accounts {
                    return Err(Error::invalid_params(format!(
                        "Too many accounts provided; max {number_of_accounts}"
                    )));
                }

                if result.is_err() {
                    Some(vec![None; config_accounts.addresses.len()])
                } else {
                    let mut post_simulation_accounts_map = HashMap::new();
                    for (pubkey, data) in post_simulation_accounts {
                        post_simulation_accounts_map.insert(pubkey, data);
                    }

                    Some(
                        config_accounts
                            .addresses
                            .iter()
                            .map(|address_str| {
                                let pubkey = verify_pubkey(address_str)?;
                                get_encoded_account(
                                    bank,
                                    &pubkey,
                                    accounts_encoding,
                                    None,
                                    Some(&post_simulation_accounts_map),
                                )
                            })
                            .collect::<Result<Vec<_>>>()?,
                    )
                }
            } else {
                None
            };

            let inner_instructions = inner_instructions.map(|info| {
                map_inner_instructions(info)
                    .map(|converted| parse_ui_inner_instructions(converted, &account_keys))
                    .collect()
            });

            Ok(new_response(
                bank,
                RpcSimulateTransactionResult {
                    err: result.err(),
                    logs: Some(logs),
                    accounts,
                    units_consumed: Some(units_consumed),
                    return_data: return_data.map(|return_data| return_data.into()),
                    inner_instructions,
                    replacement_blockhash: blockhash,
                },
            ))
        }

        fn simulate_bundle(
            &self,
            meta: Self::Metadata,
            rpc_bundle_request: RpcBundleRequest,
            config: Option<RpcSimulateBundleConfig>,
        ) -> Result<RpcResponse<RpcSimulateBundleResult>> {
            const MAX_BUNDLE_SIMULATION_TIME: Duration = Duration::from_millis(500);

            debug!("simulate_bundle rpc request received");

            let config = config.unwrap_or_else(|| RpcSimulateBundleConfig {
                pre_execution_accounts_configs: vec![
                    None;
                    rpc_bundle_request.encoded_transactions.len()
                ],
                post_execution_accounts_configs: vec![
                    None;
                    rpc_bundle_request.encoded_transactions.len()
                ],
                ..RpcSimulateBundleConfig::default()
            });

            // Run some request validations
            if !(config.pre_execution_accounts_configs.len()
                == rpc_bundle_request.encoded_transactions.len()
                && config.post_execution_accounts_configs.len()
                    == rpc_bundle_request.encoded_transactions.len())
            {
                return Err(Error::invalid_params(
                    "pre/post_execution_accounts_configs must be equal in length to the number of transactions",
                ));
            }

            let bank = match config.simulation_bank.unwrap_or_default() {
                SimulationSlotConfig::Commitment(commitment) => Ok(meta.bank(Some(commitment))),
                SimulationSlotConfig::Slot(slot) => meta.bank_from_slot(slot).ok_or_else(|| {
                    Error::invalid_params(format!("bank not found for the provided slot: {}", slot))
                }),
                SimulationSlotConfig::Tip => Ok(meta.bank_forks.read().unwrap().working_bank()),
            }?;

            let tx_encoding = config
                .transaction_encoding
                .unwrap_or(UiTransactionEncoding::Base64);
            let binary_encoding = tx_encoding.into_binary_encoding().ok_or_else(|| {
                Error::invalid_params(format!(
                    "Unsupported encoding: {}. Supported encodings are: base58 & base64",
                    tx_encoding
                ))
            })?;
            let mut decoded_transactions = rpc_bundle_request
                .encoded_transactions
                .into_iter()
                .map(|encoded_tx| {
                    decode_and_deserialize::<VersionedTransaction>(encoded_tx, binary_encoding)
                        .map(|de| de.1)
                })
                .collect::<Result<Vec<VersionedTransaction>>>()?;

            if config.replace_recent_blockhash {
                if !config.skip_sig_verify {
                    return Err(Error::invalid_params(
                        "sigVerify may not be used with replaceRecentBlockhash",
                    ));
                }
                decoded_transactions.iter_mut().for_each(|tx| {
                    tx.message.set_recent_blockhash(bank.last_blockhash());
                });
            }

<<<<<<< HEAD
            let bundle_id = derive_bundle_id(&decoded_transactions);
=======
            // if one can't derive bundle id and we're not skipping signature verification then it's an error
            let bundle_id = derive_bundle_id(&decoded_transactions);
            if let Err(missing_signature_index) = &bundle_id {
                if !config.skip_sig_verify {
                    return Err(Error::invalid_params(format!(
                        "Transaction index {} missing signature",
                        missing_signature_index
                    )));
                }
            }

>>>>>>> dc193db2
            let runtime_txs = decoded_transactions
                .into_iter()
                .map(|tx| sanitize_transaction(tx, bank.as_ref(), bank.get_reserved_account_keys()))
                .collect::<Result<Vec<RuntimeTransaction<SanitizedTransaction>>>>()?;
            let sanitized_bundle = SanitizedBundle {
                transactions: runtime_txs,
<<<<<<< HEAD
                bundle_id,
=======
                bundle_id: bundle_id.unwrap_or("unknown".to_string()),
>>>>>>> dc193db2
            };

            if !config.skip_sig_verify {
                for tx in &sanitized_bundle.transactions {
                    verify_transaction(tx, &bank.feature_set)?;
                }
            }

            let pre_execution_accounts =
                account_configs_to_accounts(&config.pre_execution_accounts_configs)?;
            let post_execution_accounts =
                account_configs_to_accounts(&config.post_execution_accounts_configs)?;
            let bundle_execution_result = load_and_execute_bundle(
                &bank,
                &sanitized_bundle,
                MAX_PROCESSING_AGE,
                &MAX_BUNDLE_SIMULATION_TIME,
                true,
                &None,
                true,
                None,
                &pre_execution_accounts,
                &post_execution_accounts,
            );

            // only return error if irrecoverable (timeout or tx malformed)
            // bundle execution failures w/ context are returned to client
            match bundle_execution_result.result() {
                Ok(()) | Err(LoadAndExecuteBundleError::TransactionError { .. }) => {}
                Err(LoadAndExecuteBundleError::ProcessingTimeExceeded(elapsed)) => {
                    let mut error = Error::new(ErrorCode::ServerError(10_000));
                    error.message = format!(
                        "simulation time exceeded max allowed time: {:?}ms",
                        elapsed.as_millis()
                    );
                    return Err(error);
                }
                Err(LoadAndExecuteBundleError::InvalidPreOrPostAccounts) => {
                    return Err(Error::invalid_params("invalid pre or post account data"));
                }
                Err(LoadAndExecuteBundleError::LockError {
                    signature,
                    transaction_error,
                }) => {
                    return Err(Error::invalid_params(format!(
                        "error locking transaction with signature: {}, error: {:?}",
                        signature, transaction_error
                    )));
                }
            }

            let rpc_bundle_result =
                rpc_bundle_result_from_bank_result(bundle_execution_result, config)?;

            Ok(new_response(&bank, rpc_bundle_result))
        }

        fn minimum_ledger_slot(&self, meta: Self::Metadata) -> Result<Slot> {
            debug!("minimum_ledger_slot rpc request received");
            meta.minimum_ledger_slot()
        }

        fn get_block(
            &self,
            meta: Self::Metadata,
            slot: Slot,
            config: Option<RpcEncodingConfigWrapper<RpcBlockConfig>>,
        ) -> BoxFuture<Result<Option<UiConfirmedBlock>>> {
            debug!("get_block rpc request received: {:?}", slot);
            Box::pin(async move { meta.get_block(slot, config).await })
        }

        fn get_blocks(
            &self,
            meta: Self::Metadata,
            start_slot: Slot,
            wrapper: Option<RpcBlocksConfigWrapper>,
            config: Option<RpcContextConfig>,
        ) -> BoxFuture<Result<Vec<Slot>>> {
            let (end_slot, maybe_config) =
                wrapper.map(|wrapper| wrapper.unzip()).unwrap_or_default();
            debug!(
                "get_blocks rpc request received: {}-{:?}",
                start_slot, end_slot
            );
            Box::pin(async move {
                meta.get_blocks(start_slot, end_slot, config.or(maybe_config))
                    .await
            })
        }

        fn get_blocks_with_limit(
            &self,
            meta: Self::Metadata,
            start_slot: Slot,
            limit: usize,
            config: Option<RpcContextConfig>,
        ) -> BoxFuture<Result<Vec<Slot>>> {
            debug!(
                "get_blocks_with_limit rpc request received: {}-{}",
                start_slot, limit,
            );
            Box::pin(async move { meta.get_blocks_with_limit(start_slot, limit, config).await })
        }

        fn get_block_time(
            &self,
            meta: Self::Metadata,
            slot: Slot,
        ) -> BoxFuture<Result<Option<UnixTimestamp>>> {
            Box::pin(async move { meta.get_block_time(slot).await })
        }

        fn get_transaction(
            &self,
            meta: Self::Metadata,
            signature_str: String,
            config: Option<RpcEncodingConfigWrapper<RpcTransactionConfig>>,
        ) -> BoxFuture<Result<Option<EncodedConfirmedTransactionWithStatusMeta>>> {
            debug!("get_transaction rpc request received: {:?}", signature_str);
            let signature = verify_signature(&signature_str);
            if let Err(err) = signature {
                return Box::pin(future::err(err));
            }
            Box::pin(async move { meta.get_transaction(signature.unwrap(), config).await })
        }

        fn get_signatures_for_address(
            &self,
            meta: Self::Metadata,
            address: String,
            config: Option<RpcSignaturesForAddressConfig>,
        ) -> BoxFuture<Result<Vec<RpcConfirmedTransactionStatusWithSignature>>> {
            let RpcSignaturesForAddressConfig {
                before,
                until,
                limit,
                commitment,
                min_context_slot,
            } = config.unwrap_or_default();
            let verification =
                verify_and_parse_signatures_for_address_params(address, before, until, limit);

            match verification {
                Err(err) => Box::pin(future::err(err)),
                Ok((address, before, until, limit)) => Box::pin(async move {
                    meta.get_signatures_for_address(
                        address,
                        before,
                        until,
                        limit,
                        RpcContextConfig {
                            commitment,
                            min_context_slot,
                        },
                    )
                    .await
                }),
            }
        }

        fn get_first_available_block(&self, meta: Self::Metadata) -> BoxFuture<Result<Slot>> {
            debug!("get_first_available_block rpc request received");
            Box::pin(async move { Ok(meta.get_first_available_block().await) })
        }

        fn get_inflation_reward(
            &self,
            meta: Self::Metadata,
            address_strs: Vec<String>,
            config: Option<RpcEpochConfig>,
        ) -> BoxFuture<Result<Vec<Option<RpcInflationReward>>>> {
            debug!(
                "get_inflation_reward rpc request received: {:?}",
                address_strs.len()
            );

            let mut addresses: Vec<Pubkey> = vec![];
            for address_str in address_strs {
                match verify_pubkey(&address_str) {
                    Ok(pubkey) => {
                        addresses.push(pubkey);
                    }
                    Err(err) => return Box::pin(future::err(err)),
                }
            }

            Box::pin(async move { meta.get_inflation_reward(addresses, config).await })
        }

        fn get_latest_blockhash(
            &self,
            meta: Self::Metadata,
            config: Option<RpcContextConfig>,
        ) -> Result<RpcResponse<RpcBlockhash>> {
            debug!("get_latest_blockhash rpc request received");
            meta.get_latest_blockhash(config.unwrap_or_default())
        }

        fn is_blockhash_valid(
            &self,
            meta: Self::Metadata,
            blockhash: String,
            config: Option<RpcContextConfig>,
        ) -> Result<RpcResponse<bool>> {
            let blockhash =
                Hash::from_str(&blockhash).map_err(|e| Error::invalid_params(format!("{e:?}")))?;
            meta.is_blockhash_valid(&blockhash, config.unwrap_or_default())
        }

        fn get_fee_for_message(
            &self,
            meta: Self::Metadata,
            data: String,
            config: Option<RpcContextConfig>,
        ) -> Result<RpcResponse<Option<u64>>> {
            debug!("get_fee_for_message rpc request received");
            let (_, message) = decode_and_deserialize::<VersionedMessage>(
                data,
                TransactionBinaryEncoding::Base64,
            )?;
            let bank = &*meta.get_bank_with_config(config.unwrap_or_default())?;
            let sanitized_versioned_message = SanitizedVersionedMessage::try_from(message)
                .map_err(|err| {
                    Error::invalid_params(format!("invalid transaction message: {err}"))
                })?;
            let sanitized_message = SanitizedMessage::try_new(
                sanitized_versioned_message,
                bank,
                bank.get_reserved_account_keys(),
            )
            .map_err(|err| Error::invalid_params(format!("invalid transaction message: {err}")))?;
            let fee = bank.get_fee_for_message(&sanitized_message);
            Ok(new_response(bank, fee))
        }

        fn get_stake_minimum_delegation(
            &self,
            meta: Self::Metadata,
            config: Option<RpcContextConfig>,
        ) -> Result<RpcResponse<u64>> {
            debug!("get_stake_minimum_delegation rpc request received");
            meta.get_stake_minimum_delegation(config.unwrap_or_default())
        }

        fn get_recent_prioritization_fees(
            &self,
            meta: Self::Metadata,
            pubkey_strs: Option<Vec<String>>,
        ) -> Result<Vec<RpcPrioritizationFee>> {
            let pubkey_strs = pubkey_strs.unwrap_or_default();
            debug!(
                "get_recent_prioritization_fees rpc request received: {:?} pubkeys",
                pubkey_strs.len()
            );
            if pubkey_strs.len() > MAX_TX_ACCOUNT_LOCKS {
                return Err(Error::invalid_params(format!(
                    "Too many inputs provided; max {MAX_TX_ACCOUNT_LOCKS}"
                )));
            }
            let pubkeys = pubkey_strs
                .into_iter()
                .map(|pubkey_str| verify_pubkey(&pubkey_str))
                .collect::<Result<Vec<_>>>()?;
            meta.get_recent_prioritization_fees(pubkeys)
        }
    }
}

fn rpc_perf_sample_from_perf_sample(slot: u64, sample: PerfSample) -> RpcPerfSample {
    match sample {
        PerfSample::V1(PerfSampleV1 {
            num_transactions,
            num_slots,
            sample_period_secs,
        }) => RpcPerfSample {
            slot,
            num_transactions,
            num_non_vote_transactions: None,
            num_slots,
            sample_period_secs,
        },
        PerfSample::V2(PerfSampleV2 {
            num_transactions,
            num_non_vote_transactions,
            num_slots,
            sample_period_secs,
        }) => RpcPerfSample {
            slot,
            num_transactions,
            num_non_vote_transactions: Some(num_non_vote_transactions),
            num_slots,
            sample_period_secs,
        },
    }
}

const MAX_BASE58_SIZE: usize = 1683; // Golden, bump if PACKET_DATA_SIZE changes
const MAX_BASE64_SIZE: usize = 1644; // Golden, bump if PACKET_DATA_SIZE changes
fn decode_and_deserialize<T>(
    encoded: String,
    encoding: TransactionBinaryEncoding,
) -> Result<(Vec<u8>, T)>
where
    T: serde::de::DeserializeOwned,
{
    let wire_output = match encoding {
        TransactionBinaryEncoding::Base58 => {
            inc_new_counter_info!("rpc-base58_encoded_tx", 1);
            if encoded.len() > MAX_BASE58_SIZE {
                return Err(Error::invalid_params(format!(
                    "base58 encoded {} too large: {} bytes (max: encoded/raw {}/{})",
                    type_name::<T>(),
                    encoded.len(),
                    MAX_BASE58_SIZE,
                    PACKET_DATA_SIZE,
                )));
            }
            bs58::decode(encoded)
                .into_vec()
                .map_err(|e| Error::invalid_params(format!("invalid base58 encoding: {e:?}")))?
        }
        TransactionBinaryEncoding::Base64 => {
            inc_new_counter_info!("rpc-base64_encoded_tx", 1);
            if encoded.len() > MAX_BASE64_SIZE {
                return Err(Error::invalid_params(format!(
                    "base64 encoded {} too large: {} bytes (max: encoded/raw {}/{})",
                    type_name::<T>(),
                    encoded.len(),
                    MAX_BASE64_SIZE,
                    PACKET_DATA_SIZE,
                )));
            }
            BASE64_STANDARD
                .decode(encoded)
                .map_err(|e| Error::invalid_params(format!("invalid base64 encoding: {e:?}")))?
        }
    };
    if wire_output.len() > PACKET_DATA_SIZE {
        return Err(Error::invalid_params(format!(
            "decoded {} too large: {} bytes (max: {} bytes)",
            type_name::<T>(),
            wire_output.len(),
            PACKET_DATA_SIZE
        )));
    }
    bincode::options()
        .with_limit(PACKET_DATA_SIZE as u64)
        .with_fixint_encoding()
        .allow_trailing_bytes()
        .deserialize_from(&wire_output[..])
        .map_err(|err| {
            Error::invalid_params(format!(
                "failed to deserialize {}: {}",
                type_name::<T>(),
                &err.to_string()
            ))
        })
        .map(|output| (wire_output, output))
}

fn sanitize_transaction(
    transaction: VersionedTransaction,
    address_loader: impl AddressLoader,
    reserved_account_keys: &HashSet<Pubkey>,
) -> Result<RuntimeTransaction<SanitizedTransaction>> {
    RuntimeTransaction::try_create(
        transaction,
        MessageHash::Compute,
        None,
        address_loader,
        reserved_account_keys,
    )
    .map_err(|err| Error::invalid_params(format!("invalid transaction: {err}")))
}

pub fn create_validator_exit(exit: Arc<AtomicBool>) -> Arc<RwLock<Exit>> {
    let mut validator_exit = Exit::default();
    validator_exit.register_exit(Box::new(move || exit.store(true, Ordering::Relaxed)));
    Arc::new(RwLock::new(validator_exit))
}

pub fn create_test_transaction_entries(
    keypairs: Vec<&Keypair>,
    bank: Arc<Bank>,
) -> (Vec<Entry>, Vec<Signature>) {
    let mint_keypair = keypairs[0];
    let keypair1 = keypairs[1];
    let keypair2 = keypairs[2];
    let keypair3 = keypairs[3];
    let blockhash = bank.confirmed_last_blockhash();
    let rent_exempt_amount = bank.get_minimum_balance_for_rent_exemption(0);

    let mut signatures = Vec::new();
    // Generate transactions for processing
    // Successful transaction
    let success_tx = solana_sdk::system_transaction::transfer(
        mint_keypair,
        &keypair1.pubkey(),
        rent_exempt_amount,
        blockhash,
    );
    signatures.push(success_tx.signatures[0]);
    let entry_1 = solana_entry::entry::next_entry(&blockhash, 1, vec![success_tx]);
    // Failed transaction, InstructionError
    let ix_error_tx = solana_sdk::system_transaction::transfer(
        keypair2,
        &keypair3.pubkey(),
        2 * rent_exempt_amount,
        blockhash,
    );
    signatures.push(ix_error_tx.signatures[0]);
    let entry_2 = solana_entry::entry::next_entry(&entry_1.hash, 1, vec![ix_error_tx]);
    (vec![entry_1, entry_2], signatures)
}

#[cfg(feature = "dev-context-only-utils")]
pub fn populate_blockstore_for_tests(
    entries: Vec<Entry>,
    bank: Arc<Bank>,
    blockstore: Arc<Blockstore>,
    max_complete_transaction_status_slot: Arc<AtomicU64>,
) {
    let slot = bank.slot();
    let parent_slot = bank.parent_slot();
    let shreds = solana_ledger::blockstore::entries_to_test_shreds(
        &entries,
        slot,
        parent_slot,
        true,
        0,
        true, // merkle_variant
    );
    blockstore.insert_shreds(shreds, None, false).unwrap();
    blockstore.set_roots(std::iter::once(&slot)).unwrap();

    let (transaction_status_sender, transaction_status_receiver) = unbounded();
    let (replay_vote_sender, _replay_vote_receiver) = unbounded();
    let tss_exit = Arc::new(AtomicBool::new(false));
    let transaction_status_service =
        crate::transaction_status_service::TransactionStatusService::new(
            transaction_status_receiver,
            max_complete_transaction_status_slot,
            true,
            None,
            blockstore,
            false,
            tss_exit.clone(),
        );

    // Check that process_entries successfully writes can_commit transactions statuses, and
    // that they are matched properly by get_rooted_block
    assert_eq!(
        solana_ledger::blockstore_processor::process_entries_for_tests(
            &BankWithScheduler::new_without_scheduler(bank),
            entries,
            Some(
                &solana_ledger::blockstore_processor::TransactionStatusSender {
                    sender: transaction_status_sender,
                },
            ),
            Some(&replay_vote_sender),
        ),
        Ok(())
    );

    transaction_status_service.quiesce_and_join_for_tests(tss_exit);
}

#[cfg(test)]
pub mod tests {
    use {
        super::{
            rpc_accounts::*, rpc_accounts_scan::*, rpc_bank::*, rpc_full::*, rpc_minimal::*, *,
        },
        crate::{
            optimistically_confirmed_bank_tracker::{
                BankNotification, OptimisticallyConfirmedBankTracker,
            },
            rpc_service::service_runtime,
            rpc_subscriptions::RpcSubscriptions,
        },
        agave_reserved_account_keys::ReservedAccountKeys,
        base64::engine::general_purpose,
        bincode::deserialize,
        jsonrpc_core::{futures, ErrorCode, MetaIoHandler, Output, Response, Value},
        jsonrpc_core_client::transports::local,
        serde::de::DeserializeOwned,
        solana_accounts_db::accounts_db::{AccountsDbConfig, ACCOUNTS_DB_CONFIG_FOR_TESTING},
        solana_entry::entry::next_versioned_entry,
        solana_gossip::{contact_info::ContactInfo, socketaddr},
        solana_ledger::{
            blockstore_meta::PerfSampleV2,
            blockstore_processor::fill_blockstore_slot_with_ticks,
            genesis_utils::{create_genesis_config, GenesisConfigInfo},
            get_tmp_ledger_path,
        },
        solana_rpc_client_api::{
            custom_error::{
                JSON_RPC_SERVER_ERROR_BLOCK_NOT_AVAILABLE,
                JSON_RPC_SERVER_ERROR_TRANSACTION_HISTORY_NOT_AVAILABLE,
                JSON_RPC_SERVER_ERROR_UNSUPPORTED_TRANSACTION_VERSION,
            },
            filter::MemcmpEncodedBytes,
        },
        solana_runtime::{
            accounts_background_service::AbsRequestSender,
            bank::BankTestConfig,
            commitment::{BlockCommitment, CommitmentSlots},
            non_circulating_supply::non_circulating_accounts,
        },
        solana_sdk::{
            account::{Account, WritableAccount},
            address_lookup_table::{
                self,
                state::{AddressLookupTable, LookupTableMeta},
            },
            compute_budget::ComputeBudgetInstruction,
            fee_calculator::FeeRateGovernor,
            hash::{hash, Hash},
            instruction::InstructionError,
            message::{
                v0::{self, MessageAddressTableLookup},
                Message, MessageHeader, VersionedMessage,
            },
            nonce::{self, state::DurableNonce},
            rpc_port,
            signature::{Keypair, Signer},
            slot_hashes::SlotHashes,
            system_program, system_transaction,
            timing::slot_duration_from_slots_per_year,
            transaction::{
                self, SimpleAddressLoader, Transaction, TransactionError, TransactionVersion,
            },
            vote::state::VoteState,
        },
        solana_send_transaction_service::tpu_info::NullTpuInfo,
        solana_transaction_status::{
            EncodedConfirmedBlock, EncodedTransaction, EncodedTransactionWithStatusMeta,
            TransactionDetails,
        },
        solana_vote_program::{
            vote_instruction,
            vote_state::{self, TowerSync, VoteInit, VoteStateVersions, MAX_LOCKOUT_HISTORY},
        },
        spl_pod::optional_keys::OptionalNonZeroPubkey,
        spl_token_2022::{
            extension::{
                immutable_owner::ImmutableOwner, memo_transfer::MemoTransfer,
                mint_close_authority::MintCloseAuthority, BaseStateWithExtensionsMut,
                ExtensionType, StateWithExtensionsMut,
            },
            solana_program::{program_option::COption, pubkey::Pubkey as SplTokenPubkey},
            state::{AccountState as TokenAccountState, Mint},
        },
        std::{borrow::Cow, collections::HashMap, net::Ipv4Addr},
        test_case::test_case,
    };

    const TEST_MINT_LAMPORTS: u64 = 1_000_000_000;
    const TEST_SIGNATURE_FEE: u64 = 5_000;
    const TEST_SLOTS_PER_EPOCH: u64 = DELINQUENT_VALIDATOR_SLOT_DISTANCE + 1;

    pub(crate) fn new_test_cluster_info() -> ClusterInfo {
        let keypair = Arc::new(Keypair::new());
        let contact_info = ContactInfo::new_localhost(
            &keypair.pubkey(),
            solana_sdk::timing::timestamp(), // wallclock
        );
        ClusterInfo::new(contact_info, keypair, SocketAddrSpace::Unspecified)
    }

    fn create_test_request(method: &str, params: Option<serde_json::Value>) -> serde_json::Value {
        json!({
            "jsonrpc": "2.0",
            "id": 1u64,
            "method": method,
            "params": params,
        })
    }

    fn parse_success_result<T: DeserializeOwned>(response: Response) -> T {
        if let Response::Single(output) = response {
            match output {
                Output::Success(success) => serde_json::from_value(success.result).unwrap(),
                Output::Failure(failure) => {
                    panic!("Expected success but received: {failure:?}");
                }
            }
        } else {
            panic!("Expected single response");
        }
    }

    fn parse_failure_response(response: Response) -> (i64, String) {
        if let Response::Single(output) = response {
            match output {
                Output::Success(success) => {
                    panic!("Expected failure but received: {success:?}");
                }
                Output::Failure(failure) => (failure.error.code.code(), failure.error.message),
            }
        } else {
            panic!("Expected single response");
        }
    }

    struct RpcHandler {
        io: MetaIoHandler<JsonRpcRequestProcessor>,
        meta: JsonRpcRequestProcessor,
        identity: Pubkey,
        mint_keypair: Keypair,
        leader_vote_keypair: Arc<Keypair>,
        blockstore: Arc<Blockstore>,
        bank_forks: Arc<RwLock<BankForks>>,
        max_slots: Arc<MaxSlots>,
        max_complete_transaction_status_slot: Arc<AtomicU64>,
        block_commitment_cache: Arc<RwLock<BlockCommitmentCache>>,
    }

    impl RpcHandler {
        fn start() -> Self {
            Self::start_with_config(JsonRpcConfig {
                enable_rpc_transaction_history: true,
                ..JsonRpcConfig::default()
            })
        }

        fn start_with_config(config: JsonRpcConfig) -> Self {
            let (bank_forks, mint_keypair, leader_vote_keypair) =
                new_bank_forks_with_config(BankTestConfig {
                    accounts_db_config: AccountsDbConfig {
                        account_indexes: Some(config.account_indexes.clone()),
                        ..ACCOUNTS_DB_CONFIG_FOR_TESTING
                    },
                });

            let ledger_path = get_tmp_ledger_path!();
            let blockstore = Arc::new(Blockstore::open(&ledger_path).unwrap());
            let bank = bank_forks.read().unwrap().working_bank();

            let leader_pubkey = *bank.collector_id();
            let block_commitment_cache = Arc::new(RwLock::new(BlockCommitmentCache::default()));
            let exit = Arc::new(AtomicBool::new(false));
            let validator_exit = create_validator_exit(exit);
            let cluster_info = Arc::new(new_test_cluster_info());
            let identity = cluster_info.id();
            cluster_info.insert_info(ContactInfo::new_with_socketaddr(
                &leader_pubkey,
                &socketaddr!(Ipv4Addr::LOCALHOST, 1234),
            ));
            let max_slots = Arc::new(MaxSlots::default());
            // note that this means that slot 0 will always be considered complete
            let max_complete_transaction_status_slot = Arc::new(AtomicU64::new(0));
            let max_complete_rewards_slot = Arc::new(AtomicU64::new(0));
            let optimistically_confirmed_bank =
                OptimisticallyConfirmedBank::locked_from_bank_forks_root(&bank_forks);

            let JsonRpcConfig {
                rpc_threads,
                rpc_blocking_threads,
                rpc_niceness_adj,
                ..
            } = config;
            let meta = JsonRpcRequestProcessor::new(
                config,
                None,
                bank_forks.clone(),
                block_commitment_cache.clone(),
                blockstore.clone(),
                validator_exit,
                RpcHealth::stub(optimistically_confirmed_bank.clone(), blockstore.clone()),
                cluster_info,
                Hash::default(),
                None,
                optimistically_confirmed_bank,
                Arc::new(RwLock::new(LargestAccountsCache::new(30))),
                max_slots.clone(),
                Arc::new(LeaderScheduleCache::new_from_bank(&bank)),
                max_complete_transaction_status_slot.clone(),
                max_complete_rewards_slot,
                Arc::new(PrioritizationFeeCache::default()),
                service_runtime(rpc_threads, rpc_blocking_threads, rpc_niceness_adj),
            )
            .0;

            let mut io = MetaIoHandler::default();
            io.extend_with(rpc_minimal::MinimalImpl.to_delegate());
            io.extend_with(rpc_bank::BankDataImpl.to_delegate());
            io.extend_with(rpc_accounts::AccountsDataImpl.to_delegate());
            io.extend_with(rpc_accounts_scan::AccountsScanImpl.to_delegate());
            io.extend_with(rpc_full::FullImpl.to_delegate());
            Self {
                io,
                meta,
                identity,
                mint_keypair,
                leader_vote_keypair,
                bank_forks,
                blockstore,
                max_slots,
                max_complete_transaction_status_slot,
                block_commitment_cache,
            }
        }

        fn handle_request_sync(&self, req: serde_json::Value) -> Response {
            let response = &self
                .io
                .handle_request_sync(&req.to_string(), self.meta.clone())
                .expect("no response");
            serde_json::from_str(response).expect("failed to deserialize response")
        }

        fn overwrite_working_bank_entries(&self, entries: Vec<Entry>) {
            populate_blockstore_for_tests(
                entries,
                self.working_bank(),
                self.blockstore.clone(),
                self.max_complete_transaction_status_slot.clone(),
            );
        }

        fn create_test_transactions_and_populate_blockstore(&self) -> Vec<Signature> {
            let mint_keypair = &self.mint_keypair;
            let keypair1 = Keypair::new();
            let keypair2 = Keypair::new();
            let keypair3 = Keypair::new();
            let bank = self.working_bank();
            let rent_exempt_amount = bank.get_minimum_balance_for_rent_exemption(0);
            bank.transfer(
                rent_exempt_amount + TEST_SIGNATURE_FEE,
                mint_keypair,
                &keypair2.pubkey(),
            )
            .unwrap();

            let (entries, signatures) = create_test_transaction_entries(
                vec![&self.mint_keypair, &keypair1, &keypair2, &keypair3],
                bank,
            );
            self.overwrite_working_bank_entries(entries);
            signatures
        }

        fn create_test_versioned_transactions_and_populate_blockstore(
            &self,
            address_table_key: Option<Pubkey>,
        ) -> Vec<Signature> {
            let address_table_key =
                address_table_key.unwrap_or_else(|| self.store_address_lookup_table());

            let bank = self.working_bank();
            let recent_blockhash = bank.confirmed_last_blockhash();
            let legacy_message = VersionedMessage::Legacy(Message {
                header: MessageHeader {
                    num_required_signatures: 1,
                    num_readonly_signed_accounts: 0,
                    num_readonly_unsigned_accounts: 0,
                },
                recent_blockhash,
                account_keys: vec![self.mint_keypair.pubkey()],
                instructions: vec![],
            });
            let version_0_message = VersionedMessage::V0(v0::Message {
                header: MessageHeader {
                    num_required_signatures: 1,
                    num_readonly_signed_accounts: 0,
                    num_readonly_unsigned_accounts: 0,
                },
                recent_blockhash,
                account_keys: vec![self.mint_keypair.pubkey()],
                address_table_lookups: vec![MessageAddressTableLookup {
                    account_key: address_table_key,
                    writable_indexes: vec![0],
                    readonly_indexes: vec![],
                }],
                instructions: vec![],
            });

            let mut signatures = Vec::new();
            let legacy_tx =
                VersionedTransaction::try_new(legacy_message, &[&self.mint_keypair]).unwrap();
            signatures.push(legacy_tx.signatures[0]);
            let version_0_tx =
                VersionedTransaction::try_new(version_0_message, &[&self.mint_keypair]).unwrap();
            signatures.push(version_0_tx.signatures[0]);
            let entry1 = next_versioned_entry(&recent_blockhash, 1, vec![legacy_tx]);
            let entry2 = next_versioned_entry(&entry1.hash, 1, vec![version_0_tx]);
            let entries = vec![entry1, entry2];
            self.overwrite_working_bank_entries(entries);
            signatures
        }

        fn store_address_lookup_table(&self) -> Pubkey {
            let bank = self.working_bank();
            let address_table_pubkey = Pubkey::new_unique();
            let address_table_account = {
                let address_table_state = AddressLookupTable {
                    meta: LookupTableMeta {
                        // ensure that active address length is 1 at slot 0
                        last_extended_slot_start_index: 1,
                        ..LookupTableMeta::default()
                    },
                    addresses: Cow::Owned(vec![Pubkey::new_unique()]),
                };
                let address_table_data = address_table_state.serialize_for_tests().unwrap();
                let min_balance_lamports =
                    bank.get_minimum_balance_for_rent_exemption(address_table_data.len());
                AccountSharedData::create(
                    min_balance_lamports,
                    address_table_data,
                    address_lookup_table::program::id(),
                    false,
                    0,
                )
            };
            bank.store_account(&address_table_pubkey, &address_table_account);
            address_table_pubkey
        }

        fn add_roots_to_blockstore(&self, mut roots: Vec<Slot>) {
            roots.retain(|&slot| slot > 0);
            if roots.is_empty() {
                return;
            }

            let mut parent_bank = self.bank_forks.read().unwrap().working_bank();
            for (i, root) in roots.iter().enumerate() {
                let new_bank =
                    Bank::new_from_parent(parent_bank.clone(), parent_bank.collector_id(), *root);
                parent_bank = self
                    .bank_forks
                    .write()
                    .unwrap()
                    .insert(new_bank)
                    .clone_without_scheduler();
                let parent = if i > 0 { roots[i - 1] } else { 0 };
                fill_blockstore_slot_with_ticks(
                    &self.blockstore,
                    5,
                    *root,
                    parent,
                    Hash::default(),
                );
            }
            self.blockstore.set_roots(roots.iter()).unwrap();
            let new_bank = Bank::new_from_parent(
                parent_bank.clone(),
                parent_bank.collector_id(),
                roots.iter().max().unwrap() + 1,
            );
            self.bank_forks.write().unwrap().insert(new_bank);

            for root in roots.iter() {
                self.bank_forks
                    .write()
                    .unwrap()
                    .set_root(*root, &AbsRequestSender::default(), Some(0))
                    .unwrap();
                let block_time = self
                    .bank_forks
                    .read()
                    .unwrap()
                    .get(*root)
                    .unwrap()
                    .clock()
                    .unix_timestamp;
                self.blockstore.set_block_time(*root, block_time).unwrap();
            }
        }

        fn advance_bank_to_confirmed_slot(&self, slot: Slot) -> Arc<Bank> {
            let parent_bank = self.working_bank();
            let bank = self
                .bank_forks
                .write()
                .unwrap()
                .insert(Bank::new_from_parent(parent_bank, &Pubkey::default(), slot))
                .clone_without_scheduler();

            let new_block_commitment = BlockCommitmentCache::new(
                HashMap::new(),
                0,
                CommitmentSlots::new_from_slot(self.bank_forks.read().unwrap().highest_slot()),
            );
            *self.block_commitment_cache.write().unwrap() = new_block_commitment;
            bank
        }

        fn store_vote_account(&self, vote_pubkey: &Pubkey, vote_state: VoteState) {
            let bank = self.working_bank();
            let versioned = VoteStateVersions::new_current(vote_state);
            let space = VoteState::size_of();
            let balance = bank.get_minimum_balance_for_rent_exemption(space);
            let mut vote_account =
                AccountSharedData::new(balance, space, &solana_vote_program::id());
            vote_state::to(&versioned, &mut vote_account).unwrap();
            bank.store_account(vote_pubkey, &vote_account);
        }

        fn update_prioritization_fee_cache(&self, transactions: Vec<Transaction>) {
            let bank = self.working_bank();
            let prioritization_fee_cache = &self.meta.prioritization_fee_cache;
            let transactions: Vec<_> = transactions
                .into_iter()
                .map(RuntimeTransaction::from_transaction_for_tests)
                .collect();
            prioritization_fee_cache.update(&bank, transactions.iter());
        }

        fn get_prioritization_fee_cache(&self) -> &PrioritizationFeeCache {
            &self.meta.prioritization_fee_cache
        }

        fn working_bank(&self) -> Arc<Bank> {
            self.bank_forks.read().unwrap().working_bank()
        }

        fn leader_pubkey(&self) -> Pubkey {
            *self.working_bank().collector_id()
        }
    }

    #[test]
    fn test_rpc_request_processor_new() {
        let bob_pubkey = solana_pubkey::new_rand();
        let genesis = create_genesis_config(100);
        let bank = Bank::new_for_tests(&genesis.genesis_config);
        let connection_cache = Arc::new(ConnectionCache::new("connection_cache_test"));
        let meta = JsonRpcRequestProcessor::new_from_bank(
            bank,
            SocketAddrSpace::Unspecified,
            connection_cache,
        );

        let bank = meta.bank_forks.read().unwrap().root_bank();
        bank.transfer(20, &genesis.mint_keypair, &bob_pubkey)
            .unwrap();

        assert_eq!(
            meta.get_transaction_count(RpcContextConfig::default())
                .unwrap(),
            1
        );
    }

    #[test]
    fn test_rpc_get_balance() {
        let genesis = create_genesis_config(20);
        let mint_pubkey = genesis.mint_keypair.pubkey();
        let bank = Bank::new_for_tests(&genesis.genesis_config);
        let connection_cache = Arc::new(ConnectionCache::new("connection_cache_test"));
        let meta = JsonRpcRequestProcessor::new_from_bank(
            bank,
            SocketAddrSpace::Unspecified,
            connection_cache,
        );

        let mut io = MetaIoHandler::default();
        io.extend_with(rpc_minimal::MinimalImpl.to_delegate());

        let req = format!(
            r#"{{"jsonrpc":"2.0","id":1,"method":"getBalance","params":["{mint_pubkey}"]}}"#
        );
        let res = io.handle_request_sync(&req, meta);
        let expected = json!({
            "jsonrpc": "2.0",
            "result": {
                "context": {"slot": 0, "apiVersion": RpcApiVersion::default()},
                "value":20,
                },
            "id": 1,
        });
        let result = serde_json::from_str::<Value>(&res.expect("actual response"))
            .expect("actual response deserialization");
        assert_eq!(result, expected);
    }

    #[test]
    fn test_rpc_get_balance_via_client() {
        let genesis = create_genesis_config(20);
        let mint_pubkey = genesis.mint_keypair.pubkey();
        let bank = Bank::new_for_tests(&genesis.genesis_config);
        let connection_cache = Arc::new(ConnectionCache::new("connection_cache_test"));
        let meta = JsonRpcRequestProcessor::new_from_bank(
            bank,
            SocketAddrSpace::Unspecified,
            connection_cache,
        );

        let mut io = MetaIoHandler::default();
        io.extend_with(rpc_minimal::MinimalImpl.to_delegate());

        async fn use_client(client: rpc_minimal::gen_client::Client, mint_pubkey: Pubkey) -> u64 {
            client
                .get_balance(mint_pubkey.to_string(), None)
                .await
                .unwrap()
                .value
        }

        let fut = async {
            let (client, server) =
                local::connect_with_metadata::<rpc_minimal::gen_client::Client, _, _>(&io, meta);
            let client = use_client(client, mint_pubkey);

            futures::join!(client, server)
        };
        let (response, _) = futures::executor::block_on(fut);
        assert_eq!(response, 20);
    }

    #[test]
    fn test_rpc_get_cluster_nodes() {
        let rpc = RpcHandler::start();
        let version = solana_version::Version::default();
        let request = create_test_request("getClusterNodes", None);
        let result: Value = parse_success_result(rpc.handle_request_sync(request));
        let expected = json!([{
            "pubkey": rpc.identity.to_string(),
            "gossip": "127.0.0.1:8000",
            "shredVersion": 0u16,
            "tvu": "127.0.0.1:8001",
            "tpu": "127.0.0.1:8003",
            "tpuQuic": "127.0.0.1:8009",
            "tpuForwards": "127.0.0.1:8004",
            "tpuForwardsQuic": "127.0.0.1:8010",
            "tpuVote": "127.0.0.1:8005",
            "serveRepair": "127.0.0.1:8008",
            "rpc": format!("127.0.0.1:{}", rpc_port::DEFAULT_RPC_PORT),
            "pubsub": format!("127.0.0.1:{}", rpc_port::DEFAULT_RPC_PUBSUB_PORT),
            "version": format!("{version}"),
            "featureSet": version.feature_set,
        }, {
            "pubkey": rpc.leader_pubkey().to_string(),
            "gossip": "127.0.0.1:1235",
            "shredVersion": 0u16,
            "tvu": "127.0.0.1:1236",
            "tpu": "127.0.0.1:1234",
            "tpuQuic": "127.0.0.1:1240",
            "tpuForwards": "127.0.0.1:1239",
            "tpuForwardsQuic": "127.0.0.1:1245",
            "tpuVote": "127.0.0.1:1241",
            "serveRepair": "127.0.0.1:1242",
            "rpc": format!("127.0.0.1:{}", rpc_port::DEFAULT_RPC_PORT),
            "pubsub": format!("127.0.0.1:{}", rpc_port::DEFAULT_RPC_PUBSUB_PORT),
            "version": format!("{version}"),
            "featureSet": version.feature_set,
        }]);
        assert_eq!(result, expected);
    }

    #[test]
    fn test_rpc_get_recent_performance_samples() {
        let rpc = RpcHandler::start();

        let slot = 0;
        let num_slots = 1;
        let num_transactions = 4;
        let num_non_vote_transactions = 1;
        let sample_period_secs = 60;
        rpc.blockstore
            .write_perf_sample(
                slot,
                &PerfSampleV2 {
                    num_slots,
                    num_transactions,
                    num_non_vote_transactions,
                    sample_period_secs,
                },
            )
            .expect("write to blockstore");

        let request = create_test_request("getRecentPerformanceSamples", None);
        let result: Value = parse_success_result(rpc.handle_request_sync(request));
        let expected = json!([{
            "slot": slot,
            "numSlots": num_slots,
            "numTransactions": num_transactions,
            "numNonVoteTransactions": num_non_vote_transactions,
            "samplePeriodSecs": sample_period_secs,
        }]);
        assert_eq!(result, expected);
    }

    #[test]
    fn test_rpc_get_recent_performance_samples_invalid_limit() {
        let rpc = RpcHandler::start();
        let request = create_test_request("getRecentPerformanceSamples", Some(json!([10_000])));
        let response = parse_failure_response(rpc.handle_request_sync(request));
        let expected = (
            ErrorCode::InvalidParams.code(),
            String::from("Invalid limit; max 720"),
        );
        assert_eq!(response, expected);
    }

    #[test]
    fn test_rpc_get_slot_leader() {
        let rpc = RpcHandler::start();
        let request = create_test_request("getSlotLeader", None);
        let result: String = parse_success_result(rpc.handle_request_sync(request));
        let expected = rpc.leader_pubkey().to_string();
        assert_eq!(result, expected);
    }

    #[test]
    fn test_rpc_get_tx_count() {
        let bob_pubkey = solana_pubkey::new_rand();
        let genesis = create_genesis_config(10);
        let bank = Bank::new_for_tests(&genesis.genesis_config);
        let connection_cache = Arc::new(ConnectionCache::new("connection_cache_test"));
        let meta = JsonRpcRequestProcessor::new_from_bank(
            bank,
            SocketAddrSpace::Unspecified,
            connection_cache,
        );

        let mut io = MetaIoHandler::default();
        io.extend_with(rpc_minimal::MinimalImpl.to_delegate());

        // Add 4 transactions
        let bank = meta.bank_forks.read().unwrap().root_bank();
        bank.transfer(1, &genesis.mint_keypair, &bob_pubkey)
            .unwrap();
        bank.transfer(2, &genesis.mint_keypair, &bob_pubkey)
            .unwrap();
        bank.transfer(3, &genesis.mint_keypair, &bob_pubkey)
            .unwrap();
        bank.transfer(4, &genesis.mint_keypair, &bob_pubkey)
            .unwrap();

        let req = r#"{"jsonrpc":"2.0","id":1,"method":"getTransactionCount"}"#;
        let res = io.handle_request_sync(req, meta);
        let expected = r#"{"jsonrpc":"2.0","result":4,"id":1}"#;
        let expected: Response =
            serde_json::from_str(expected).expect("expected response deserialization");
        let result: Response = serde_json::from_str(&res.expect("actual response"))
            .expect("actual response deserialization");
        assert_eq!(result, expected);
    }

    #[test]
    fn test_rpc_minimum_ledger_slot() {
        let rpc = RpcHandler::start();
        // populate blockstore so that a minimum slot can be detected
        rpc.create_test_transactions_and_populate_blockstore();
        let request = create_test_request("minimumLedgerSlot", None);
        let result: Slot = parse_success_result(rpc.handle_request_sync(request));
        assert_eq!(0, result);
    }

    #[test]
    fn test_get_supply() {
        let rpc = RpcHandler::start();
        let request = create_test_request("getSupply", None);
        let result = {
            let mut result: RpcResponse<RpcSupply> =
                parse_success_result(rpc.handle_request_sync(request));
            result.value.non_circulating_accounts.sort();
            result.value
        };
        let expected = {
            let mut non_circulating_accounts: Vec<String> = non_circulating_accounts()
                .iter()
                .map(|pubkey| pubkey.to_string())
                .collect();
            non_circulating_accounts.sort();
            let total_capitalization = rpc.working_bank().capitalization();
            RpcSupply {
                non_circulating: 0,
                circulating: total_capitalization,
                total: total_capitalization,
                non_circulating_accounts,
            }
        };
        assert_eq!(result, expected);
    }

    #[test]
    fn test_get_supply_exclude_account_list() {
        let rpc = RpcHandler::start();
        let request = create_test_request(
            "getSupply",
            Some(json!([{"excludeNonCirculatingAccountsList": true}])),
        );
        let result: RpcResponse<RpcSupply> = parse_success_result(rpc.handle_request_sync(request));
        let expected = {
            let total_capitalization = rpc.working_bank().capitalization();
            RpcSupply {
                non_circulating: 0,
                circulating: total_capitalization,
                total: total_capitalization,
                non_circulating_accounts: vec![],
            }
        };
        assert_eq!(result.value, expected);
    }

    #[test]
    fn test_get_largest_accounts() {
        let rpc = RpcHandler::start();

        // make a non-circulating account one of the largest accounts
        let non_circulating_key = &non_circulating_accounts()[0];
        let bank = rpc.working_bank();
        bank.process_transaction(&system_transaction::transfer(
            &rpc.mint_keypair,
            non_circulating_key,
            500_000,
            bank.confirmed_last_blockhash(),
        ))
        .expect("process transaction");

        let request = create_test_request("getLargestAccounts", None);
        let largest_accounts_result: RpcResponse<Vec<RpcAccountBalance>> =
            parse_success_result(rpc.handle_request_sync(request));
        assert_eq!(largest_accounts_result.value.len(), 20);

        // Get mint balance
        let request = create_test_request(
            "getBalance",
            Some(json!([rpc.mint_keypair.pubkey().to_string()])),
        );
        let mint_balance_result: RpcResponse<u64> =
            parse_success_result(rpc.handle_request_sync(request));
        assert!(largest_accounts_result.value.contains(&RpcAccountBalance {
            address: rpc.mint_keypair.pubkey().to_string(),
            lamports: mint_balance_result.value,
        }));

        // Get non-circulating account balance
        let request =
            create_test_request("getBalance", Some(json!([non_circulating_key.to_string()])));
        let non_circulating_balance_result: RpcResponse<u64> =
            parse_success_result(rpc.handle_request_sync(request));
        assert!(largest_accounts_result.value.contains(&RpcAccountBalance {
            address: non_circulating_key.to_string(),
            lamports: non_circulating_balance_result.value,
        }));

        // Test Circulating/NonCirculating Filter
        let request = create_test_request(
            "getLargestAccounts",
            Some(json!([{"filter":"circulating"}])),
        );
        let largest_accounts_result: RpcResponse<Vec<RpcAccountBalance>> =
            parse_success_result(rpc.handle_request_sync(request));
        assert_eq!(largest_accounts_result.value.len(), 20);
        assert!(!largest_accounts_result.value.contains(&RpcAccountBalance {
            address: non_circulating_key.to_string(),
            lamports: non_circulating_balance_result.value,
        }));

        let request = create_test_request(
            "getLargestAccounts",
            Some(json!([{"filter":"nonCirculating"}])),
        );
        let largest_accounts_result: RpcResponse<Vec<RpcAccountBalance>> =
            parse_success_result(rpc.handle_request_sync(request));
        assert_eq!(largest_accounts_result.value.len(), 1);
        assert!(largest_accounts_result.value.contains(&RpcAccountBalance {
            address: non_circulating_key.to_string(),
            lamports: non_circulating_balance_result.value,
        }));
    }

    #[test]
    fn test_rpc_get_minimum_balance_for_rent_exemption() {
        let rpc = RpcHandler::start();
        let data_len = 50;
        let request =
            create_test_request("getMinimumBalanceForRentExemption", Some(json!([data_len])));
        let result: u64 = parse_success_result(rpc.handle_request_sync(request));
        let expected = rpc
            .working_bank()
            .get_minimum_balance_for_rent_exemption(data_len);
        assert_eq!(result, expected);
    }

    #[test]
    fn test_rpc_get_inflation() {
        let rpc = RpcHandler::start();
        let bank = rpc.working_bank();
        let request = create_test_request("getInflationGovernor", None);
        let result: RpcInflationGovernor = parse_success_result(rpc.handle_request_sync(request));
        let expected: RpcInflationGovernor = bank.inflation().into();
        assert_eq!(result, expected);

        // Query inflation rate for current epoch
        let request = create_test_request("getInflationRate", None);
        let result: RpcInflationRate = parse_success_result(rpc.handle_request_sync(request));
        let inflation = bank.inflation();
        let epoch = bank.epoch();
        let slot_in_year = bank.slot_in_year_for_inflation();
        let expected = RpcInflationRate {
            total: inflation.total(slot_in_year),
            validator: inflation.validator(slot_in_year),
            foundation: inflation.foundation(slot_in_year),
            epoch,
        };
        assert_eq!(result, expected);
    }

    #[test]
    fn test_rpc_get_epoch_schedule() {
        let rpc = RpcHandler::start();
        let bank = rpc.working_bank();
        let request = create_test_request("getEpochSchedule", None);
        let result: EpochSchedule = parse_success_result(rpc.handle_request_sync(request));
        let expected = bank.epoch_schedule();
        assert_eq!(expected, &result);
    }

    #[test]
    fn test_rpc_get_leader_schedule() {
        let rpc = RpcHandler::start();

        for params in [
            None,
            Some(json!([0u64])),
            Some(json!([null, {"identity": rpc.leader_pubkey().to_string()}])),
            Some(json!([{"identity": rpc.leader_pubkey().to_string()}])),
        ] {
            let request = create_test_request("getLeaderSchedule", params);
            let result: Option<RpcLeaderSchedule> =
                parse_success_result(rpc.handle_request_sync(request));
            let expected = Some(HashMap::from_iter(std::iter::once((
                rpc.leader_pubkey().to_string(),
                Vec::from_iter(0..=128),
            ))));
            assert_eq!(result, expected);
        }

        let request = create_test_request("getLeaderSchedule", Some(json!([42424242])));
        let result: Option<RpcLeaderSchedule> =
            parse_success_result(rpc.handle_request_sync(request));
        let expected: Option<RpcLeaderSchedule> = None;
        assert_eq!(result, expected);

        let request = create_test_request(
            "getLeaderSchedule",
            Some(json!([{"identity": Pubkey::new_unique().to_string() }])),
        );
        let result: Option<RpcLeaderSchedule> =
            parse_success_result(rpc.handle_request_sync(request));
        let expected = Some(HashMap::default());
        assert_eq!(result, expected);
    }

    #[test]
    fn test_rpc_get_slot_leaders() {
        let rpc = RpcHandler::start();
        let bank = rpc.working_bank();

        // Test that slot leaders will be returned across epochs
        let query_start = 0;
        let query_limit = 2 * bank.epoch_schedule().slots_per_epoch;

        let request =
            create_test_request("getSlotLeaders", Some(json!([query_start, query_limit])));
        let result: Vec<String> = parse_success_result(rpc.handle_request_sync(request));
        assert_eq!(result.len(), query_limit as usize);

        // Test that invalid limit returns an error
        let query_start = 0;
        let query_limit = 5001;

        let request =
            create_test_request("getSlotLeaders", Some(json!([query_start, query_limit])));
        let response = parse_failure_response(rpc.handle_request_sync(request));
        let expected = (
            ErrorCode::InvalidParams.code(),
            String::from("Invalid limit; max 5000"),
        );
        assert_eq!(response, expected);

        // Test that invalid epoch returns an error
        let query_start = 2 * bank.epoch_schedule().slots_per_epoch;
        let query_limit = 10;

        let request =
            create_test_request("getSlotLeaders", Some(json!([query_start, query_limit])));
        let response = parse_failure_response(rpc.handle_request_sync(request));
        let expected = (
            ErrorCode::InvalidParams.code(),
            String::from("Invalid slot range: leader schedule for epoch 2 is unavailable"),
        );
        assert_eq!(response, expected);
    }

    #[test]
    fn test_rpc_get_account_info() {
        let rpc = RpcHandler::start();
        let bank = rpc.working_bank();

        let request = create_test_request(
            "getAccountInfo",
            Some(json!([rpc.mint_keypair.pubkey().to_string()])),
        );
        let result: Value = parse_success_result(rpc.handle_request_sync(request));
        let expected = json!({
            "context": {"slot": 0, "apiVersion": RpcApiVersion::default()},
            "value":{
                "owner": "11111111111111111111111111111111",
                "lamports": TEST_MINT_LAMPORTS,
                "data": "",
                "executable": false,
                "rentEpoch": 0,
                "space": 0,
            },
        });
        assert_eq!(result, expected);

        let pubkey = Pubkey::new_unique();
        let address = pubkey.to_string();
        let data = vec![1, 2, 3, 4, 5];
        let account = AccountSharedData::create(42, data.clone(), Pubkey::default(), false, 0);
        bank.store_account(&pubkey, &account);

        let request = create_test_request(
            "getAccountInfo",
            Some(json!([address, {"encoding": "base64"}])),
        );
        let result: Value = parse_success_result(rpc.handle_request_sync(request));
        let expected = json!([BASE64_STANDARD.encode(&data), "base64"]);
        assert_eq!(result["value"]["data"], expected);
        assert_eq!(result["value"]["space"], 5);

        let request = create_test_request(
            "getAccountInfo",
            Some(json!([address, {"encoding": "base64", "dataSlice": {"length": 2, "offset": 1}}])),
        );
        let result: Value = parse_success_result(rpc.handle_request_sync(request));
        let expected = json!([BASE64_STANDARD.encode(&data[1..3]), "base64"]);
        assert_eq!(result["value"]["data"], expected);
        assert_eq!(result["value"]["space"], 5);

        let request = create_test_request(
            "getAccountInfo",
            Some(json!([address, {"encoding": "binary", "dataSlice": {"length": 2, "offset": 1}}])),
        );
        let result: Value = parse_success_result(rpc.handle_request_sync(request));
        let expected = bs58::encode(&data[1..3]).into_string();
        assert_eq!(result["value"]["data"], expected);
        assert_eq!(result["value"]["space"], 5);

        let request = create_test_request(
            "getAccountInfo",
            Some(
                json!([address, {"encoding": "jsonParsed", "dataSlice": {"length": 2, "offset": 1}}]),
            ),
        );
        let result: Value = parse_success_result(rpc.handle_request_sync(request));
        let expected = json!([BASE64_STANDARD.encode(&data[1..3]), "base64"]);
        assert_eq!(
            result["value"]["data"], expected,
            "should use data slice if parsing fails"
        );
    }

    #[test]
    fn test_encode_account_does_not_throw_when_slice_larger_than_account() {
        let data = vec![42; 5];
        let pubkey = Pubkey::new_unique();
        let account = AccountSharedData::create(42, data, pubkey, false, 0);
        let result = encode_account(
            &account,
            &pubkey,
            UiAccountEncoding::Base58,
            Some(UiDataSliceConfig {
                length: account.data().len() + 1,
                offset: 0,
            }),
        );
        assert!(result.is_ok());
    }
    #[test]
    #[should_panic(expected = "should be less than 128 bytes")] // If ever `MAX_BASE58_BYTES` changes, the expected error message will need to be updated.
    fn test_encode_account_throws_when_data_too_large_to_base58_encode() {
        let data = vec![42; MAX_BASE58_BYTES + 1];
        let pubkey = Pubkey::new_unique();
        let account = AccountSharedData::create(42, data, pubkey, false, 0);
        let _ = encode_account(&account, &pubkey, UiAccountEncoding::Base58, None).unwrap();
    }

    #[test]
    fn test_encode_account_does_not_throw_despite_data_too_large_to_base58_encode_because_dataslice_makes_it_fit(
    ) {
        let data = vec![42; MAX_BASE58_BYTES + 1];
        let pubkey = Pubkey::new_unique();
        let account = AccountSharedData::create(42, data, pubkey, false, 0);
        let result = encode_account(
            &account,
            &pubkey,
            UiAccountEncoding::Base58,
            Some(UiDataSliceConfig {
                length: MAX_BASE58_BYTES,
                offset: 1,
            }),
        );
        assert!(result.is_ok());
    }

    #[test]
    fn test_encode_account_does_not_throw_despite_dataslice_being_too_large_to_base58_encode_because_account_is_small_enough_to_fit(
    ) {
        let data = vec![42; MAX_BASE58_BYTES];
        let pubkey = Pubkey::new_unique();
        let account = AccountSharedData::create(42, data, pubkey, false, 0);
        let result = encode_account(
            &account,
            &pubkey,
            UiAccountEncoding::Base58,
            Some(UiDataSliceConfig {
                length: MAX_BASE58_BYTES + 1,
                offset: 0,
            }),
        );
        assert!(result.is_ok());
    }

    #[test]
    fn test_encode_account_does_not_throw_despite_account_and_dataslice_being_too_large_to_base58_encode_because_their_intersection_fits(
    ) {
        let data = vec![42; MAX_BASE58_BYTES + 1];
        let pubkey = Pubkey::new_unique();
        let account = AccountSharedData::create(42, data, pubkey, false, 0);
        let result = encode_account(
            &account,
            &pubkey,
            UiAccountEncoding::Base58,
            Some(UiDataSliceConfig {
                length: MAX_BASE58_BYTES + 1,
                offset: 1,
            }),
        );
        assert!(result.is_ok());
    }

    #[test]
    fn test_rpc_get_multiple_accounts() {
        let rpc = RpcHandler::start();
        let bank = rpc.working_bank();

        let non_existent_pubkey = Pubkey::new_unique();
        let pubkey = Pubkey::new_unique();
        let address = pubkey.to_string();
        let data = vec![1, 2, 3, 4, 5];
        let account = AccountSharedData::create(42, data.clone(), Pubkey::default(), false, 0);
        bank.store_account(&pubkey, &account);

        // Test 3 accounts, one empty, one non-existent, and one with data
        let request = create_test_request(
            "getMultipleAccounts",
            Some(json!([[
                rpc.mint_keypair.pubkey().to_string(),
                non_existent_pubkey.to_string(),
                address,
            ]])),
        );
        let result: RpcResponse<Value> = parse_success_result(rpc.handle_request_sync(request));
        let expected = json!([
            {
                "owner": "11111111111111111111111111111111",
                "lamports": TEST_MINT_LAMPORTS,
                "data": ["", "base64"],
                "executable": false,
                "rentEpoch": 0,
                "space": 0,
            },
            null,
            {
                "owner": "11111111111111111111111111111111",
                "lamports": 42,
                "data": [BASE64_STANDARD.encode(&data), "base64"],
                "executable": false,
                "rentEpoch": 0,
                "space": 5,
            }
        ]);
        assert_eq!(result.value, expected);

        // Test config settings still work with multiple accounts
        let request = create_test_request(
            "getMultipleAccounts",
            Some(json!([
                [
                    rpc.mint_keypair.pubkey().to_string(),
                    non_existent_pubkey.to_string(),
                    address,
                ],
                {"encoding": "base58"},
            ])),
        );
        let result: RpcResponse<Value> = parse_success_result(rpc.handle_request_sync(request));
        let expected = json!([
            {
                "owner": "11111111111111111111111111111111",
                "lamports": TEST_MINT_LAMPORTS,
                "data": ["", "base58"],
                "executable": false,
                "rentEpoch": 0,
                "space": 0,
            },
            null,
            {
                "owner": "11111111111111111111111111111111",
                "lamports": 42,
                "data": [bs58::encode(&data).into_string(), "base58"],
                "executable": false,
                "rentEpoch": 0,
                "space": 5,
            }
        ]);
        assert_eq!(result.value, expected);

        let request = create_test_request(
            "getMultipleAccounts",
            Some(json!([
                [
                    rpc.mint_keypair.pubkey().to_string(),
                    non_existent_pubkey.to_string(),
                    address,
                ],
                {"encoding": "jsonParsed", "dataSlice": {"length": 2, "offset": 1}},
            ])),
        );
        let result: RpcResponse<Value> = parse_success_result(rpc.handle_request_sync(request));
        let expected = json!([
            {
                "owner": "11111111111111111111111111111111",
                "lamports": TEST_MINT_LAMPORTS,
                "data": ["", "base64"],
                "executable": false,
                "rentEpoch": 0,
                "space": 0,
            },
            null,
            {
                "owner": "11111111111111111111111111111111",
                "lamports": 42,
                "data": [BASE64_STANDARD.encode(&data[1..3]), "base64"],
                "executable": false,
                "rentEpoch": 0,
                "space": 5,
            }
        ]);
        assert_eq!(
            result.value, expected,
            "should use data slice if parsing fails"
        );
    }

    #[test]
    fn test_rpc_get_program_accounts() {
        let rpc = RpcHandler::start();
        let bank = rpc.working_bank();

        let new_program_id = Pubkey::new_unique();
        let new_program_account_key = Pubkey::new_unique();
        let new_program_account = AccountSharedData::new(42, 0, &new_program_id);
        bank.store_account(&new_program_account_key, &new_program_account);

        let request = create_test_request(
            "getProgramAccounts",
            Some(json!([new_program_id.to_string()])),
        );
        let result: Vec<RpcKeyedAccount> = parse_success_result(rpc.handle_request_sync(request));
        let expected_value = vec![RpcKeyedAccount {
            pubkey: new_program_account_key.to_string(),
            account: encode_ui_account(
                &new_program_account_key,
                &new_program_account,
                UiAccountEncoding::Binary,
                None,
                None,
            ),
        }];
        assert_eq!(result, expected_value);

        // Test returns context
        let request = create_test_request(
            "getProgramAccounts",
            Some(json!([
                new_program_id.to_string(),
                {"withContext": true},
            ])),
        );
        let result: RpcResponse<Vec<RpcKeyedAccount>> =
            parse_success_result(rpc.handle_request_sync(request));
        let expected = RpcResponse {
            context: RpcResponseContext::new(0),
            value: expected_value,
        };
        assert_eq!(result, expected);

        // Set up nonce accounts to test filters
        let nonce_authorities = (0..2)
            .map(|_| {
                let pubkey = Pubkey::new_unique();
                let authority = Pubkey::new_unique();
                let account = AccountSharedData::new_data(
                    42,
                    &nonce::state::Versions::new(nonce::State::new_initialized(
                        &authority,
                        DurableNonce::default(),
                        1000,
                    )),
                    &system_program::id(),
                )
                .unwrap();
                bank.store_account(&pubkey, &account);
                authority
            })
            .collect::<Vec<_>>();

        // Test memcmp filter; filter on Initialized state
        let request = create_test_request(
            "getProgramAccounts",
            Some(json!([
                system_program::id().to_string(),
                {"filters": [{
                    "memcmp": {
                        "offset": 4,
                        "bytes": bs58::encode(vec![1, 0, 0, 0]).into_string(),
                    },
                }]},
            ])),
        );
        let result: Vec<RpcKeyedAccount> = parse_success_result(rpc.handle_request_sync(request));
        assert_eq!(result.len(), 2);

        let request = create_test_request(
            "getProgramAccounts",
            Some(json!([
                system_program::id().to_string(),
                {"filters": [{
                    "memcmp": {
                        "offset": 4,
                        "bytes": bs58::encode(vec![0, 0, 0, 0]).into_string(),
                    },
                }]},
            ])),
        );
        let result: Vec<RpcKeyedAccount> = parse_success_result(rpc.handle_request_sync(request));
        assert_eq!(result.len(), 0);

        // Test dataSize filter
        let request = create_test_request(
            "getProgramAccounts",
            Some(json!([
                system_program::id().to_string(),
                {"filters": [{"dataSize": nonce::State::size()}]},
            ])),
        );
        let result: Vec<RpcKeyedAccount> = parse_success_result(rpc.handle_request_sync(request));
        assert_eq!(result.len(), 2);

        let request = create_test_request(
            "getProgramAccounts",
            Some(json!([
                system_program::id().to_string(),
                {"filters": [{"dataSize": 1}]},
            ])),
        );
        let result: Vec<RpcKeyedAccount> = parse_success_result(rpc.handle_request_sync(request));
        assert_eq!(result.len(), 0);

        // Test multiple filters
        let request = create_test_request(
            "getProgramAccounts",
            Some(json!([
                system_program::id().to_string(),
                {"filters": [{
                    "memcmp": {
                        "offset": 4,
                        "bytes": bs58::encode(vec![1, 0, 0, 0]).into_string(),
                    },
                }, {
                    "memcmp": {
                        "offset": 8,
                        "bytes": nonce_authorities[0].to_string(),
                    },
                }]}, // Filter on Initialized and Nonce authority
            ])),
        );
        let result: Vec<RpcKeyedAccount> = parse_success_result(rpc.handle_request_sync(request));
        assert_eq!(result.len(), 1);

        let request = create_test_request(
            "getProgramAccounts",
            Some(json!([
                system_program::id().to_string(),
                {"filters": [{
                    "memcmp": {
                        "offset": 4,
                        "bytes": bs58::encode(vec![1, 0, 0, 0]).into_string(),
                    },
                }, {
                    "dataSize": 1,
                }]}, // Filter on Initialized and non-matching data size
            ])),
        );
        let result: Vec<RpcKeyedAccount> = parse_success_result(rpc.handle_request_sync(request));
        assert_eq!(result.len(), 0);
    }

    #[test]
    fn test_rpc_simulate_bundle_happy_path() {
        // 1. setup
        let rpc = RpcHandler::start();
        let bank = rpc.working_bank();

        let recent_blockhash = bank.confirmed_last_blockhash();
        let RpcHandler {
            ref meta, ref io, ..
        } = rpc;

        let data_len = 100;
        let lamports = bank.get_minimum_balance_for_rent_exemption(data_len);
        let leader_pubkey = solana_sdk::pubkey::new_rand();
        let leader_account_data = AccountSharedData::new(lamports, data_len, &system_program::id());
        bank.store_account(&leader_pubkey, &leader_account_data);
        bank.freeze();

        // 2. build bundle

        // let's pretend the RPC keypair is a searcher
        let searcher_keypair = rpc.mint_keypair;

        // create tip tx
        let tip_amount = 10000;
        let tip_tx = VersionedTransaction::from(system_transaction::transfer(
            &searcher_keypair,
            &leader_pubkey,
            tip_amount,
            recent_blockhash,
        ));

        // some random mev tx
        let mev_amount = 20000;
        let goku_pubkey = solana_sdk::pubkey::new_rand();
        let mev_tx = VersionedTransaction::from(system_transaction::transfer(
            &searcher_keypair,
            &goku_pubkey,
            mev_amount,
            recent_blockhash,
        ));

        let encoded_mev_tx = general_purpose::STANDARD.encode(serialize(&mev_tx).unwrap());
        let encoded_tip_tx = general_purpose::STANDARD.encode(serialize(&tip_tx).unwrap());
        let b64_data = general_purpose::STANDARD.encode(leader_account_data.data());

        // 3. test and assert
        let skip_sig_verify = true;
        let replace_recent_blockhash = false;
        let expected_response = json!({
            "jsonrpc": "2.0",
            "result": {
                "context": {"slot": bank.slot(), "apiVersion": RpcApiVersion::default()},
                "value":{
                    "summary": "succeeded",
                    "transactionResults": [
                        {
                            "err": null,
                            "logs": ["Program 11111111111111111111111111111111 invoke [1]", "Program 11111111111111111111111111111111 success"],
                            "returnData": null,
                            "unitsConsumed": 150,
                            "postExecutionAccounts": [],
                            "preExecutionAccounts": [
                                {
                                    "data": [b64_data, "base64"],
                                    "executable": false,
                                    "lamports": leader_account_data.lamports(),
                                    "owner": "11111111111111111111111111111111",
                                    "rentEpoch": 0,
                                    "space": 100
                                }
                            ],
                        },
                        {
                            "err": null,
                            "logs": ["Program 11111111111111111111111111111111 invoke [1]", "Program 11111111111111111111111111111111 success"],
                            "returnData": null,
                            "unitsConsumed": 150,
                            "preExecutionAccounts": [],
                            "postExecutionAccounts": [
                                {
                                    "data": [b64_data, "base64"],
                                    "executable": false,
                                    "lamports": leader_account_data.lamports() + tip_amount,
                                    "owner": "11111111111111111111111111111111",
                                    "rentEpoch": u64::MAX,
                                    "space": 100
                                }
                            ],
                        },
                    ],
                }
            },
            "id": 1,
        });

        let request = format!(
            r#"{{"jsonrpc":"2.0",
                 "id":1,
                 "method":"simulateBundle",
                 "params":[
                   {{
                     "encodedTransactions": ["{}", "{}"]
                   }},
                   {{
                     "skipSigVerify": {},
                     "replaceRecentBlockhash": {},
                     "slot": {},
                     "preExecutionAccountsConfigs": [
                        {{ "encoding": "base64", "addresses": ["{}"] }},
                        {{ "encoding": "base64", "addresses": [] }}
                     ],
                     "postExecutionAccountsConfigs": [
                        {{ "encoding": "base64", "addresses": [] }},
                        {{ "encoding": "base64", "addresses": ["{}"] }}
                     ]
                   }}
                ]
            }}"#,
            encoded_mev_tx,
            encoded_tip_tx,
            skip_sig_verify,
            replace_recent_blockhash,
            bank.slot(),
            leader_pubkey,
            leader_pubkey,
        );

        let actual_response = io
            .handle_request_sync(&request, meta.clone())
            .expect("response");

        let expected_response = serde_json::from_value::<Response>(expected_response)
            .expect("expected_response deserialization");
        let actual_response = serde_json::from_str::<Response>(&actual_response)
            .expect("actual_response deserialization");

        assert_eq!(expected_response, actual_response);
    }

    #[test]
    fn test_rpc_simulate_transaction() {
        let rpc = RpcHandler::start();
        let bank = rpc.working_bank();
        let rent_exempt_amount = bank.get_minimum_balance_for_rent_exemption(0);
        let recent_blockhash = bank.confirmed_last_blockhash();
        let RpcHandler {
            ref meta, ref io, ..
        } = rpc;

        let bob_pubkey = solana_pubkey::new_rand();
        let mut tx = system_transaction::transfer(
            &rpc.mint_keypair,
            &bob_pubkey,
            rent_exempt_amount,
            recent_blockhash,
        );
        let tx_serialized_encoded = bs58::encode(serialize(&tx).unwrap()).into_string();
        tx.signatures[0] = Signature::default();
        let tx_badsig_serialized_encoded = bs58::encode(serialize(&tx).unwrap()).into_string();
        tx.message.recent_blockhash = Hash::default();
        let tx_invalid_recent_blockhash = bs58::encode(serialize(&tx).unwrap()).into_string();

        // Simulation bank must be frozen
        bank.freeze();

        // Good signature with sigVerify=true
        let req = format!(
            r#"{{"jsonrpc":"2.0",
                 "id":1,
                 "method":"simulateTransaction",
                 "params":[
                   "{}",
                   {{
                     "sigVerify": true,
                     "accounts": {{
                       "encoding": "jsonParsed",
                       "addresses": ["{}", "{}"]
                     }}
                   }}
                 ]
            }}"#,
            tx_serialized_encoded,
            solana_pubkey::new_rand(),
            bob_pubkey,
        );
        let res = io.handle_request_sync(&req, meta.clone());
        let expected = json!({
            "jsonrpc": "2.0",
            "result": {
                "context": {"slot": 0, "apiVersion": RpcApiVersion::default()},
                "value":{
                    "accounts": [
                        null,
                        {
                            "data": ["", "base64"],
                            "executable": false,
                            "owner": "11111111111111111111111111111111",
                            "lamports": rent_exempt_amount,
                            "rentEpoch": u64::MAX,
                            "space": 0,
                        }
                    ],
                    "err":null,
                    "innerInstructions": null,
                    "logs":[
                        "Program 11111111111111111111111111111111 invoke [1]",
                        "Program 11111111111111111111111111111111 success"
                    ],
                    "replacementBlockhash": null,
                    "returnData":null,
                    "unitsConsumed":150,
                }
            },
            "id": 1,
        });
        let expected: Response =
            serde_json::from_value(expected).expect("expected response deserialization");
        let result: Response = serde_json::from_str(&res.expect("actual response"))
            .expect("actual response deserialization");
        assert_eq!(result, expected);

        // Too many input accounts...
        let req = format!(
            r#"{{"jsonrpc":"2.0",
                 "id":1,
                 "method":"simulateTransaction",
                 "params":[
                   "{tx_serialized_encoded}",
                   {{
                     "sigVerify": true,
                     "accounts": {{
                       "addresses": [
                          "11111111111111111111111111111111",
                          "11111111111111111111111111111111",
                          "11111111111111111111111111111111",
                          "11111111111111111111111111111111"
                        ]
                     }}
                   }}
                 ]
            }}"#,
        );
        let res = io.handle_request_sync(&req, meta.clone());
        let expected = json!({
            "jsonrpc":"2.0",
            "error": {
                "code": error::ErrorCode::InvalidParams.code(),
                "message": "Too many accounts provided; max 3"
            },
            "id":1
        });
        let expected: Response =
            serde_json::from_value(expected).expect("expected response deserialization");
        let result: Response = serde_json::from_str(&res.expect("actual response"))
            .expect("actual response deserialization");
        assert_eq!(result, expected);

        // Bad signature with sigVerify=true
        let req = format!(
            r#"{{"jsonrpc":"2.0","id":1,"method":"simulateTransaction","params":["{tx_badsig_serialized_encoded}", {{"sigVerify": true}}]}}"#,
        );
        let res = io.handle_request_sync(&req, meta.clone());
        let expected = json!({
            "jsonrpc":"2.0",
            "error": {
                "code": -32003,
                "message": "Transaction signature verification failure"
            },
            "id":1
        });

        let expected: Response =
            serde_json::from_value(expected).expect("expected response deserialization");
        let result: Response = serde_json::from_str(&res.expect("actual response"))
            .expect("actual response deserialization");
        assert_eq!(result, expected);

        // Bad signature with sigVerify=false
        let req = format!(
            r#"{{"jsonrpc":"2.0","id":1,"method":"simulateTransaction","params":["{tx_serialized_encoded}", {{"sigVerify": false}}]}}"#,
        );
        let res = io.handle_request_sync(&req, meta.clone());
        let expected = json!({
            "jsonrpc": "2.0",
            "result": {
                "context": {"slot": 0, "apiVersion": RpcApiVersion::default()},
                "value":{
                    "accounts":null,
                    "err":null,
                    "innerInstructions":null,
                    "logs":[
                        "Program 11111111111111111111111111111111 invoke [1]",
                        "Program 11111111111111111111111111111111 success"
                    ],
                    "replacementBlockhash": null,
                    "returnData":null,
                    "unitsConsumed":150,
                }
            },
            "id": 1,
        });
        let expected: Response =
            serde_json::from_value(expected).expect("expected response deserialization");
        let result: Response = serde_json::from_str(&res.expect("actual response"))
            .expect("actual response deserialization");
        assert_eq!(result, expected);

        // Bad signature with default sigVerify setting (false)
        let req = format!(
            r#"{{"jsonrpc":"2.0","id":1,"method":"simulateTransaction","params":["{tx_serialized_encoded}"]}}"#,
        );
        let res = io.handle_request_sync(&req, meta.clone());
        let expected = json!({
            "jsonrpc": "2.0",
            "result": {
                "context": {"slot": 0, "apiVersion": RpcApiVersion::default()},
                "value":{
                    "accounts":null,
                    "err":null,
                    "innerInstructions":null,
                    "logs":[
                        "Program 11111111111111111111111111111111 invoke [1]",
                        "Program 11111111111111111111111111111111 success"
                    ],
                    "replacementBlockhash": null,
                    "returnData": null,
                    "unitsConsumed":150,
                }
            },
            "id": 1,
        });
        let expected: Response =
            serde_json::from_value(expected).expect("expected response deserialization");
        let result: Response = serde_json::from_str(&res.expect("actual response"))
            .expect("actual response deserialization");
        assert_eq!(result, expected);

        // Enabled both sigVerify=true and replaceRecentBlockhash=true
        let req = format!(
            r#"{{"jsonrpc":"2.0","id":1,"method":"simulateTransaction","params":["{}", {}]}}"#,
            tx_serialized_encoded,
            json!({
                "sigVerify": true,
                "replaceRecentBlockhash": true,
            })
        );
        let res = io.handle_request_sync(&req, meta.clone());
        let expected = json!({
            "jsonrpc":"2.0",
            "error": {
                "code": ErrorCode::InvalidParams,
                "message": "sigVerify may not be used with replaceRecentBlockhash"
            },
            "id":1
        });
        let expected: Response =
            serde_json::from_value(expected).expect("expected response deserialization");
        let result: Response = serde_json::from_str(&res.expect("actual response"))
            .expect("actual response deserialization");
        assert_eq!(result, expected);

        // Bad recent blockhash with replaceRecentBlockhash=false
        let req = format!(
            r#"{{"jsonrpc":"2.0","id":1,"method":"simulateTransaction","params":["{tx_invalid_recent_blockhash}", {{"replaceRecentBlockhash": false}}]}}"#,
        );
        let res = io.handle_request_sync(&req, meta.clone());
        let expected = json!({
            "jsonrpc":"2.0",
            "result": {
                "context": {"slot": 0, "apiVersion": RpcApiVersion::default()},
                "value":{
                    "err":"BlockhashNotFound",
                    "accounts":null,
                    "innerInstructions":null,
                    "logs":[],
                    "replacementBlockhash": null,
                    "returnData": null,
                    "unitsConsumed":0,
                }
            },
            "id":1
        });

        let expected: Response =
            serde_json::from_value(expected).expect("expected response deserialization");
        let result: Response = serde_json::from_str(&res.expect("actual response"))
            .expect("actual response deserialization");
        assert_eq!(result, expected);

        // Bad recent blockhash with replaceRecentBlockhash=true
        let req = format!(
            r#"{{"jsonrpc":"2.0","id":1,"method":"simulateTransaction","params":["{tx_invalid_recent_blockhash}", {{"replaceRecentBlockhash": true}}]}}"#,
        );
        let res = io.handle_request_sync(&req, meta.clone());
        let latest_blockhash = bank.confirmed_last_blockhash();
        let expiry_slot = bank
            .get_blockhash_last_valid_block_height(&latest_blockhash)
            .expect("blockhash exists");

        let expected = json!({
            "jsonrpc": "2.0",
            "result": {
                "context": {"slot": 0, "apiVersion": RpcApiVersion::default()},
                "value":{
                    "accounts":null,
                    "err":null,
                    "innerInstructions":null,
                    "logs":[
                        "Program 11111111111111111111111111111111 invoke [1]",
                        "Program 11111111111111111111111111111111 success"
                    ],
                    "replacementBlockhash": {
                        "blockhash": latest_blockhash.to_string(),
                        "lastValidBlockHeight": expiry_slot
                    },
                    "returnData":null,
                    "unitsConsumed":150,
                }
            },
            "id": 1,
        });

        let expected: Response =
            serde_json::from_value(expected).expect("expected response deserialization");
        let result: Response = serde_json::from_str(&res.expect("actual response"))
            .expect("actual response deserialization");
        assert_eq!(result, expected);
    }

    #[test]
    fn test_rpc_simulate_transaction_with_parsing_token_accounts() {
        let rpc = RpcHandler::start();
        let bank = rpc.working_bank();
        let RpcHandler {
            ref meta, ref io, ..
        } = rpc;

        // init mint
        let mint_rent_exempt_amount =
            bank.get_minimum_balance_for_rent_exemption(spl_token::state::Mint::LEN);
        let mint_pubkey = Pubkey::from_str("mint111111111111111111111111111111111111111").unwrap();
        let mut mint_data = [0u8; spl_token::state::Mint::LEN];
        Pack::pack_into_slice(
            &spl_token::state::Mint {
                mint_authority: COption::None,
                supply: 0,
                decimals: 8,
                is_initialized: true,
                freeze_authority: COption::None,
            },
            &mut mint_data,
        );
        let account = AccountSharedData::create(
            mint_rent_exempt_amount,
            mint_data.into(),
            spl_token::id(),
            false,
            0,
        );
        bank.store_account(&mint_pubkey, &account);

        // init token account
        let token_account_rent_exempt_amount =
            bank.get_minimum_balance_for_rent_exemption(spl_token::state::Account::LEN);
        let token_account_pubkey = Pubkey::new_unique();
        let owner_pubkey = Pubkey::from_str("owner11111111111111111111111111111111111111").unwrap();
        let mut token_account_data = [0u8; spl_token::state::Account::LEN];
        Pack::pack_into_slice(
            &spl_token::state::Account {
                mint: mint_pubkey,
                owner: owner_pubkey,
                amount: 1,
                delegate: COption::None,
                state: spl_token::state::AccountState::Initialized,
                is_native: COption::None,
                delegated_amount: 0,
                close_authority: COption::None,
            },
            &mut token_account_data,
        );
        let account = AccountSharedData::create(
            token_account_rent_exempt_amount,
            token_account_data.into(),
            spl_token::id(),
            false,
            0,
        );
        bank.store_account(&token_account_pubkey, &account);

        // prepare tx
        let fee_payer = rpc.mint_keypair;
        let recent_blockhash = bank.confirmed_last_blockhash();
        let tx =
            system_transaction::transfer(&fee_payer, &token_account_pubkey, 1, recent_blockhash);
        let tx_serialized_encoded = bs58::encode(serialize(&tx).unwrap()).into_string();

        // Simulation bank must be frozen
        bank.freeze();

        let req = format!(
            r#"{{"jsonrpc":"2.0",
                 "id":1,
                 "method":"simulateTransaction",
                 "params":[
                   "{}",
                   {{
                     "sigVerify": true,
                     "accounts": {{
                       "encoding": "jsonParsed",
                       "addresses": ["{}", "{}"]
                     }}
                   }}
                 ]
            }}"#,
            tx_serialized_encoded,
            solana_pubkey::new_rand(),
            token_account_pubkey,
        );
        let res = io.handle_request_sync(&req, meta.clone());
        let expected = json!({
            "jsonrpc": "2.0",
            "result": {
                "context": {"slot": 0, "apiVersion": RpcApiVersion::default()},
                "value":{
                    "accounts": [
                        null,
                        {
                            "data": {
                                "parsed": {
                                  "info": {
                                    "isNative": false,
                                    "mint": "mint111111111111111111111111111111111111111",
                                    "owner": "owner11111111111111111111111111111111111111",
                                    "state": "initialized",
                                    "tokenAmount": {
                                      "amount": "1",
                                      "decimals": 8,
                                      "uiAmount": 0.00000001,
                                      "uiAmountString": "0.00000001"
                                    }
                                  },
                                  "type": "account"
                                },
                                "program": "spl-token",
                                "space": 165
                              },
                              "executable": false,
                              "lamports": (token_account_rent_exempt_amount + 1),
                              "owner": bs58::encode(spl_token::id()).into_string(),
                              "rentEpoch": u64::MAX,
                              "space": spl_token::state::Account::LEN
                        },
                    ],
                    "err": null,
                    "innerInstructions": null,
                    "logs":[
                        "Program 11111111111111111111111111111111 invoke [1]",
                        "Program 11111111111111111111111111111111 success"
                    ],
                    "replacementBlockhash": null,
                    "returnData": null,
                    "unitsConsumed": 150,
                }
            },
            "id": 1,
        });
        let expected: Response =
            serde_json::from_value(expected).expect("expected response deserialization");
        let result: Response = serde_json::from_str(&res.expect("actual response"))
            .expect("actual response deserialization");
        assert_eq!(result, expected);
    }

    #[test]
    fn test_rpc_simulate_transaction_with_inner_instructions() {
        let rpc = RpcHandler::start();
        let bank = rpc.working_bank();
        let recent_blockhash = bank.confirmed_last_blockhash();
        let RpcHandler {
            ref meta, ref io, ..
        } = rpc;

        let recent_slot = 123;
        let mut slot_hashes = SlotHashes::default();
        slot_hashes.add(recent_slot, Hash::new_unique());
        bank.set_sysvar_for_tests(&slot_hashes);

        let lookup_table_authority = Keypair::new();
        let lookup_table_space = solana_sdk::address_lookup_table::state::LOOKUP_TABLE_META_SIZE;
        let lookup_table_lamports = bank.get_minimum_balance_for_rent_exemption(lookup_table_space);

        let (instruction, lookup_table_address) =
            solana_sdk::address_lookup_table::instruction::create_lookup_table(
                lookup_table_authority.pubkey(),
                rpc.mint_keypair.pubkey(),
                recent_slot,
            );
        let tx = Transaction::new_signed_with_payer(
            &[instruction],
            Some(&rpc.mint_keypair.pubkey()),
            &[&rpc.mint_keypair],
            recent_blockhash,
        );
        let tx_serialized_encoded =
            base64::prelude::BASE64_STANDARD.encode(serialize(&tx).unwrap());

        // Simulation bank must be frozen
        bank.freeze();

        // `innerInstructions` not provided, should not be in response
        let req = format!(
            r#"{{"jsonrpc":"2.0",
                 "id":1,
                 "method":"simulateTransaction",
                 "params":[
                   "{}",
                   {{ "encoding": "base64" }}
                 ]
            }}"#,
            tx_serialized_encoded,
        );
        let res = io.handle_request_sync(&req, meta.clone());
        let expected = json!({
            "jsonrpc": "2.0",
            "result": {
                "context": {"slot": 0, "apiVersion": RpcApiVersion::default()},
                "value":{
                    "accounts": null,
                    "err":null,
                    "innerInstructions": null,
                    "logs":[
                        "Program AddressLookupTab1e1111111111111111111111111 invoke [1]",
                        "Program 11111111111111111111111111111111 invoke [2]",
                        "Program 11111111111111111111111111111111 success",
                        "Program 11111111111111111111111111111111 invoke [2]",
                        "Program 11111111111111111111111111111111 success",
                        "Program 11111111111111111111111111111111 invoke [2]",
                        "Program 11111111111111111111111111111111 success",
                        "Program AddressLookupTab1e1111111111111111111111111 success"
                    ],
                    "replacementBlockhash": null,
                    "returnData":null,
                    "unitsConsumed":1200,
                }
            },
            "id": 1,
        });
        let expected: Response =
            serde_json::from_value(expected).expect("expected response deserialization");
        let result: Response = serde_json::from_str(&res.expect("actual response"))
            .expect("actual response deserialization");
        assert_eq!(result, expected);

        // `innerInstructions` provided as `false`, should not be in response
        let req = format!(
            r#"{{"jsonrpc":"2.0",
                 "id":1,
                 "method":"simulateTransaction",
                 "params":[
                   "{}",
                   {{ "innerInstructions": false, "encoding": "base64" }}
                 ]
            }}"#,
            tx_serialized_encoded,
        );
        let res = io.handle_request_sync(&req, meta.clone());
        let expected = json!({
            "jsonrpc": "2.0",
            "result": {
                "context": {"slot": 0, "apiVersion": RpcApiVersion::default()},
                "value":{
                    "accounts": null,
                    "err":null,
                    "innerInstructions": null,
                    "logs":[
                        "Program AddressLookupTab1e1111111111111111111111111 invoke [1]",
                        "Program 11111111111111111111111111111111 invoke [2]",
                        "Program 11111111111111111111111111111111 success",
                        "Program 11111111111111111111111111111111 invoke [2]",
                        "Program 11111111111111111111111111111111 success",
                        "Program 11111111111111111111111111111111 invoke [2]",
                        "Program 11111111111111111111111111111111 success",
                        "Program AddressLookupTab1e1111111111111111111111111 success"
                    ],
                    "replacementBlockhash": null,
                    "returnData":null,
                    "unitsConsumed":1200,
                }
            },
            "id": 1,
        });
        let expected: Response =
            serde_json::from_value(expected).expect("expected response deserialization");
        let result: Response = serde_json::from_str(&res.expect("actual response"))
            .expect("actual response deserialization");
        assert_eq!(result, expected);

        // `innerInstructions` provided as `true`, should have parsed inner instructions
        let req = format!(
            r#"{{"jsonrpc":"2.0",
                 "id":1,
                 "method":"simulateTransaction",
                 "params":[
                   "{}",
                   {{ "innerInstructions": true, "encoding": "base64" }}
                 ]
            }}"#,
            tx_serialized_encoded,
        );
        let res = io.handle_request_sync(&req, meta.clone());
        let expected = json!({
            "jsonrpc": "2.0",
            "result": {
                "context": {"slot": 0, "apiVersion": RpcApiVersion::default()},
                "value":{
                    "accounts": null,
                    "err":null,
                    "innerInstructions": [
                        {
                        "index": 0,
                        "instructions": [
                            {
                            "parsed": {
                                "info": {
                                "destination": lookup_table_address.to_string(),
                                "lamports": lookup_table_lamports,
                                "source": rpc.mint_keypair.pubkey().to_string()
                                },
                                "type": "transfer"
                            },
                            "program": "system",
                            "programId": "11111111111111111111111111111111",
                            "stackHeight": 2
                            },
                            {
                            "parsed": {
                                "info": {
                                "account": lookup_table_address.to_string(),
                                "space": lookup_table_space
                                },
                                "type": "allocate"
                            },
                            "program": "system",
                            "programId": "11111111111111111111111111111111",
                            "stackHeight": 2
                            },
                            {
                            "parsed": {
                                "info": {
                                "account": lookup_table_address.to_string(),
                                "owner": "AddressLookupTab1e1111111111111111111111111"
                                },
                                "type": "assign"
                            },
                            "program": "system",
                            "programId": "11111111111111111111111111111111",
                            "stackHeight": 2
                            }
                        ]
                        }
                    ],
                    "logs":[
                        "Program AddressLookupTab1e1111111111111111111111111 invoke [1]",
                        "Program 11111111111111111111111111111111 invoke [2]",
                        "Program 11111111111111111111111111111111 success",
                        "Program 11111111111111111111111111111111 invoke [2]",
                        "Program 11111111111111111111111111111111 success",
                        "Program 11111111111111111111111111111111 invoke [2]",
                        "Program 11111111111111111111111111111111 success",
                        "Program AddressLookupTab1e1111111111111111111111111 success"
                    ],
                    "replacementBlockhash": null,
                    "returnData":null,
                    "unitsConsumed":1200,
                }
            },
            "id": 1,
        });
        let expected: Response =
            serde_json::from_value(expected).expect("expected response deserialization");
        let result: Response = serde_json::from_str(&res.expect("actual response"))
            .expect("actual response deserialization");
        assert_eq!(result, expected);
    }

    #[test]
    #[should_panic(expected = "simulation bank must be frozen")]
    fn test_rpc_simulate_transaction_panic_on_unfrozen_bank() {
        let rpc = RpcHandler::start();
        let bank = rpc.working_bank();
        let recent_blockhash = bank.confirmed_last_blockhash();
        let RpcHandler {
            meta,
            io,
            mint_keypair,
            ..
        } = rpc;

        let bob_pubkey = Pubkey::new_unique();
        let tx = system_transaction::transfer(&mint_keypair, &bob_pubkey, 1234, recent_blockhash);
        let tx_serialized_encoded = bs58::encode(serialize(&tx).unwrap()).into_string();

        assert!(!bank.is_frozen());

        let req = format!(
            r#"{{"jsonrpc":"2.0","id":1,"method":"simulateTransaction","params":["{tx_serialized_encoded}", {{"sigVerify": true}}]}}"#,
        );

        // should panic because `bank` is not frozen
        let _ = io.handle_request_sync(&req, meta);
    }

    #[test]
    fn test_rpc_get_signature_statuses() {
        let rpc = RpcHandler::start();
        let bank = rpc.working_bank();
        let recent_blockhash = bank.confirmed_last_blockhash();
        let confirmed_block_signatures = rpc.create_test_transactions_and_populate_blockstore();
        let RpcHandler {
            mut meta,
            io,
            mint_keypair,
            ..
        } = rpc;

        let req = format!(
            r#"{{"jsonrpc":"2.0","id":1,"method":"getSignatureStatuses","params":[["{}"]]}}"#,
            confirmed_block_signatures[0]
        );
        let res = io.handle_request_sync(&req, meta.clone());
        let expected_res: transaction::Result<()> = Ok(());
        let json: Value = serde_json::from_str(&res.unwrap()).unwrap();
        let result: Option<TransactionStatus> =
            serde_json::from_value(json["result"]["value"][0].clone())
                .expect("actual response deserialization");
        let result = result.as_ref().unwrap();
        assert_eq!(expected_res, result.status);
        assert_eq!(None, result.confirmations);

        // Test getSignatureStatus request on unprocessed tx
        let bob_pubkey = solana_pubkey::new_rand();
        let tx = system_transaction::transfer(
            &mint_keypair,
            &bob_pubkey,
            bank.get_minimum_balance_for_rent_exemption(0) + 10,
            recent_blockhash,
        );
        let req = format!(
            r#"{{"jsonrpc":"2.0","id":1,"method":"getSignatureStatuses","params":[["{}"]]}}"#,
            tx.signatures[0]
        );
        let res = io.handle_request_sync(&req, meta.clone());
        let json: Value = serde_json::from_str(&res.unwrap()).unwrap();
        let result: Option<TransactionStatus> =
            serde_json::from_value(json["result"]["value"][0].clone())
                .expect("actual response deserialization");
        assert!(result.is_none());

        // Test getSignatureStatus request on a TransactionError
        let req = format!(
            r#"{{"jsonrpc":"2.0","id":1,"method":"getSignatureStatuses","params":[["{}"]]}}"#,
            confirmed_block_signatures[1]
        );
        let res = io.handle_request_sync(&req, meta.clone());
        let expected_res: transaction::Result<()> = Err(TransactionError::InstructionError(
            0,
            InstructionError::Custom(1),
        ));
        let json: Value = serde_json::from_str(&res.unwrap()).unwrap();
        let result: Option<TransactionStatus> =
            serde_json::from_value(json["result"]["value"][0].clone())
                .expect("actual response deserialization");
        assert_eq!(expected_res, result.as_ref().unwrap().status);

        // disable rpc-tx-history, but attempt historical query
        meta.config.enable_rpc_transaction_history = false;
        let req = format!(
            r#"{{"jsonrpc":"2.0","id":1,"method":"getSignatureStatuses","params":[["{}"], {{"searchTransactionHistory": true}}]}}"#,
            confirmed_block_signatures[1]
        );
        let res = io.handle_request_sync(&req, meta);
        assert_eq!(
            res,
            Some(
                r#"{"jsonrpc":"2.0","error":{"code":-32011,"message":"Transaction history is not available from this node"},"id":1}"#.to_string(),
            )
        );
    }

    #[test]
    fn test_rpc_fail_request_airdrop() {
        let RpcHandler { meta, io, .. } = RpcHandler::start();

        // Expect internal error because no faucet is available
        let bob_pubkey = solana_pubkey::new_rand();
        let req = format!(
            r#"{{"jsonrpc":"2.0","id":1,"method":"requestAirdrop","params":["{bob_pubkey}", 50]}}"#
        );
        let res = io.handle_request_sync(&req, meta);
        let expected =
            r#"{"jsonrpc":"2.0","error":{"code":-32600,"message":"Invalid request"},"id":1}"#;
        let expected: Response =
            serde_json::from_str(expected).expect("expected response deserialization");
        let result: Response = serde_json::from_str(&res.expect("actual response"))
            .expect("actual response deserialization");
        assert_eq!(result, expected);
    }

    #[test]
    fn test_rpc_send_bad_tx() {
        let genesis = create_genesis_config(100);
        let bank = Bank::new_for_tests(&genesis.genesis_config);
        let connection_cache = Arc::new(ConnectionCache::new("connection_cache_test"));
        let meta = JsonRpcRequestProcessor::new_from_bank(
            bank,
            SocketAddrSpace::Unspecified,
            connection_cache,
        );

        let mut io = MetaIoHandler::default();
        io.extend_with(rpc_full::FullImpl.to_delegate());

        let req = r#"{"jsonrpc":"2.0","id":1,"method":"sendTransaction","params":["37u9WtQpcm6ULa3Vmu7ySnANv"]}"#;
        let res = io.handle_request_sync(req, meta);
        let json: Value = serde_json::from_str(&res.unwrap()).unwrap();
        let error = &json["error"];
        assert_eq!(error["code"], ErrorCode::InvalidParams.code());
    }

    #[test]
    fn test_rpc_send_transaction_preflight() {
        let exit = Arc::new(AtomicBool::new(false));
        let validator_exit = create_validator_exit(exit.clone());
        let ledger_path = get_tmp_ledger_path!();
        let blockstore = Arc::new(Blockstore::open(&ledger_path).unwrap());
        let block_commitment_cache = Arc::new(RwLock::new(BlockCommitmentCache::default()));
        let (bank_forks, mint_keypair, ..) = new_bank_forks();
        let optimistically_confirmed_bank =
            OptimisticallyConfirmedBank::locked_from_bank_forks_root(&bank_forks);
        let health = RpcHealth::stub(optimistically_confirmed_bank.clone(), blockstore.clone());
        // Mark the node as healthy to start
        health.stub_set_health_status(Some(RpcHealthStatus::Ok));

        // Freeze bank 0 to prevent a panic in `run_transaction_simulation()`
        bank_forks.write().unwrap().get(0).unwrap().freeze();

        let mut io = MetaIoHandler::default();
        io.extend_with(rpc_full::FullImpl.to_delegate());
        let cluster_info = Arc::new({
            let keypair = Arc::new(Keypair::new());
            let contact_info = ContactInfo::new_with_socketaddr(
                &keypair.pubkey(),
                &socketaddr!(Ipv4Addr::LOCALHOST, 1234),
            );
            ClusterInfo::new(contact_info, keypair, SocketAddrSpace::Unspecified)
        });
        let connection_cache = Arc::new(ConnectionCache::new("connection_cache_test"));
        let config = JsonRpcConfig::default();
        let JsonRpcConfig {
            rpc_threads,
            rpc_blocking_threads,
            rpc_niceness_adj,
            ..
        } = config;

        let (meta, receiver) = JsonRpcRequestProcessor::new(
            config,
            None,
            bank_forks.clone(),
            block_commitment_cache,
            blockstore,
            validator_exit,
            health.clone(),
            cluster_info.clone(),
            Hash::default(),
            None,
            optimistically_confirmed_bank,
            Arc::new(RwLock::new(LargestAccountsCache::new(30))),
            Arc::new(MaxSlots::default()),
            Arc::new(LeaderScheduleCache::default()),
            Arc::new(AtomicU64::default()),
            Arc::new(AtomicU64::default()),
            Arc::new(PrioritizationFeeCache::default()),
            service_runtime(rpc_threads, rpc_blocking_threads, rpc_niceness_adj),
        );

        let client = ConnectionCacheClient::<NullTpuInfo>::new(
            connection_cache.clone(),
            cluster_info,
            None,
            None,
            1,
        );
        SendTransactionService::new_with_client(
            &bank_forks,
            receiver,
            client,
            SendTransactionServiceConfig {
                retry_rate_ms: 1_000,
                leader_forward_count: 1,
                ..SendTransactionServiceConfig::default()
            },
            exit.clone(),
        );

        let mut bad_transaction = system_transaction::transfer(
            &mint_keypair,
            &solana_pubkey::new_rand(),
            42,
            Hash::default(),
        );

        // sendTransaction will fail because the blockhash is invalid
        let req = format!(
            r#"{{"jsonrpc":"2.0","id":1,"method":"sendTransaction","params":["{}"]}}"#,
            bs58::encode(serialize(&bad_transaction).unwrap()).into_string()
        );
        let res = io.handle_request_sync(&req, meta.clone());
        assert_eq!(
            res,
            Some(
                r#"{"jsonrpc":"2.0","error":{"code":-32002,"message":"Transaction simulation failed: Blockhash not found","data":{"accounts":null,"err":"BlockhashNotFound","innerInstructions":null,"logs":[],"replacementBlockhash":null,"returnData":null,"unitsConsumed":0}},"id":1}"#.to_string(),
            )
        );

        // sendTransaction will fail due to insanity
        bad_transaction.message.instructions[0].program_id_index = 0u8;
        let recent_blockhash = bank_forks.read().unwrap().root_bank().last_blockhash();
        bad_transaction.sign(&[&mint_keypair], recent_blockhash);
        let req = format!(
            r#"{{"jsonrpc":"2.0","id":1,"method":"sendTransaction","params":["{}"]}}"#,
            bs58::encode(serialize(&bad_transaction).unwrap()).into_string()
        );
        let res = io.handle_request_sync(&req, meta.clone());
        assert_eq!(
            res,
            Some(
                r#"{"jsonrpc":"2.0","error":{"code":-32602,"message":"invalid transaction: Transaction failed to sanitize accounts offsets correctly"},"id":1}"#.to_string(),
            )
        );
        let mut bad_transaction = system_transaction::transfer(
            &mint_keypair,
            &solana_pubkey::new_rand(),
            42,
            recent_blockhash,
        );

        // sendTransaction will fail due to poor node health
        health.stub_set_health_status(Some(RpcHealthStatus::Behind { num_slots: 42 }));
        let req = format!(
            r#"{{"jsonrpc":"2.0","id":1,"method":"sendTransaction","params":["{}"]}}"#,
            bs58::encode(serialize(&bad_transaction).unwrap()).into_string()
        );
        let res = io.handle_request_sync(&req, meta.clone());
        assert_eq!(
            res,
            Some(
                r#"{"jsonrpc":"2.0","error":{"code":-32005,"message":"Node is behind by 42 slots","data":{"numSlotsBehind":42}},"id":1}"#.to_string(),
            )
        );
        health.stub_set_health_status(None);

        // sendTransaction will fail due to invalid signature
        bad_transaction.signatures[0] = Signature::default();

        let req = format!(
            r#"{{"jsonrpc":"2.0","id":1,"method":"sendTransaction","params":["{}"]}}"#,
            bs58::encode(serialize(&bad_transaction).unwrap()).into_string()
        );
        let res = io.handle_request_sync(&req, meta.clone());
        assert_eq!(
            res,
            Some(
                r#"{"jsonrpc":"2.0","error":{"code":-32003,"message":"Transaction signature verification failure"},"id":1}"#.to_string(),
            )
        );

        // sendTransaction will now succeed because skipPreflight=true even though it's a bad
        // transaction
        let req = format!(
            r#"{{"jsonrpc":"2.0","id":1,"method":"sendTransaction","params":["{}", {{"skipPreflight": true}}]}}"#,
            bs58::encode(serialize(&bad_transaction).unwrap()).into_string()
        );
        let res = io.handle_request_sync(&req, meta.clone());
        assert_eq!(
            res,
            Some(
                r#"{"jsonrpc":"2.0","result":"1111111111111111111111111111111111111111111111111111111111111111","id":1}"#.to_string(),
            )
        );

        // sendTransaction will fail due to sanitization failure
        bad_transaction.signatures.clear();
        let req = format!(
            r#"{{"jsonrpc":"2.0","id":1,"method":"sendTransaction","params":["{}"]}}"#,
            bs58::encode(serialize(&bad_transaction).unwrap()).into_string()
        );
        let res = io.handle_request_sync(&req, meta);
        assert_eq!(
            res,
            Some(
                r#"{"jsonrpc":"2.0","error":{"code":-32602,"message":"invalid transaction: Transaction failed to sanitize accounts offsets correctly"},"id":1}"#.to_string(),
            )
        );
    }

    #[test]
    fn test_rpc_verify_filter() {
        let filter = RpcFilterType::Memcmp(Memcmp::new(
            0,                                                                                      // offset
            MemcmpEncodedBytes::Base58("13LeFbG6m2EP1fqCj9k66fcXsoTHMMtgr7c78AivUrYD".to_string()), // encoded bytes
        ));
        assert_eq!(verify_filter(&filter), Ok(()));
        // Invalid base-58
        let filter = RpcFilterType::Memcmp(Memcmp::new(
            0,                                             // offset
            MemcmpEncodedBytes::Base58("III".to_string()), // encoded bytes
        ));
        assert!(verify_filter(&filter).is_err());
    }

    #[test]
    fn test_rpc_verify_pubkey() {
        let pubkey = solana_pubkey::new_rand();
        assert_eq!(verify_pubkey(&pubkey.to_string()).unwrap(), pubkey);
        let bad_pubkey = "a1b2c3d4";
        assert_eq!(
            verify_pubkey(bad_pubkey),
            Err(Error::invalid_params("Invalid param: WrongSize"))
        );
    }

    #[test]
    fn test_rpc_verify_signature() {
        let tx = system_transaction::transfer(
            &Keypair::new(),
            &solana_pubkey::new_rand(),
            20,
            hash(&[0]),
        );
        assert_eq!(
            verify_signature(&tx.signatures[0].to_string()).unwrap(),
            tx.signatures[0]
        );
        let bad_signature = "a1b2c3d4";
        assert_eq!(
            verify_signature(bad_signature),
            Err(Error::invalid_params("Invalid param: WrongSize"))
        );
    }

    fn new_bank_forks() -> (Arc<RwLock<BankForks>>, Keypair, Arc<Keypair>) {
        new_bank_forks_with_config(BankTestConfig::default())
    }

    fn new_bank_forks_with_config(
        config: BankTestConfig,
    ) -> (Arc<RwLock<BankForks>>, Keypair, Arc<Keypair>) {
        let GenesisConfigInfo {
            mut genesis_config,
            mint_keypair,
            voting_keypair,
            ..
        } = create_genesis_config(TEST_MINT_LAMPORTS);

        genesis_config.rent.lamports_per_byte_year = 50;
        genesis_config.rent.exemption_threshold = 2.0;
        genesis_config.epoch_schedule =
            EpochSchedule::custom(TEST_SLOTS_PER_EPOCH, TEST_SLOTS_PER_EPOCH, false);
        genesis_config.fee_rate_governor = FeeRateGovernor::new(TEST_SIGNATURE_FEE, 0);

        let bank = Bank::new_with_config_for_tests(&genesis_config, config);
        (
            BankForks::new_rw_arc(bank),
            mint_keypair,
            Arc::new(voting_keypair),
        )
    }

    #[test]
    fn test_rpc_get_identity() {
        let rpc = RpcHandler::start();
        let request = create_test_request("getIdentity", None);
        let result: Value = parse_success_result(rpc.handle_request_sync(request));
        let expected: Value = json!({ "identity": rpc.identity.to_string() });
        assert_eq!(result, expected);
    }

    #[test]
    fn test_rpc_get_max_slots() {
        let rpc = RpcHandler::start();
        rpc.max_slots.retransmit.store(42, Ordering::Relaxed);
        rpc.max_slots.shred_insert.store(43, Ordering::Relaxed);

        let request = create_test_request("getMaxRetransmitSlot", None);
        let result: Slot = parse_success_result(rpc.handle_request_sync(request));
        assert_eq!(result, 42);

        let request = create_test_request("getMaxShredInsertSlot", None);
        let result: Slot = parse_success_result(rpc.handle_request_sync(request));
        assert_eq!(result, 43);
    }

    #[test]
    fn test_rpc_get_version() {
        let rpc = RpcHandler::start();
        let request = create_test_request("getVersion", None);
        let result: Value = parse_success_result(rpc.handle_request_sync(request));
        let expected = {
            let version = solana_version::Version::default();
            json!({
                "solana-core": version.to_string(),
                "feature-set": version.feature_set,
            })
        };
        assert_eq!(result, expected);
    }

    #[test]
    fn test_rpc_processor_get_block_commitment() {
        let exit = Arc::new(AtomicBool::new(false));
        let validator_exit = create_validator_exit(exit.clone());
        let bank_forks = new_bank_forks().0;
        let ledger_path = get_tmp_ledger_path!();
        let blockstore = Arc::new(Blockstore::open(&ledger_path).unwrap());

        let commitment_slot0 = BlockCommitment::new([8; MAX_LOCKOUT_HISTORY + 1]);
        let commitment_slot1 = BlockCommitment::new([9; MAX_LOCKOUT_HISTORY + 1]);
        let mut block_commitment: HashMap<u64, BlockCommitment> = HashMap::new();
        block_commitment
            .entry(0)
            .or_insert_with(|| commitment_slot0.clone());
        block_commitment
            .entry(1)
            .or_insert_with(|| commitment_slot1.clone());
        let block_commitment_cache = Arc::new(RwLock::new(BlockCommitmentCache::new(
            block_commitment,
            42,
            CommitmentSlots::new_from_slot(bank_forks.read().unwrap().highest_slot()),
        )));

        let cluster_info = Arc::new(new_test_cluster_info());
        let connection_cache = Arc::new(ConnectionCache::new("connection_cache_test"));

        let optimistically_confirmed_bank =
            OptimisticallyConfirmedBank::locked_from_bank_forks_root(&bank_forks);
        let config = JsonRpcConfig::default();
        let JsonRpcConfig {
            rpc_threads,
            rpc_blocking_threads,
            rpc_niceness_adj,
            ..
        } = config;

        let (request_processor, receiver) = JsonRpcRequestProcessor::new(
            config,
            None,
            bank_forks.clone(),
            block_commitment_cache,
            blockstore.clone(),
            validator_exit,
            RpcHealth::stub(optimistically_confirmed_bank.clone(), blockstore),
            cluster_info.clone(),
            Hash::default(),
            None,
            optimistically_confirmed_bank,
            Arc::new(RwLock::new(LargestAccountsCache::new(30))),
            Arc::new(MaxSlots::default()),
            Arc::new(LeaderScheduleCache::default()),
            Arc::new(AtomicU64::default()),
            Arc::new(AtomicU64::default()),
            Arc::new(PrioritizationFeeCache::default()),
            service_runtime(rpc_threads, rpc_blocking_threads, rpc_niceness_adj),
        );

        let client = ConnectionCacheClient::<NullTpuInfo>::new(
            connection_cache.clone(),
            cluster_info.clone(),
            None,
            None,
            1,
        );
        SendTransactionService::new_with_client(
            &bank_forks,
            receiver,
            client,
            SendTransactionServiceConfig {
                retry_rate_ms: 1_000,
                leader_forward_count: 1,
                ..SendTransactionServiceConfig::default()
            },
            exit.clone(),
        );

        assert_eq!(
            request_processor.get_block_commitment(0),
            RpcBlockCommitment {
                commitment: Some(commitment_slot0.commitment),
                total_stake: 42,
            }
        );
        assert_eq!(
            request_processor.get_block_commitment(1),
            RpcBlockCommitment {
                commitment: Some(commitment_slot1.commitment),
                total_stake: 42,
            }
        );
        assert_eq!(
            request_processor.get_block_commitment(2),
            RpcBlockCommitment {
                commitment: None,
                total_stake: 42,
            }
        );
    }

    #[test]
    fn test_rpc_get_block_commitment() {
        let rpc = RpcHandler::start();

        let expected_total_stake = 42;
        let mut block_0_commitment = BlockCommitment::default();
        block_0_commitment.increase_confirmation_stake(2, 9);
        let _ = std::mem::replace(
            &mut *rpc.block_commitment_cache.write().unwrap(),
            BlockCommitmentCache::new(
                HashMap::from_iter(std::iter::once((0, block_0_commitment.clone()))),
                expected_total_stake,
                CommitmentSlots::new_from_slot(0),
            ),
        );

        let request = create_test_request("getBlockCommitment", Some(json!([0u64])));
        let result: RpcBlockCommitment<_> = parse_success_result(rpc.handle_request_sync(request));
        let expected = RpcBlockCommitment {
            commitment: Some(block_0_commitment.commitment),
            total_stake: expected_total_stake,
        };
        assert_eq!(result, expected);

        let request = create_test_request("getBlockCommitment", Some(json!([1u64])));
        let result: Value = parse_success_result(rpc.handle_request_sync(request));
        let expected = json!({
            "commitment": null,
            "totalStake": expected_total_stake,
        });
        assert_eq!(result, expected);
    }

    #[test]
    fn test_get_block_with_versioned_tx() {
        let rpc = RpcHandler::start();

        let bank = rpc.working_bank();
        // Slot hashes is necessary for processing versioned txs.
        bank.set_sysvar_for_tests(&SlotHashes::default());
        // Add both legacy and version #0 transactions to the block
        rpc.create_test_versioned_transactions_and_populate_blockstore(None);

        let request = create_test_request(
            "getBlock",
            Some(json!([
                0u64,
                {"maxSupportedTransactionVersion": 0},
            ])),
        );
        let result: Option<EncodedConfirmedBlock> =
            parse_success_result(rpc.handle_request_sync(request));
        let confirmed_block = result.unwrap();
        assert_eq!(confirmed_block.transactions.len(), 2);
        assert_eq!(
            confirmed_block.transactions[0].version,
            Some(TransactionVersion::LEGACY)
        );
        assert_eq!(
            confirmed_block.transactions[1].version,
            Some(TransactionVersion::Number(0))
        );

        let request = create_test_request("getBlock", Some(json!([0u64,])));
        let response = parse_failure_response(rpc.handle_request_sync(request));
        let expected = (
            JSON_RPC_SERVER_ERROR_UNSUPPORTED_TRANSACTION_VERSION,
            String::from(
                "Transaction version (0) is not supported by the requesting client. \
                Please try the request again with the following configuration parameter: \
                \"maxSupportedTransactionVersion\": 0",
            ),
        );
        assert_eq!(response, expected);
    }

    #[test]
    fn test_get_block() {
        let mut rpc = RpcHandler::start();
        let confirmed_block_signatures = rpc.create_test_transactions_and_populate_blockstore();

        let request = create_test_request("getBlock", Some(json!([0u64])));
        let result: Option<EncodedConfirmedBlock> =
            parse_success_result(rpc.handle_request_sync(request));

        let confirmed_block = result.unwrap();
        assert_eq!(confirmed_block.transactions.len(), 2);
        assert_eq!(confirmed_block.rewards, vec![]);

        for EncodedTransactionWithStatusMeta {
            transaction,
            meta,
            version,
        } in confirmed_block.transactions.into_iter()
        {
            assert_eq!(
                version, None,
                "requests which don't set max_supported_transaction_version shouldn't receive a version"
            );
            if let EncodedTransaction::Json(transaction) = transaction {
                if transaction.signatures[0] == confirmed_block_signatures[0].to_string() {
                    let meta = meta.unwrap();
                    assert_eq!(meta.status, Ok(()));
                    assert_eq!(meta.err, None);
                } else if transaction.signatures[0] == confirmed_block_signatures[1].to_string() {
                    let meta = meta.unwrap();
                    assert_eq!(
                        meta.err,
                        Some(TransactionError::InstructionError(
                            0,
                            InstructionError::Custom(1)
                        ))
                    );
                    assert_eq!(
                        meta.status,
                        Err(TransactionError::InstructionError(
                            0,
                            InstructionError::Custom(1)
                        ))
                    );
                } else {
                    assert_eq!(meta, None);
                }
            }
        }

        let request = create_test_request("getBlock", Some(json!([0u64, "binary"])));
        let result: Option<EncodedConfirmedBlock> =
            parse_success_result(rpc.handle_request_sync(request));
        let confirmed_block = result.unwrap();
        assert_eq!(confirmed_block.transactions.len(), 2);
        assert_eq!(confirmed_block.rewards, vec![]);

        for EncodedTransactionWithStatusMeta {
            transaction,
            meta,
            version,
        } in confirmed_block.transactions.into_iter()
        {
            assert_eq!(
                version, None,
                "requests which don't set max_supported_transaction_version shouldn't receive a version"
            );
            if let EncodedTransaction::LegacyBinary(transaction) = transaction {
                let decoded_transaction: Transaction =
                    deserialize(&bs58::decode(&transaction).into_vec().unwrap()).unwrap();
                if decoded_transaction.signatures[0] == confirmed_block_signatures[0] {
                    let meta = meta.unwrap();
                    assert_eq!(meta.status, Ok(()));
                    assert_eq!(meta.err, None);
                } else if decoded_transaction.signatures[0] == confirmed_block_signatures[1] {
                    let meta = meta.unwrap();
                    assert_eq!(
                        meta.err,
                        Some(TransactionError::InstructionError(
                            0,
                            InstructionError::Custom(1)
                        ))
                    );
                    assert_eq!(
                        meta.status,
                        Err(TransactionError::InstructionError(
                            0,
                            InstructionError::Custom(1)
                        ))
                    );
                } else {
                    assert_eq!(meta, None);
                }
            }
        }

        // disable rpc-tx-history
        rpc.meta.config.enable_rpc_transaction_history = false;
        let request = create_test_request("getBlock", Some(json!([0u64])));
        let response = parse_failure_response(rpc.handle_request_sync(request));
        let expected = (
            JSON_RPC_SERVER_ERROR_TRANSACTION_HISTORY_NOT_AVAILABLE,
            String::from("Transaction history is not available from this node"),
        );
        assert_eq!(response, expected);
    }

    #[test]
    fn test_get_block_config() {
        let rpc = RpcHandler::start();
        let confirmed_block_signatures = rpc.create_test_transactions_and_populate_blockstore();

        let request = create_test_request(
            "getBlock",
            Some(json!([
                0u64,
                RpcBlockConfig {
                    encoding: None,
                    transaction_details: Some(TransactionDetails::Signatures),
                    rewards: Some(false),
                    commitment: None,
                    max_supported_transaction_version: None,
                },
            ])),
        );
        let result: Option<UiConfirmedBlock> =
            parse_success_result(rpc.handle_request_sync(request));

        let confirmed_block = result.unwrap();
        assert!(confirmed_block.transactions.is_none());
        assert!(confirmed_block.rewards.is_none());
        for (i, signature) in confirmed_block.signatures.unwrap()[..2].iter().enumerate() {
            assert_eq!(*signature, confirmed_block_signatures[i].to_string());
        }

        let request = create_test_request(
            "getBlock",
            Some(json!([
                0u64,
                RpcBlockConfig {
                    encoding: None,
                    transaction_details: Some(TransactionDetails::None),
                    rewards: Some(true),
                    commitment: None,
                    max_supported_transaction_version: None,
                },
            ])),
        );
        let result: Option<UiConfirmedBlock> =
            parse_success_result(rpc.handle_request_sync(request));
        let confirmed_block = result.unwrap();
        assert!(confirmed_block.transactions.is_none());
        assert!(confirmed_block.signatures.is_none());
        assert_eq!(confirmed_block.rewards.unwrap(), vec![]);
    }

    #[test]
    fn test_get_block_production() {
        let rpc = RpcHandler::start();
        rpc.add_roots_to_blockstore(vec![0, 1, 3, 4, 8]);
        rpc.block_commitment_cache
            .write()
            .unwrap()
            .set_highest_super_majority_root(8);

        let request = create_test_request("getBlockProduction", Some(json!([])));
        let result: RpcResponse<RpcBlockProduction> =
            parse_success_result(rpc.handle_request_sync(request));
        let expected = RpcBlockProduction {
            by_identity: HashMap::from_iter(std::iter::once((
                rpc.leader_pubkey().to_string(),
                (9, 5),
            ))),
            range: RpcBlockProductionRange {
                first_slot: 0,
                last_slot: 8,
            },
        };
        assert_eq!(result.value, expected);

        let request = create_test_request(
            "getBlockProduction",
            Some(json!([{
                "identity": rpc.leader_pubkey().to_string()
            }])),
        );
        let result: RpcResponse<RpcBlockProduction> =
            parse_success_result(rpc.handle_request_sync(request));
        assert_eq!(result.value, expected);

        let request = create_test_request(
            "getBlockProduction",
            Some(json!([{
                "identity": Pubkey::new_unique().to_string(),
                "range": {
                    "firstSlot": 0u64,
                    "lastSlot": 4u64,
                },
            }])),
        );
        let result: RpcResponse<RpcBlockProduction> =
            parse_success_result(rpc.handle_request_sync(request));
        let expected = RpcBlockProduction {
            by_identity: HashMap::new(),
            range: RpcBlockProductionRange {
                first_slot: 0,
                last_slot: 4,
            },
        };
        assert_eq!(result.value, expected);
    }

    #[test]
    fn test_get_blocks() {
        let rpc = RpcHandler::start();
        let _ = rpc.create_test_transactions_and_populate_blockstore();
        rpc.add_roots_to_blockstore(vec![0, 1, 3, 4, 8]);
        rpc.block_commitment_cache
            .write()
            .unwrap()
            .set_highest_super_majority_root(8);

        let request = create_test_request("getBlocks", Some(json!([0u64])));
        let result: Vec<Slot> = parse_success_result(rpc.handle_request_sync(request));
        assert_eq!(result, vec![0, 1, 3, 4, 8]);

        let request = create_test_request("getBlocks", Some(json!([2u64])));
        let result: Vec<Slot> = parse_success_result(rpc.handle_request_sync(request));
        assert_eq!(result, vec![3, 4, 8]);

        let request = create_test_request("getBlocks", Some(json!([0u64, 4u64])));
        let result: Vec<Slot> = parse_success_result(rpc.handle_request_sync(request));
        assert_eq!(result, vec![0, 1, 3, 4]);

        let request = create_test_request("getBlocks", Some(json!([0u64, 7u64])));
        let result: Vec<Slot> = parse_success_result(rpc.handle_request_sync(request));
        assert_eq!(result, vec![0, 1, 3, 4]);

        let request = create_test_request("getBlocks", Some(json!([9u64, 11u64])));
        let result: Vec<Slot> = parse_success_result(rpc.handle_request_sync(request));
        assert_eq!(result, Vec::<Slot>::new());

        rpc.block_commitment_cache
            .write()
            .unwrap()
            .set_highest_super_majority_root(u64::MAX);

        let request = create_test_request(
            "getBlocks",
            Some(json!([0u64, MAX_GET_CONFIRMED_BLOCKS_RANGE])),
        );
        let result: Vec<Slot> = parse_success_result(rpc.handle_request_sync(request));
        assert_eq!(result, vec![0, 1, 3, 4, 8]);

        let request = create_test_request(
            "getBlocks",
            Some(json!([0u64, MAX_GET_CONFIRMED_BLOCKS_RANGE + 1])),
        );
        let response = parse_failure_response(rpc.handle_request_sync(request));
        let expected = (
            ErrorCode::InvalidParams.code(),
            String::from("Slot range too large; max 500000"),
        );
        assert_eq!(response, expected);
    }

    #[test]
    fn test_get_blocks_with_limit() {
        let rpc = RpcHandler::start();
        rpc.add_roots_to_blockstore(vec![0, 1, 3, 4, 8]);
        rpc.block_commitment_cache
            .write()
            .unwrap()
            .set_highest_super_majority_root(8);

        let request = create_test_request("getBlocksWithLimit", Some(json!([0u64, 500_001u64])));
        let response = parse_failure_response(rpc.handle_request_sync(request));
        let expected = (
            ErrorCode::InvalidParams.code(),
            String::from("Limit too large; max 500000"),
        );
        assert_eq!(response, expected);

        let request = create_test_request("getBlocksWithLimit", Some(json!([0u64, 0u64])));
        let result: Vec<Slot> = parse_success_result(rpc.handle_request_sync(request));
        assert_eq!(result, Vec::<Slot>::new());

        let request = create_test_request("getBlocksWithLimit", Some(json!([2u64, 2u64])));
        let result: Vec<Slot> = parse_success_result(rpc.handle_request_sync(request));
        assert_eq!(result, vec![3, 4]);

        let request = create_test_request("getBlocksWithLimit", Some(json!([2u64, 3u64])));
        let result: Vec<Slot> = parse_success_result(rpc.handle_request_sync(request));
        assert_eq!(result, vec![3, 4, 8]);

        let request = create_test_request("getBlocksWithLimit", Some(json!([2u64, 500_000u64])));
        let result: Vec<Slot> = parse_success_result(rpc.handle_request_sync(request));
        assert_eq!(result, vec![3, 4, 8]);

        let request = create_test_request("getBlocksWithLimit", Some(json!([9u64, 500_000u64])));
        let result: Vec<Slot> = parse_success_result(rpc.handle_request_sync(request));
        assert_eq!(result, Vec::<Slot>::new());
    }

    #[test]
    fn test_get_block_time() {
        let rpc = RpcHandler::start();
        rpc.add_roots_to_blockstore(vec![1, 2, 3, 4, 5, 6, 7]);

        let base_timestamp = rpc
            .bank_forks
            .read()
            .unwrap()
            .get(0)
            .unwrap()
            .unix_timestamp_from_genesis();
        rpc.block_commitment_cache
            .write()
            .unwrap()
            .set_highest_super_majority_root(7);

        let slot_duration = slot_duration_from_slots_per_year(rpc.working_bank().slots_per_year());

        let request = create_test_request("getBlockTime", Some(json!([2u64])));
        let result: Option<UnixTimestamp> = parse_success_result(rpc.handle_request_sync(request));
        let expected = Some(base_timestamp);
        assert_eq!(result, expected);

        let request = create_test_request("getBlockTime", Some(json!([7u64])));
        let result: Option<UnixTimestamp> = parse_success_result(rpc.handle_request_sync(request));
        let expected = Some(base_timestamp + (7 * slot_duration).as_secs() as i64);
        assert_eq!(result, expected);

        let request = create_test_request("getBlockTime", Some(json!([12345u64])));
        let response = parse_failure_response(rpc.handle_request_sync(request));
        let expected = (
            JSON_RPC_SERVER_ERROR_BLOCK_NOT_AVAILABLE,
            String::from("Block not available for slot 12345"),
        );
        assert_eq!(response, expected);
    }

    #[test]
    fn test_get_vote_accounts() {
        let rpc = RpcHandler::start();
        let mut bank = rpc.working_bank();
        let RpcHandler {
            ref io,
            ref meta,
            ref mint_keypair,
            ref leader_vote_keypair,
            ..
        } = rpc;

        assert_eq!(bank.vote_accounts().len(), 1);

        // Create a vote account with no stake.
        let alice_vote_keypair = Keypair::new();
        let alice_vote_state = VoteState::new(
            &VoteInit {
                node_pubkey: mint_keypair.pubkey(),
                authorized_voter: alice_vote_keypair.pubkey(),
                authorized_withdrawer: alice_vote_keypair.pubkey(),
                commission: 0,
            },
            &bank.get_sysvar_cache_for_tests().get_clock().unwrap(),
        );
        rpc.store_vote_account(&alice_vote_keypair.pubkey(), alice_vote_state);
        assert_eq!(bank.vote_accounts().len(), 2);

        // Check getVoteAccounts: the bootstrap validator vote account will be delinquent as it has
        // stake but has never voted, and the vote account with no stake should not be present.
        {
            let req = r#"{"jsonrpc":"2.0","id":1,"method":"getVoteAccounts"}"#;
            let res = io.handle_request_sync(req, meta.clone());
            let result: Value = serde_json::from_str(&res.expect("actual response"))
                .expect("actual response deserialization");

            let vote_account_status: RpcVoteAccountStatus =
                serde_json::from_value(result["result"].clone()).unwrap();

            assert!(vote_account_status.current.is_empty());
            assert_eq!(vote_account_status.delinquent.len(), 1);
            for vote_account_info in vote_account_status.delinquent {
                assert_ne!(vote_account_info.activated_stake, 0);
            }
        }

        let mut advance_bank = || {
            bank.freeze();

            // Votes
            let instructions = [
                vote_instruction::tower_sync(
                    &leader_vote_keypair.pubkey(),
                    &leader_vote_keypair.pubkey(),
                    TowerSync::new_from_slot(bank.slot(), bank.hash()),
                ),
                vote_instruction::tower_sync(
                    &alice_vote_keypair.pubkey(),
                    &alice_vote_keypair.pubkey(),
                    TowerSync::new_from_slot(bank.slot(), bank.hash()),
                ),
            ];

            bank = rpc.advance_bank_to_confirmed_slot(bank.slot() + 1);

            let transaction = Transaction::new_signed_with_payer(
                &instructions,
                Some(&rpc.mint_keypair.pubkey()),
                &[&rpc.mint_keypair, leader_vote_keypair, &alice_vote_keypair],
                bank.last_blockhash(),
            );

            bank.process_transaction(&transaction)
                .expect("process transaction");
        };

        // Advance bank to the next epoch
        for _ in 0..TEST_SLOTS_PER_EPOCH {
            advance_bank();
        }

        let req = format!(
            r#"{{"jsonrpc":"2.0","id":1,"method":"getVoteAccounts","params":{}}}"#,
            json!([CommitmentConfig::processed()])
        );

        let res = io.handle_request_sync(&req, meta.clone());
        let result: Value = serde_json::from_str(&res.expect("actual response"))
            .expect("actual response deserialization");

        let vote_account_status: RpcVoteAccountStatus =
            serde_json::from_value(result["result"].clone()).unwrap();

        // The vote account with no stake should not be present.
        assert!(vote_account_status.delinquent.is_empty());

        // Both accounts should be active and have voting history.
        assert_eq!(vote_account_status.current.len(), 2);
        let leader_info = vote_account_status
            .current
            .iter()
            .find(|x| x.vote_pubkey == leader_vote_keypair.pubkey().to_string())
            .unwrap();
        assert_ne!(leader_info.activated_stake, 0);
        // Subtract one because the last vote always carries over to the next epoch
        // Each slot earned maximum credits
        let credits_per_slot =
            solana_vote_program::vote_state::VOTE_CREDITS_MAXIMUM_PER_SLOT as u64;
        let expected_credits =
            (TEST_SLOTS_PER_EPOCH - MAX_LOCKOUT_HISTORY as u64 - 1) * credits_per_slot;
        assert_eq!(
            leader_info.epoch_credits,
            vec![
                (0, expected_credits, 0),
                (1, expected_credits + credits_per_slot, expected_credits) // one vote in current epoch
            ]
        );

        // Filter request based on the leader:
        {
            let req = format!(
                r#"{{"jsonrpc":"2.0","id":1,"method":"getVoteAccounts","params":{}}}"#,
                json!([RpcGetVoteAccountsConfig {
                    vote_pubkey: Some(leader_vote_keypair.pubkey().to_string()),
                    commitment: Some(CommitmentConfig::processed()),
                    ..RpcGetVoteAccountsConfig::default()
                }])
            );

            let res = io.handle_request_sync(&req, meta.clone());
            let result: Value = serde_json::from_str(&res.expect("actual response"))
                .expect("actual response deserialization");

            let vote_account_status: RpcVoteAccountStatus =
                serde_json::from_value(result["result"].clone()).unwrap();

            assert_eq!(vote_account_status.current.len(), 1);
            assert_eq!(vote_account_status.delinquent.len(), 0);
            for vote_account_info in vote_account_status.current {
                assert_eq!(
                    vote_account_info.vote_pubkey,
                    leader_vote_keypair.pubkey().to_string()
                );
            }
        }

        // Overflow the epoch credits history and ensure only `MAX_RPC_VOTE_ACCOUNT_INFO_EPOCH_CREDITS_HISTORY`
        // results are returned
        for _ in
            0..(TEST_SLOTS_PER_EPOCH * (MAX_RPC_VOTE_ACCOUNT_INFO_EPOCH_CREDITS_HISTORY) as u64)
        {
            advance_bank();
        }

        let req = format!(
            r#"{{"jsonrpc":"2.0","id":1,"method":"getVoteAccounts","params":{}}}"#,
            json!([CommitmentConfig::processed()])
        );

        let res = io.handle_request_sync(&req, meta.clone());
        let result: Value = serde_json::from_str(&res.expect("actual response"))
            .expect("actual response deserialization");

        let vote_account_status: RpcVoteAccountStatus =
            serde_json::from_value(result["result"].clone()).unwrap();

        assert!(vote_account_status.delinquent.is_empty());
        assert!(!vote_account_status
            .current
            .iter()
            .any(|x| x.epoch_credits.len() != MAX_RPC_VOTE_ACCOUNT_INFO_EPOCH_CREDITS_HISTORY));

        // Advance bank with no voting
        rpc.advance_bank_to_confirmed_slot(bank.slot() + TEST_SLOTS_PER_EPOCH);

        // The leader vote account should now be delinquent, and the other vote account disappears
        // because it's inactive with no stake
        {
            let req = format!(
                r#"{{"jsonrpc":"2.0","id":1,"method":"getVoteAccounts","params":{}}}"#,
                json!([CommitmentConfig::processed()])
            );

            let res = io.handle_request_sync(&req, meta.clone());
            let result: Value = serde_json::from_str(&res.expect("actual response"))
                .expect("actual response deserialization");

            let vote_account_status: RpcVoteAccountStatus =
                serde_json::from_value(result["result"].clone()).unwrap();

            assert!(vote_account_status.current.is_empty());
            assert_eq!(vote_account_status.delinquent.len(), 1);
            for vote_account_info in vote_account_status.delinquent {
                assert_eq!(
                    vote_account_info.vote_pubkey,
                    rpc.leader_vote_keypair.pubkey().to_string()
                );
            }
        }
    }

    #[test]
    fn test_is_finalized() {
        let bank = Arc::new(Bank::default_for_tests());
        let ledger_path = get_tmp_ledger_path!();
        let blockstore = Arc::new(Blockstore::open(&ledger_path).unwrap());
        blockstore.set_roots([0, 1].iter()).unwrap();
        // Build BlockCommitmentCache with rooted slots
        let mut cache0 = BlockCommitment::default();
        cache0.increase_rooted_stake(50);
        let mut cache1 = BlockCommitment::default();
        cache1.increase_rooted_stake(40);
        let mut cache2 = BlockCommitment::default();
        cache2.increase_rooted_stake(20);

        let mut block_commitment = HashMap::new();
        block_commitment.entry(1).or_insert(cache0);
        block_commitment.entry(2).or_insert(cache1);
        block_commitment.entry(3).or_insert(cache2);
        let highest_super_majority_root = 1;
        let block_commitment_cache = BlockCommitmentCache::new(
            block_commitment,
            50,
            CommitmentSlots {
                slot: bank.slot(),
                highest_super_majority_root,
                ..CommitmentSlots::default()
            },
        );

        assert!(is_finalized(&block_commitment_cache, &bank, &blockstore, 0));
        assert!(is_finalized(&block_commitment_cache, &bank, &blockstore, 1));
        assert!(!is_finalized(
            &block_commitment_cache,
            &bank,
            &blockstore,
            2
        ));
        assert!(!is_finalized(
            &block_commitment_cache,
            &bank,
            &blockstore,
            3
        ));
    }

    #[test]
    fn test_token_rpcs() {
        for program_id in solana_account_decoder::parse_token::spl_token_ids() {
            let rpc = RpcHandler::start();
            let bank = rpc.working_bank();
            let RpcHandler { io, meta, .. } = rpc;
            let mint = SplTokenPubkey::new_from_array([2; 32]);
            let owner = SplTokenPubkey::new_from_array([3; 32]);
            let delegate = SplTokenPubkey::new_from_array([4; 32]);
            let token_account_pubkey = solana_pubkey::new_rand();
            let token_with_different_mint_pubkey = solana_pubkey::new_rand();
            let new_mint = SplTokenPubkey::new_from_array([5; 32]);
            if program_id == solana_inline_spl::token_2022::id() {
                // Add the token account
                let account_base = TokenAccount {
                    mint,
                    owner,
                    delegate: COption::Some(delegate),
                    amount: 420,
                    state: TokenAccountState::Initialized,
                    is_native: COption::None,
                    delegated_amount: 30,
                    close_authority: COption::Some(owner),
                };
                let account_size = ExtensionType::try_calculate_account_len::<TokenAccount>(&[
                    ExtensionType::ImmutableOwner,
                    ExtensionType::MemoTransfer,
                ])
                .unwrap();
                let mut account_data = vec![0; account_size];
                let mut account_state =
                    StateWithExtensionsMut::<TokenAccount>::unpack_uninitialized(&mut account_data)
                        .unwrap();

                account_state.base = account_base;
                account_state.pack_base();
                account_state.init_account_type().unwrap();
                account_state
                    .init_extension::<ImmutableOwner>(true)
                    .unwrap();
                let memo_transfer = account_state.init_extension::<MemoTransfer>(true).unwrap();
                memo_transfer.require_incoming_transfer_memos = true.into();

                let token_account = AccountSharedData::from(Account {
                    lamports: 111,
                    data: account_data.to_vec(),
                    owner: program_id,
                    ..Account::default()
                });
                bank.store_account(&token_account_pubkey, &token_account);

                // Add the mint
                let mint_size = ExtensionType::try_calculate_account_len::<Mint>(&[
                    ExtensionType::MintCloseAuthority,
                ])
                .unwrap();
                let mint_base = Mint {
                    mint_authority: COption::Some(owner),
                    supply: 500,
                    decimals: 2,
                    is_initialized: true,
                    freeze_authority: COption::Some(owner),
                };
                let mut mint_data = vec![0; mint_size];
                let mut mint_state =
                    StateWithExtensionsMut::<Mint>::unpack_uninitialized(&mut mint_data).unwrap();

                mint_state.base = mint_base;
                mint_state.pack_base();
                mint_state.init_account_type().unwrap();
                let mint_close_authority = mint_state
                    .init_extension::<MintCloseAuthority>(true)
                    .unwrap();
                mint_close_authority.close_authority =
                    OptionalNonZeroPubkey::try_from(Some(owner)).unwrap();

                let mint_account = AccountSharedData::from(Account {
                    lamports: 111,
                    data: mint_data.to_vec(),
                    owner: program_id,
                    ..Account::default()
                });
                bank.store_account(&Pubkey::from_str(&mint.to_string()).unwrap(), &mint_account);

                // Add another token account with the same owner, delegate, and mint
                let other_token_account_pubkey = solana_pubkey::new_rand();
                bank.store_account(&other_token_account_pubkey, &token_account);

                // Add another token account with the same owner and delegate but different mint
                let mut account_data = vec![0; TokenAccount::get_packed_len()];
                let token_account = TokenAccount {
                    mint: new_mint,
                    owner,
                    delegate: COption::Some(delegate),
                    amount: 42,
                    state: TokenAccountState::Initialized,
                    is_native: COption::None,
                    delegated_amount: 30,
                    close_authority: COption::Some(owner),
                };
                TokenAccount::pack(token_account, &mut account_data).unwrap();
                let token_account = AccountSharedData::from(Account {
                    lamports: 111,
                    data: account_data.to_vec(),
                    owner: program_id,
                    ..Account::default()
                });
                bank.store_account(&token_with_different_mint_pubkey, &token_account);
            } else {
                // Add the token account
                let mut account_data = vec![0; TokenAccount::get_packed_len()];
                let token_account = TokenAccount {
                    mint,
                    owner,
                    delegate: COption::Some(delegate),
                    amount: 420,
                    state: TokenAccountState::Initialized,
                    is_native: COption::None,
                    delegated_amount: 30,
                    close_authority: COption::Some(owner),
                };
                TokenAccount::pack(token_account, &mut account_data).unwrap();
                let token_account = AccountSharedData::from(Account {
                    lamports: 111,
                    data: account_data.to_vec(),
                    owner: program_id,
                    ..Account::default()
                });
                bank.store_account(&token_account_pubkey, &token_account);

                // Add the mint
                let mut mint_data = vec![0; Mint::get_packed_len()];
                let mint_state = Mint {
                    mint_authority: COption::Some(owner),
                    supply: 500,
                    decimals: 2,
                    is_initialized: true,
                    freeze_authority: COption::Some(owner),
                };
                Mint::pack(mint_state, &mut mint_data).unwrap();
                let mint_account = AccountSharedData::from(Account {
                    lamports: 111,
                    data: mint_data.to_vec(),
                    owner: program_id,
                    ..Account::default()
                });
                bank.store_account(&Pubkey::from_str(&mint.to_string()).unwrap(), &mint_account);

                // Add another token account with the same owner, delegate, and mint
                let other_token_account_pubkey = solana_pubkey::new_rand();
                bank.store_account(&other_token_account_pubkey, &token_account);

                // Add another token account with the same owner and delegate but different mint
                let mut account_data = vec![0; TokenAccount::get_packed_len()];
                let token_account = TokenAccount {
                    mint: new_mint,
                    owner,
                    delegate: COption::Some(delegate),
                    amount: 42,
                    state: TokenAccountState::Initialized,
                    is_native: COption::None,
                    delegated_amount: 30,
                    close_authority: COption::Some(owner),
                };
                TokenAccount::pack(token_account, &mut account_data).unwrap();
                let token_account = AccountSharedData::from(Account {
                    lamports: 111,
                    data: account_data.to_vec(),
                    owner: program_id,
                    ..Account::default()
                });
                bank.store_account(&token_with_different_mint_pubkey, &token_account);
            }

            let req = format!(
                r#"{{"jsonrpc":"2.0","id":1,"method":"getTokenAccountBalance","params":["{token_account_pubkey}"]}}"#,
            );
            let res = io.handle_request_sync(&req, meta.clone());
            let result: Value = serde_json::from_str(&res.expect("actual response"))
                .expect("actual response deserialization");
            let balance: UiTokenAmount =
                serde_json::from_value(result["result"]["value"].clone()).unwrap();
            let error = f64::EPSILON;
            assert!((balance.ui_amount.unwrap() - 4.2).abs() < error);
            assert_eq!(balance.amount, 420.to_string());
            assert_eq!(balance.decimals, 2);
            assert_eq!(balance.ui_amount_string, "4.2".to_string());

            // Test non-existent token account
            let req = format!(
                r#"{{"jsonrpc":"2.0","id":1,"method":"getTokenAccountBalance","params":["{}"]}}"#,
                solana_pubkey::new_rand(),
            );
            let res = io.handle_request_sync(&req, meta.clone());
            let result: Value = serde_json::from_str(&res.expect("actual response"))
                .expect("actual response deserialization");
            assert!(result.get("error").is_some());

            // Test get token supply, pulls supply from mint
            let req = format!(
                r#"{{"jsonrpc":"2.0","id":1,"method":"getTokenSupply","params":["{mint}"]}}"#,
            );
            let res = io.handle_request_sync(&req, meta.clone());
            let result: Value = serde_json::from_str(&res.expect("actual response"))
                .expect("actual response deserialization");
            let supply: UiTokenAmount =
                serde_json::from_value(result["result"]["value"].clone()).unwrap();
            let error = f64::EPSILON;
            assert!((supply.ui_amount.unwrap() - 5.0).abs() < error);
            assert_eq!(supply.amount, 500.to_string());
            assert_eq!(supply.decimals, 2);
            assert_eq!(supply.ui_amount_string, "5".to_string());

            // Test non-existent mint address
            let req = format!(
                r#"{{"jsonrpc":"2.0","id":1,"method":"getTokenSupply","params":["{}"]}}"#,
                solana_pubkey::new_rand(),
            );
            let res = io.handle_request_sync(&req, meta.clone());
            let result: Value = serde_json::from_str(&res.expect("actual response"))
                .expect("actual response deserialization");
            assert!(result.get("error").is_some());

            // Test getTokenAccountsByOwner with Token program id returns all accounts, regardless of Mint address
            let req = format!(
                r#"{{
                    "jsonrpc":"2.0",
                    "id":1,
                    "method":"getTokenAccountsByOwner",
                    "params":["{owner}", {{"programId": "{program_id}"}}, {{"encoding":"base64"}}]
                }}"#,
            );
            let res = io.handle_request_sync(&req, meta.clone());
            let result: Value = serde_json::from_str(&res.expect("actual response"))
                .expect("actual response deserialization");
            let accounts: Vec<RpcKeyedAccount> =
                serde_json::from_value(result["result"]["value"].clone()).unwrap();
            assert_eq!(accounts.len(), 3);

            // Test getTokenAccountsByOwner with jsonParsed encoding doesn't return accounts with invalid mints
            let req = format!(
                r#"{{
                    "jsonrpc":"2.0",
                    "id":1,
                    "method":"getTokenAccountsByOwner",
                    "params":["{owner}", {{"programId": "{program_id}"}}, {{"encoding": "jsonParsed"}}]
                }}"#,
            );
            let res = io.handle_request_sync(&req, meta.clone());
            let result: Value = serde_json::from_str(&res.expect("actual response"))
                .expect("actual response deserialization");
            let accounts: Vec<RpcKeyedAccount> =
                serde_json::from_value(result["result"]["value"].clone()).unwrap();
            assert_eq!(accounts.len(), 2);

            // Test getProgramAccounts with jsonParsed encoding returns mints, but doesn't return accounts with invalid mints
            let req = format!(
                r#"{{
                    "jsonrpc":"2.0",
                    "id":1,
                    "method":"getProgramAccounts",
                    "params":["{program_id}", {{"encoding": "jsonParsed"}}]
                }}"#,
            );
            let res = io.handle_request_sync(&req, meta.clone());
            let result: Value = serde_json::from_str(&res.expect("actual response"))
                .expect("actual response deserialization");
            let accounts: Vec<RpcKeyedAccount> =
                serde_json::from_value(result["result"].clone()).unwrap();
            if program_id == solana_inline_spl::token::id() {
                // native mint is included for token-v3
                assert_eq!(accounts.len(), 4);
            } else {
                assert_eq!(accounts.len(), 3);
            }

            // Test returns only mint accounts
            let req = format!(
                r#"{{
                    "jsonrpc":"2.0",
                    "id":1,"method":"getTokenAccountsByOwner",
                    "params":["{owner}", {{"mint": "{mint}"}}, {{"encoding":"base64"}}]
                }}"#,
            );
            let res = io.handle_request_sync(&req, meta.clone());
            let result: Value = serde_json::from_str(&res.expect("actual response"))
                .expect("actual response deserialization");
            let accounts: Vec<RpcKeyedAccount> =
                serde_json::from_value(result["result"]["value"].clone()).unwrap();
            assert_eq!(accounts.len(), 2);

            // Test non-existent Mint/program id
            let req = format!(
                r#"{{
                    "jsonrpc":"2.0",
                    "id":1,
                    "method":"getTokenAccountsByOwner",
                    "params":["{}", {{"programId": "{}"}}]
                }}"#,
                owner,
                solana_pubkey::new_rand(),
            );
            let res = io.handle_request_sync(&req, meta.clone());
            let result: Value = serde_json::from_str(&res.expect("actual response"))
                .expect("actual response deserialization");
            assert!(result.get("error").is_some());
            let req = format!(
                r#"{{
                    "jsonrpc":"2.0",
                    "id":1,
                    "method":"getTokenAccountsByOwner",
                    "params":["{}", {{"mint": "{}"}}]
                }}"#,
                owner,
                solana_pubkey::new_rand(),
            );
            let res = io.handle_request_sync(&req, meta.clone());
            let result: Value = serde_json::from_str(&res.expect("actual response"))
                .expect("actual response deserialization");
            assert!(result.get("error").is_some());

            // Test non-existent Owner
            let req = format!(
                r#"{{
                    "jsonrpc":"2.0",
                    "id":1,
                    "method":"getTokenAccountsByOwner",
                    "params":["{}", {{"programId": "{}"}}]
                }}"#,
                solana_pubkey::new_rand(),
                program_id,
            );
            let res = io.handle_request_sync(&req, meta.clone());
            let result: Value = serde_json::from_str(&res.expect("actual response"))
                .expect("actual response deserialization");
            let accounts: Vec<RpcKeyedAccount> =
                serde_json::from_value(result["result"]["value"].clone()).unwrap();
            assert!(accounts.is_empty());

            // Test getTokenAccountsByDelegate with Token program id returns all accounts, regardless of Mint address
            let req = format!(
                r#"{{
                    "jsonrpc":"2.0",
                    "id":1,
                    "method":"getTokenAccountsByDelegate",
                    "params":["{delegate}", {{"programId": "{program_id}"}}, {{"encoding":"base64"}}]
                }}"#,
            );
            let res = io.handle_request_sync(&req, meta.clone());
            let result: Value = serde_json::from_str(&res.expect("actual response"))
                .expect("actual response deserialization");
            let accounts: Vec<RpcKeyedAccount> =
                serde_json::from_value(result["result"]["value"].clone()).unwrap();
            assert_eq!(accounts.len(), 3);

            // Test returns only mint accounts
            let req = format!(
                r#"{{
                    "jsonrpc":"2.0",
                    "id":1,"method":
                    "getTokenAccountsByDelegate",
                    "params":["{delegate}", {{"mint": "{mint}"}}, {{"encoding":"base64"}}]
                }}"#,
            );
            let res = io.handle_request_sync(&req, meta.clone());
            let result: Value = serde_json::from_str(&res.expect("actual response"))
                .expect("actual response deserialization");
            let accounts: Vec<RpcKeyedAccount> =
                serde_json::from_value(result["result"]["value"].clone()).unwrap();
            assert_eq!(accounts.len(), 2);

            // Test non-existent Mint/program id
            let req = format!(
                r#"{{
                    "jsonrpc":"2.0",
                    "id":1,
                    "method":"getTokenAccountsByDelegate",
                    "params":["{}", {{"programId": "{}"}}]
                }}"#,
                delegate,
                solana_pubkey::new_rand(),
            );
            let res = io.handle_request_sync(&req, meta.clone());
            let result: Value = serde_json::from_str(&res.expect("actual response"))
                .expect("actual response deserialization");
            assert!(result.get("error").is_some());
            let req = format!(
                r#"{{
                    "jsonrpc":"2.0",
                    "id":1,
                    "method":"getTokenAccountsByDelegate",
                    "params":["{}", {{"mint": "{}"}}]
                }}"#,
                delegate,
                solana_pubkey::new_rand(),
            );
            let res = io.handle_request_sync(&req, meta.clone());
            let result: Value = serde_json::from_str(&res.expect("actual response"))
                .expect("actual response deserialization");
            assert!(result.get("error").is_some());

            // Test non-existent Delegate
            let req = format!(
                r#"{{
                    "jsonrpc":"2.0",
                    "id":1,
                    "method":"getTokenAccountsByDelegate",
                    "params":["{}", {{"programId": "{}"}}]
                }}"#,
                solana_pubkey::new_rand(),
                program_id,
            );
            let res = io.handle_request_sync(&req, meta.clone());
            let result: Value = serde_json::from_str(&res.expect("actual response"))
                .expect("actual response deserialization");
            let accounts: Vec<RpcKeyedAccount> =
                serde_json::from_value(result["result"]["value"].clone()).unwrap();
            assert!(accounts.is_empty());

            // Add new_mint, and another token account on new_mint with different balance
            let mut mint_data = vec![0; Mint::get_packed_len()];
            let mint_state = Mint {
                mint_authority: COption::Some(owner),
                supply: 500,
                decimals: 2,
                is_initialized: true,
                freeze_authority: COption::Some(owner),
            };
            Mint::pack(mint_state, &mut mint_data).unwrap();
            let mint_account = AccountSharedData::from(Account {
                lamports: 111,
                data: mint_data.to_vec(),
                owner: program_id,
                ..Account::default()
            });
            bank.store_account(
                &Pubkey::from_str(&new_mint.to_string()).unwrap(),
                &mint_account,
            );
            let mut account_data = vec![0; TokenAccount::get_packed_len()];
            let token_account = TokenAccount {
                mint: new_mint,
                owner,
                delegate: COption::Some(delegate),
                amount: 10,
                state: TokenAccountState::Initialized,
                is_native: COption::None,
                delegated_amount: 30,
                close_authority: COption::Some(owner),
            };
            TokenAccount::pack(token_account, &mut account_data).unwrap();
            let token_account = AccountSharedData::from(Account {
                lamports: 111,
                data: account_data.to_vec(),
                owner: program_id,
                ..Account::default()
            });
            let token_with_smaller_balance = solana_pubkey::new_rand();
            bank.store_account(&token_with_smaller_balance, &token_account);

            // Test largest token accounts
            let req = format!(
                r#"{{"jsonrpc":"2.0","id":1,"method":"getTokenLargestAccounts","params":["{new_mint}"]}}"#,
            );
            let res = io.handle_request_sync(&req, meta);
            let result: Value = serde_json::from_str(&res.expect("actual response"))
                .expect("actual response deserialization");
            let largest_accounts: Vec<RpcTokenAccountBalance> =
                serde_json::from_value(result["result"]["value"].clone()).unwrap();
            assert_eq!(
                largest_accounts,
                vec![
                    RpcTokenAccountBalance {
                        address: token_with_different_mint_pubkey.to_string(),
                        amount: UiTokenAmount {
                            ui_amount: Some(0.42),
                            decimals: 2,
                            amount: "42".to_string(),
                            ui_amount_string: "0.42".to_string(),
                        }
                    },
                    RpcTokenAccountBalance {
                        address: token_with_smaller_balance.to_string(),
                        amount: UiTokenAmount {
                            ui_amount: Some(0.1),
                            decimals: 2,
                            amount: "10".to_string(),
                            ui_amount_string: "0.1".to_string(),
                        }
                    }
                ]
            );
        }
    }

    #[test_case(spl_token::id(), None, None; "spl_token")]
    #[test_case(spl_token_2022::id(), Some(InterestBearingConfig { pre_update_average_rate: 500.into(), current_rate: 500.into(),..Default::default() }), None; "spl_token_2022_with _interest")]
    #[test_case(spl_token_2022::id(), None, Some(ScaledUiAmountConfig { new_multiplier: 2.0f64.into(), ..Default::default() }); "spl-token-2022 with multiplier")]
    fn test_token_parsing(
        program_id: Pubkey,
        mut interest_bearing_config: Option<InterestBearingConfig>,
        scaled_ui_amount_config: Option<ScaledUiAmountConfig>,
    ) {
        let rpc = RpcHandler::start();
        let bank = rpc.working_bank();
        let RpcHandler { io, meta, .. } = rpc;

        let mint = SplTokenPubkey::new_from_array([2; 32]);
        let owner = SplTokenPubkey::new_from_array([3; 32]);
        let delegate = SplTokenPubkey::new_from_array([4; 32]);
        let token_account_pubkey = solana_pubkey::new_rand();
        let amount = 420;
        let delegated_amount = 30;
        let rent_exempt_amount = 10;
        let supply = 500;
        let decimals = 2;
        let (program_name, account_size, mint_size, additional_data) = if program_id
            == solana_inline_spl::token_2022::id()
        {
            let account_base = TokenAccount {
                mint,
                owner,
                delegate: COption::Some(delegate),
                amount,
                state: TokenAccountState::Initialized,
                is_native: COption::Some(rent_exempt_amount),
                delegated_amount,
                close_authority: COption::Some(owner),
            };
            let account_size = ExtensionType::try_calculate_account_len::<TokenAccount>(&[
                ExtensionType::ImmutableOwner,
                ExtensionType::MemoTransfer,
            ])
            .unwrap();
            let mut account_data = vec![0; account_size];
            let mut account_state =
                StateWithExtensionsMut::<TokenAccount>::unpack_uninitialized(&mut account_data)
                    .unwrap();

            account_state.base = account_base;
            account_state.pack_base();
            account_state.init_account_type().unwrap();
            account_state
                .init_extension::<ImmutableOwner>(true)
                .unwrap();
            let memo_transfer = account_state.init_extension::<MemoTransfer>(true).unwrap();
            memo_transfer.require_incoming_transfer_memos = true.into();

            let token_account = AccountSharedData::from(Account {
                lamports: 111,
                data: account_data.to_vec(),
                owner: program_id,
                ..Account::default()
            });
            bank.store_account(&token_account_pubkey, &token_account);

            let mint_base = Mint {
                mint_authority: COption::Some(owner),
                supply,
                decimals,
                is_initialized: true,
                freeze_authority: COption::Some(owner),
            };
            let mut extensions = vec![ExtensionType::MintCloseAuthority];
            if interest_bearing_config.is_some() {
                extensions.push(ExtensionType::InterestBearingConfig);
            }
            if scaled_ui_amount_config.is_some() {
                extensions.push(ExtensionType::ScaledUiAmount);
            }
            let mint_size = ExtensionType::try_calculate_account_len::<Mint>(&extensions).unwrap();
            let mut mint_data = vec![0; mint_size];
            let mut mint_state =
                StateWithExtensionsMut::<Mint>::unpack_uninitialized(&mut mint_data).unwrap();

            mint_state.base = mint_base;
            mint_state.pack_base();
            mint_state.init_account_type().unwrap();
            let mint_close_authority = mint_state
                .init_extension::<MintCloseAuthority>(true)
                .unwrap();
            mint_close_authority.close_authority =
                OptionalNonZeroPubkey::try_from(Some(owner)).unwrap();
            if let Some(interest_bearing_config) = interest_bearing_config.as_mut() {
                interest_bearing_config.initialization_timestamp =
                    bank.clock().unix_timestamp.saturating_sub(1_000_000).into();
                interest_bearing_config.last_update_timestamp = bank.clock().unix_timestamp.into();
                let extension = mint_state
                    .init_extension::<InterestBearingConfig>(true)
                    .unwrap();
                *extension = *interest_bearing_config;
            }

            if let Some(scaled_ui_amount_config) = scaled_ui_amount_config.as_ref() {
                let extension = mint_state
                    .init_extension::<ScaledUiAmountConfig>(true)
                    .unwrap();
                *extension = *scaled_ui_amount_config;
            }

            let additional_data = SplTokenAdditionalDataV2 {
                decimals,
                interest_bearing_config: interest_bearing_config
                    .map(|v| (v, bank.clock().unix_timestamp)),
                scaled_ui_amount_config: scaled_ui_amount_config
                    .map(|v| (v, bank.clock().unix_timestamp)),
            };

            let mint_account = AccountSharedData::from(Account {
                lamports: 111,
                data: mint_data.to_vec(),
                owner: program_id,
                ..Account::default()
            });
            bank.store_account(&Pubkey::from_str(&mint.to_string()).unwrap(), &mint_account);
            ("spl-token-2022", account_size, mint_size, additional_data)
        } else {
            let account_size = TokenAccount::get_packed_len();
            let mut account_data = vec![0; account_size];
            let token_account = TokenAccount {
                mint,
                owner,
                delegate: COption::Some(delegate),
                amount,
                state: TokenAccountState::Initialized,
                is_native: COption::Some(rent_exempt_amount),
                delegated_amount,
                close_authority: COption::Some(owner),
            };
            TokenAccount::pack(token_account, &mut account_data).unwrap();
            let token_account = AccountSharedData::from(Account {
                lamports: 111,
                data: account_data.to_vec(),
                owner: program_id,
                ..Account::default()
            });
            bank.store_account(&token_account_pubkey, &token_account);

            // Add the mint
            let mint_size = Mint::get_packed_len();
            let mut mint_data = vec![0; mint_size];
            let mint_state = Mint {
                mint_authority: COption::Some(owner),
                supply,
                decimals,
                is_initialized: true,
                freeze_authority: COption::Some(owner),
            };
            Mint::pack(mint_state, &mut mint_data).unwrap();
            let mint_account = AccountSharedData::from(Account {
                lamports: 111,
                data: mint_data.to_vec(),
                owner: program_id,
                ..Account::default()
            });
            bank.store_account(&Pubkey::from_str(&mint.to_string()).unwrap(), &mint_account);
            let additional_data = SplTokenAdditionalDataV2::with_decimals(decimals);
            ("spl-token", account_size, mint_size, additional_data)
        };

        let req = format!(
            r#"{{"jsonrpc":"2.0","id":1,"method":"getAccountInfo","params":["{token_account_pubkey}", {{"encoding": "jsonParsed"}}]}}"#,
        );
        let res = io.handle_request_sync(&req, meta.clone());
        let result: Value = serde_json::from_str(&res.expect("actual response"))
            .expect("actual response deserialization");
        let token_ui_amount = token_amount_to_ui_amount_v3(amount, &additional_data);
        let delegated_ui_amount = token_amount_to_ui_amount_v3(delegated_amount, &additional_data);
        let rent_exempt_ui_amount =
            token_amount_to_ui_amount_v3(rent_exempt_amount, &additional_data);
        let mut expected_value = json!({
            "program": program_name,
            "space": account_size,
            "parsed": {
                "type": "account",
                "info": {
                    "mint": mint.to_string(),
                    "owner": owner.to_string(),
                    "tokenAmount": json!(token_ui_amount),
                    "delegate": delegate.to_string(),
                    "state": "initialized",
                    "isNative": true,
                    "rentExemptReserve": json!(rent_exempt_ui_amount),
                    "delegatedAmount": json!(delegated_ui_amount),
                    "closeAuthority": owner.to_string(),
                }
            }
        });
        if program_id == solana_inline_spl::token_2022::id() {
            expected_value["parsed"]["info"]["extensions"] = json!([
                {
                    "extension": "immutableOwner"
                },
                {
                    "extension": "memoTransfer",
                    "state": {
                        "requireIncomingTransferMemos": true
                    }
                },
            ]);
        }
        assert_eq!(result["result"]["value"]["data"], expected_value);

        // Test Mint
        let req = format!(
            r#"{{"jsonrpc":"2.0","id":1,"method":"getAccountInfo","params":["{mint}", {{"encoding": "jsonParsed"}}]}}"#,
        );
        let res = io.handle_request_sync(&req, meta);
        let result: Value = serde_json::from_str(&res.expect("actual response"))
            .expect("actual response deserialization");
        let mut expected_value = json!({
            "program": program_name,
            "space": mint_size,
            "parsed": {
                "type": "mint",
                "info": {
                    "mintAuthority": owner.to_string(),
                    "decimals": 2,
                    "supply": "500".to_string(),
                    "isInitialized": true,
                    "freezeAuthority": owner.to_string(),
                }
            }
        });
        if program_id == solana_inline_spl::token_2022::id() {
            if interest_bearing_config.is_some() {
                expected_value["parsed"]["info"]["extensions"] = json!([
                    {
                        "extension": "mintCloseAuthority",
                        "state": {
                            "closeAuthority": owner.to_string(),
                        }
                    },
                    {
                        "extension": "interestBearingConfig",
                        "state": {
                            "currentRate": 500,
                            "initializationTimestamp": bank.clock().unix_timestamp.saturating_sub(1_000_000),
                            "lastUpdateTimestamp": bank.clock().unix_timestamp,
                            "preUpdateAverageRate": 500,
                            "rateAuthority": null,
                        }
                    }
                ]);
            }
            if scaled_ui_amount_config.is_some() {
                expected_value["parsed"]["info"]["extensions"] = json!([
                    {
                        "extension": "mintCloseAuthority",
                        "state": {
                            "closeAuthority": owner.to_string(),
                        }
                    },
                    {
                        "extension": "scaledUiAmountConfig",
                        "state": {
                            "multiplier": "0",
                            "newMultiplier": "2",
                            "newMultiplierEffectiveTimestamp": 0,
                            "authority": null,
                        }
                    }
                ]);
            }
        }
        assert_eq!(result["result"]["value"]["data"], expected_value,);
    }

    #[test]
    fn test_get_spl_token_owner_filter() {
        // Filtering on token-v3 length
        let owner = Pubkey::new_unique();
        assert_eq!(
            get_spl_token_owner_filter(
                &spl_token::id(),
                &[
                    RpcFilterType::Memcmp(Memcmp::new_raw_bytes(32, owner.to_bytes().to_vec())),
                    RpcFilterType::DataSize(165)
                ],
            )
            .unwrap(),
            owner
        );

        // Filtering on token-2022 account type
        assert_eq!(
            get_spl_token_owner_filter(
                &token_2022::id(),
                &[
                    RpcFilterType::Memcmp(Memcmp::new_raw_bytes(32, owner.to_bytes().to_vec())),
                    RpcFilterType::Memcmp(Memcmp::new_raw_bytes(165, vec![ACCOUNTTYPE_ACCOUNT])),
                ],
            )
            .unwrap(),
            owner
        );

        // Filtering on token account state
        assert_eq!(
            get_spl_token_owner_filter(
                &token_2022::id(),
                &[
                    RpcFilterType::Memcmp(Memcmp::new_raw_bytes(32, owner.to_bytes().to_vec())),
                    RpcFilterType::TokenAccountState,
                ],
            )
            .unwrap(),
            owner
        );

        // Can't filter on account type for token-v3
        assert!(get_spl_token_owner_filter(
            &solana_inline_spl::token::id(),
            &[
                RpcFilterType::Memcmp(Memcmp::new_raw_bytes(32, owner.to_bytes().to_vec())),
                RpcFilterType::Memcmp(Memcmp::new_raw_bytes(165, vec![ACCOUNTTYPE_ACCOUNT])),
            ],
        )
        .is_none());

        // Filtering on mint instead of owner
        assert!(get_spl_token_owner_filter(
            &solana_inline_spl::token::id(),
            &[
                RpcFilterType::Memcmp(Memcmp::new_raw_bytes(0, owner.to_bytes().to_vec())),
                RpcFilterType::DataSize(165)
            ],
        )
        .is_none());

        // Wrong program id
        assert!(get_spl_token_owner_filter(
            &Pubkey::new_unique(),
            &[
                RpcFilterType::Memcmp(Memcmp::new_raw_bytes(32, owner.to_bytes().to_vec())),
                RpcFilterType::DataSize(165)
            ],
        )
        .is_none());
        assert!(get_spl_token_owner_filter(
            &Pubkey::new_unique(),
            &[
                RpcFilterType::Memcmp(Memcmp::new_raw_bytes(32, owner.to_bytes().to_vec())),
                RpcFilterType::Memcmp(Memcmp::new_raw_bytes(165, vec![ACCOUNTTYPE_ACCOUNT])),
            ],
        )
        .is_none());
    }

    #[test]
    fn test_get_spl_token_mint_filter() {
        // Filtering on token-v3 length
        let mint = Pubkey::new_unique();
        assert_eq!(
            get_spl_token_mint_filter(
                &solana_inline_spl::token::id(),
                &[
                    RpcFilterType::Memcmp(Memcmp::new_raw_bytes(0, mint.to_bytes().to_vec())),
                    RpcFilterType::DataSize(165)
                ],
            )
            .unwrap(),
            mint
        );

        // Filtering on token-2022 account type
        assert_eq!(
            get_spl_token_mint_filter(
                &solana_inline_spl::token_2022::id(),
                &[
                    RpcFilterType::Memcmp(Memcmp::new_raw_bytes(0, mint.to_bytes().to_vec())),
                    RpcFilterType::Memcmp(Memcmp::new_raw_bytes(165, vec![ACCOUNTTYPE_ACCOUNT])),
                ],
            )
            .unwrap(),
            mint
        );

        // Filtering on token account state
        assert_eq!(
            get_spl_token_mint_filter(
                &solana_inline_spl::token::id(),
                &[
                    RpcFilterType::Memcmp(Memcmp::new_raw_bytes(0, mint.to_bytes().to_vec())),
                    RpcFilterType::TokenAccountState,
                ],
            )
            .unwrap(),
            mint
        );

        // Can't filter on account type for token-v3
        assert!(get_spl_token_mint_filter(
            &solana_inline_spl::token::id(),
            &[
                RpcFilterType::Memcmp(Memcmp::new_raw_bytes(0, mint.to_bytes().to_vec())),
                RpcFilterType::Memcmp(Memcmp::new_raw_bytes(165, vec![ACCOUNTTYPE_ACCOUNT])),
            ],
        )
        .is_none());

        // Filtering on owner instead of mint
        assert!(get_spl_token_mint_filter(
            &solana_inline_spl::token::id(),
            &[
                RpcFilterType::Memcmp(Memcmp::new_raw_bytes(32, mint.to_bytes().to_vec())),
                RpcFilterType::DataSize(165)
            ],
        )
        .is_none());

        // Wrong program id
        assert!(get_spl_token_mint_filter(
            &Pubkey::new_unique(),
            &[
                RpcFilterType::Memcmp(Memcmp::new_raw_bytes(0, mint.to_bytes().to_vec())),
                RpcFilterType::DataSize(165)
            ],
        )
        .is_none());
        assert!(get_spl_token_mint_filter(
            &Pubkey::new_unique(),
            &[
                RpcFilterType::Memcmp(Memcmp::new_raw_bytes(0, mint.to_bytes().to_vec())),
                RpcFilterType::Memcmp(Memcmp::new_raw_bytes(165, vec![ACCOUNTTYPE_ACCOUNT])),
            ],
        )
        .is_none());
    }

    #[test]
    fn test_rpc_single_gossip() {
        let exit = Arc::new(AtomicBool::new(false));
        let validator_exit = create_validator_exit(exit.clone());
        let ledger_path = get_tmp_ledger_path!();
        let blockstore = Arc::new(Blockstore::open(&ledger_path).unwrap());
        let block_commitment_cache = Arc::new(RwLock::new(BlockCommitmentCache::default()));
        let cluster_info = Arc::new(new_test_cluster_info());
        let GenesisConfigInfo { genesis_config, .. } = create_genesis_config(100);
        let bank = Bank::new_for_tests(&genesis_config);

        let bank_forks = BankForks::new_rw_arc(bank);
        let bank0 = bank_forks.read().unwrap().get(0).unwrap();
        let bank1 = Bank::new_from_parent(bank0, &Pubkey::default(), 1);
        bank_forks.write().unwrap().insert(bank1);
        let bank1 = bank_forks.read().unwrap().get(1).unwrap();
        let bank2 = Bank::new_from_parent(bank1, &Pubkey::default(), 2);
        bank_forks.write().unwrap().insert(bank2);
        let bank2 = bank_forks.read().unwrap().get(2).unwrap();
        let bank3 = Bank::new_from_parent(bank2, &Pubkey::default(), 3);
        bank_forks.write().unwrap().insert(bank3);

        let optimistically_confirmed_bank =
            OptimisticallyConfirmedBank::locked_from_bank_forks_root(&bank_forks);
        let mut pending_optimistically_confirmed_banks = HashSet::new();
        let max_complete_transaction_status_slot = Arc::new(AtomicU64::default());
        let max_complete_rewards_slot = Arc::new(AtomicU64::default());
        let subscriptions = Arc::new(RpcSubscriptions::new_for_tests(
            exit,
            max_complete_transaction_status_slot.clone(),
            max_complete_rewards_slot.clone(),
            bank_forks.clone(),
            block_commitment_cache.clone(),
            optimistically_confirmed_bank.clone(),
        ));

        let config = JsonRpcConfig::default();
        let JsonRpcConfig {
            rpc_threads,
            rpc_blocking_threads,
            rpc_niceness_adj,
            ..
        } = config;
        let (meta, _receiver) = JsonRpcRequestProcessor::new(
            config,
            None,
            bank_forks.clone(),
            block_commitment_cache,
            blockstore.clone(),
            validator_exit,
            RpcHealth::stub(optimistically_confirmed_bank.clone(), blockstore.clone()),
            cluster_info,
            Hash::default(),
            None,
            optimistically_confirmed_bank.clone(),
            Arc::new(RwLock::new(LargestAccountsCache::new(30))),
            Arc::new(MaxSlots::default()),
            Arc::new(LeaderScheduleCache::default()),
            max_complete_transaction_status_slot,
            max_complete_rewards_slot,
            Arc::new(PrioritizationFeeCache::default()),
            service_runtime(rpc_threads, rpc_blocking_threads, rpc_niceness_adj),
        );

        let mut io = MetaIoHandler::default();
        io.extend_with(rpc_minimal::MinimalImpl.to_delegate());
        io.extend_with(rpc_full::FullImpl.to_delegate());

        let req =
            r#"{"jsonrpc":"2.0","id":1,"method":"getSlot","params":[{"commitment":"confirmed"}]}"#;
        let res = io.handle_request_sync(req, meta.clone());
        let json: Value = serde_json::from_str(&res.unwrap()).unwrap();
        let slot: Slot = serde_json::from_value(json["result"].clone()).unwrap();
        assert_eq!(slot, 0);
        let mut highest_confirmed_slot: Slot = 0;
        let mut highest_root_slot: Slot = 0;
        let mut last_notified_confirmed_slot: Slot = 0;

        OptimisticallyConfirmedBankTracker::process_notification(
            BankNotification::OptimisticallyConfirmed(2),
            &bank_forks,
            &optimistically_confirmed_bank,
            &subscriptions,
            &mut pending_optimistically_confirmed_banks,
            &mut last_notified_confirmed_slot,
            &mut highest_confirmed_slot,
            &mut highest_root_slot,
            &None,
            &PrioritizationFeeCache::default(),
        );
        let req =
            r#"{"jsonrpc":"2.0","id":1,"method":"getSlot","params":[{"commitment": "confirmed"}]}"#;
        let res = io.handle_request_sync(req, meta.clone());
        let json: Value = serde_json::from_str(&res.unwrap()).unwrap();
        let slot: Slot = serde_json::from_value(json["result"].clone()).unwrap();
        assert_eq!(slot, 2);

        // Test rollback does not appear to happen, even if slots are notified out of order
        OptimisticallyConfirmedBankTracker::process_notification(
            BankNotification::OptimisticallyConfirmed(1),
            &bank_forks,
            &optimistically_confirmed_bank,
            &subscriptions,
            &mut pending_optimistically_confirmed_banks,
            &mut last_notified_confirmed_slot,
            &mut highest_confirmed_slot,
            &mut highest_root_slot,
            &None,
            &PrioritizationFeeCache::default(),
        );
        let req =
            r#"{"jsonrpc":"2.0","id":1,"method":"getSlot","params":[{"commitment": "confirmed"}]}"#;
        let res = io.handle_request_sync(req, meta.clone());
        let json: Value = serde_json::from_str(&res.unwrap()).unwrap();
        let slot: Slot = serde_json::from_value(json["result"].clone()).unwrap();
        assert_eq!(slot, 2);

        // Test bank will only be cached when frozen
        OptimisticallyConfirmedBankTracker::process_notification(
            BankNotification::OptimisticallyConfirmed(3),
            &bank_forks,
            &optimistically_confirmed_bank,
            &subscriptions,
            &mut pending_optimistically_confirmed_banks,
            &mut last_notified_confirmed_slot,
            &mut highest_confirmed_slot,
            &mut highest_root_slot,
            &None,
            &PrioritizationFeeCache::default(),
        );
        let req =
            r#"{"jsonrpc":"2.0","id":1,"method":"getSlot","params":[{"commitment": "confirmed"}]}"#;
        let res = io.handle_request_sync(req, meta.clone());
        let json: Value = serde_json::from_str(&res.unwrap()).unwrap();
        let slot: Slot = serde_json::from_value(json["result"].clone()).unwrap();
        assert_eq!(slot, 2);

        // Test freezing an optimistically confirmed bank will update cache
        let bank3 = bank_forks.read().unwrap().get(3).unwrap();
        OptimisticallyConfirmedBankTracker::process_notification(
            BankNotification::Frozen(bank3),
            &bank_forks,
            &optimistically_confirmed_bank,
            &subscriptions,
            &mut pending_optimistically_confirmed_banks,
            &mut last_notified_confirmed_slot,
            &mut highest_confirmed_slot,
            &mut highest_root_slot,
            &None,
            &PrioritizationFeeCache::default(),
        );
        let req =
            r#"{"jsonrpc":"2.0","id":1,"method":"getSlot","params":[{"commitment": "confirmed"}]}"#;
        let res = io.handle_request_sync(req, meta);
        let json: Value = serde_json::from_str(&res.unwrap()).unwrap();
        let slot: Slot = serde_json::from_value(json["result"].clone()).unwrap();
        assert_eq!(slot, 3);
    }

    #[test]
    fn test_worst_case_encoded_tx_goldens() {
        let ff_tx = vec![0xffu8; PACKET_DATA_SIZE];
        let tx58 = bs58::encode(&ff_tx).into_string();
        assert_eq!(tx58.len(), MAX_BASE58_SIZE);
        let tx64 = BASE64_STANDARD.encode(&ff_tx);
        assert_eq!(tx64.len(), MAX_BASE64_SIZE);
    }

    #[test]
    fn test_decode_and_deserialize_too_large_payloads_fail() {
        // +2 because +1 still fits in base64 encoded worst-case
        let too_big = PACKET_DATA_SIZE + 2;
        let tx_ser = vec![0xffu8; too_big];

        let tx58 = bs58::encode(&tx_ser).into_string();
        let tx58_len = tx58.len();
        assert_eq!(
            decode_and_deserialize::<Transaction>(tx58, TransactionBinaryEncoding::Base58)
                .unwrap_err(),
            Error::invalid_params(format!(
                "base58 encoded solana_transaction::Transaction too large: {tx58_len} bytes (max: encoded/raw {MAX_BASE58_SIZE}/{PACKET_DATA_SIZE})",
            )
        ));

        let tx64 = BASE64_STANDARD.encode(&tx_ser);
        let tx64_len = tx64.len();
        assert_eq!(
            decode_and_deserialize::<Transaction>(tx64, TransactionBinaryEncoding::Base64)
                .unwrap_err(),
            Error::invalid_params(format!(
                "base64 encoded solana_transaction::Transaction too large: {tx64_len} bytes (max: encoded/raw {MAX_BASE64_SIZE}/{PACKET_DATA_SIZE})",
            )
        ));

        let too_big = PACKET_DATA_SIZE + 1;
        let tx_ser = vec![0x00u8; too_big];
        let tx58 = bs58::encode(&tx_ser).into_string();
        assert_eq!(
            decode_and_deserialize::<Transaction>(tx58, TransactionBinaryEncoding::Base58)
                .unwrap_err(),
            Error::invalid_params(format!(
                "decoded solana_transaction::Transaction too large: {too_big} bytes (max: {PACKET_DATA_SIZE} bytes)"
            ))
        );

        let tx64 = BASE64_STANDARD.encode(&tx_ser);
        assert_eq!(
            decode_and_deserialize::<Transaction>(tx64, TransactionBinaryEncoding::Base64)
                .unwrap_err(),
            Error::invalid_params(format!(
                "decoded solana_transaction::Transaction too large: {too_big} bytes (max: {PACKET_DATA_SIZE} bytes)"
            ))
        );

        let tx_ser = vec![0xffu8; PACKET_DATA_SIZE - 2];
        let mut tx64 = BASE64_STANDARD.encode(&tx_ser);
        assert_eq!(
            decode_and_deserialize::<Transaction>(tx64.clone(), TransactionBinaryEncoding::Base64)
                .unwrap_err(),
            Error::invalid_params(
                "failed to deserialize solana_transaction::Transaction: invalid value: \
                continue signal on byte-three, expected a terminal signal on or before byte-three"
                    .to_string()
            )
        );

        tx64.push('!');
        assert_eq!(
            decode_and_deserialize::<Transaction>(tx64, TransactionBinaryEncoding::Base64)
                .unwrap_err(),
            Error::invalid_params("invalid base64 encoding: InvalidByte(1640, 33)".to_string())
        );

        let mut tx58 = bs58::encode(&tx_ser).into_string();
        assert_eq!(
            decode_and_deserialize::<Transaction>(tx58.clone(), TransactionBinaryEncoding::Base58)
                .unwrap_err(),
            Error::invalid_params(
                "failed to deserialize solana_transaction::Transaction: invalid value: \
                continue signal on byte-three, expected a terminal signal on or before byte-three"
                    .to_string()
            )
        );

        tx58.push('!');
        assert_eq!(
            decode_and_deserialize::<Transaction>(tx58, TransactionBinaryEncoding::Base58)
                .unwrap_err(),
            Error::invalid_params(
                "invalid base58 encoding: InvalidCharacter { character: '!', index: 1680 }"
                    .to_string(),
            )
        );
    }

    #[test]
    fn test_sanitize_unsanitary() {
        let unsanitary_tx58 = "ju9xZWuDBX4pRxX2oZkTjxU5jB4SSTgEGhX8bQ8PURNzyzqKMPPpNvWihx8zUe\
             FfrbVNoAaEsNKZvGzAnTDy5bhNT9kt6KFCTBixpvrLCzg4M5UdFUQYrn1gdgjX\
             pLHxcaShD81xBNaFDgnA2nkkdHnKtZt4hVSfKAmw3VRZbjrZ7L2fKZBx21CwsG\
             hD6onjM2M3qZW5C8J6d1pj41MxKmZgPBSha3MyKkNLkAGFASK"
            .to_string();

        let unsanitary_versioned_tx = decode_and_deserialize::<VersionedTransaction>(
            unsanitary_tx58,
            TransactionBinaryEncoding::Base58,
        )
        .unwrap()
        .1;
        let expect58 = Error::invalid_params(
            "invalid transaction: Transaction failed to sanitize accounts offsets correctly"
                .to_string(),
        );
        assert_eq!(
            sanitize_transaction(
                unsanitary_versioned_tx,
                SimpleAddressLoader::Disabled,
                &ReservedAccountKeys::empty_key_set()
            )
            .unwrap_err(),
            expect58
        );
    }

    #[test]
    fn test_sanitize_unsupported_transaction_version() {
        let versioned_tx = VersionedTransaction {
            signatures: vec![Signature::default()],
            message: VersionedMessage::V0(v0::Message {
                header: MessageHeader {
                    num_required_signatures: 1,
                    ..MessageHeader::default()
                },
                account_keys: vec![Pubkey::new_unique()],
                ..v0::Message::default()
            }),
        };

        assert_eq!(
            sanitize_transaction(
                versioned_tx,
                SimpleAddressLoader::Disabled,
                &ReservedAccountKeys::empty_key_set()
            )
            .unwrap_err(),
            Error::invalid_params(
                "invalid transaction: Transaction version is unsupported".to_string(),
            )
        );
    }

    #[test]
    fn test_rpc_get_stake_minimum_delegation() {
        let rpc = RpcHandler::start();
        let bank = rpc.working_bank();
        let expected_stake_minimum_delegation =
            solana_stake_program::get_minimum_delegation(&bank.feature_set);

        let request = create_test_request("getStakeMinimumDelegation", None);
        let response: RpcResponse<u64> = parse_success_result(rpc.handle_request_sync(request));
        let actual_stake_minimum_delegation = response.value;

        assert_eq!(
            actual_stake_minimum_delegation,
            expected_stake_minimum_delegation
        );
    }

    #[test]
    fn test_get_fee_for_message() {
        let rpc = RpcHandler::start();
        let bank = rpc.working_bank();
        // Slot hashes is necessary for processing versioned txs.
        bank.set_sysvar_for_tests(&SlotHashes::default());
        // Correct blockhash is needed because fees are specific to blockhashes
        let recent_blockhash = bank.last_blockhash();

        {
            let legacy_msg = VersionedMessage::Legacy(Message {
                header: MessageHeader {
                    num_required_signatures: 1,
                    ..MessageHeader::default()
                },
                recent_blockhash,
                account_keys: vec![Pubkey::new_unique()],
                ..Message::default()
            });

            let request = create_test_request(
                "getFeeForMessage",
                Some(json!([
                    BASE64_STANDARD.encode(serialize(&legacy_msg).unwrap())
                ])),
            );
            let response: RpcResponse<u64> = parse_success_result(rpc.handle_request_sync(request));
            assert_eq!(response.value, TEST_SIGNATURE_FEE);
        }

        {
            let v0_msg = VersionedMessage::V0(v0::Message {
                header: MessageHeader {
                    num_required_signatures: 1,
                    ..MessageHeader::default()
                },
                recent_blockhash,
                account_keys: vec![Pubkey::new_unique()],
                ..v0::Message::default()
            });

            let request = create_test_request(
                "getFeeForMessage",
                Some(json!([BASE64_STANDARD.encode(serialize(&v0_msg).unwrap())])),
            );
            let response: RpcResponse<u64> = parse_success_result(rpc.handle_request_sync(request));
            assert_eq!(response.value, TEST_SIGNATURE_FEE);
        }
    }

    #[test]
    fn test_rpc_get_recent_prioritization_fees() {
        fn wait_for_cache_blocks(cache: &PrioritizationFeeCache, num_blocks: usize) {
            while cache.available_block_count() < num_blocks {
                std::thread::sleep(std::time::Duration::from_millis(100));
            }
        }

        fn assert_fee_vec_eq(
            expected: &mut Vec<RpcPrioritizationFee>,
            actual: &mut Vec<RpcPrioritizationFee>,
        ) {
            expected.sort_by(|a, b| a.slot.partial_cmp(&b.slot).unwrap());
            actual.sort_by(|a, b| a.slot.partial_cmp(&b.slot).unwrap());
            assert_eq!(expected, actual);
        }

        let rpc = RpcHandler::start();
        assert_eq!(
            rpc.get_prioritization_fee_cache().available_block_count(),
            0
        );
        let slot0 = rpc.working_bank().slot();
        let bank0_id = rpc.working_bank().bank_id();
        let account0 = Pubkey::new_unique();
        let account1 = Pubkey::new_unique();
        let account2 = Pubkey::new_unique();
        let price0 = 42;
        let transactions = vec![
            Transaction::new_unsigned(Message::new(
                &[
                    system_instruction::transfer(&account0, &account1, 1),
                    ComputeBudgetInstruction::set_compute_unit_price(price0),
                ],
                Some(&account0),
            )),
            Transaction::new_unsigned(Message::new(
                &[system_instruction::transfer(&account0, &account2, 1)],
                Some(&account0),
            )),
        ];
        rpc.update_prioritization_fee_cache(transactions);
        let cache = rpc.get_prioritization_fee_cache();
        cache.finalize_priority_fee(slot0, bank0_id);
        wait_for_cache_blocks(cache, 1);

        let request = create_test_request("getRecentPrioritizationFees", None);
        let mut response: Vec<RpcPrioritizationFee> =
            parse_success_result(rpc.handle_request_sync(request));
        assert_fee_vec_eq(
            &mut response,
            &mut vec![RpcPrioritizationFee {
                slot: slot0,
                prioritization_fee: 0,
            }],
        );

        let request = create_test_request(
            "getRecentPrioritizationFees",
            Some(json!([[account1.to_string()]])),
        );
        let mut response: Vec<RpcPrioritizationFee> =
            parse_success_result(rpc.handle_request_sync(request));
        assert_fee_vec_eq(
            &mut response,
            &mut vec![RpcPrioritizationFee {
                slot: slot0,
                prioritization_fee: price0,
            }],
        );

        let request = create_test_request(
            "getRecentPrioritizationFees",
            Some(json!([[account2.to_string()]])),
        );
        let mut response: Vec<RpcPrioritizationFee> =
            parse_success_result(rpc.handle_request_sync(request));
        assert_fee_vec_eq(
            &mut response,
            &mut vec![RpcPrioritizationFee {
                slot: slot0,
                prioritization_fee: 0,
            }],
        );

        rpc.advance_bank_to_confirmed_slot(1);
        let slot1 = rpc.working_bank().slot();
        let bank1_id = rpc.working_bank().bank_id();
        let price1 = 11;
        let transactions = vec![
            Transaction::new_unsigned(Message::new(
                &[
                    system_instruction::transfer(&account0, &account2, 1),
                    ComputeBudgetInstruction::set_compute_unit_price(price1),
                ],
                Some(&account0),
            )),
            Transaction::new_unsigned(Message::new(
                &[system_instruction::transfer(&account0, &account1, 1)],
                Some(&account0),
            )),
        ];
        rpc.update_prioritization_fee_cache(transactions);
        let cache = rpc.get_prioritization_fee_cache();
        cache.finalize_priority_fee(slot1, bank1_id);
        wait_for_cache_blocks(cache, 2);

        let request = create_test_request("getRecentPrioritizationFees", None);
        let mut response: Vec<RpcPrioritizationFee> =
            parse_success_result(rpc.handle_request_sync(request));
        assert_fee_vec_eq(
            &mut response,
            &mut vec![
                RpcPrioritizationFee {
                    slot: slot0,
                    prioritization_fee: 0,
                },
                RpcPrioritizationFee {
                    slot: slot1,
                    prioritization_fee: 0,
                },
            ],
        );

        let request = create_test_request(
            "getRecentPrioritizationFees",
            Some(json!([[account1.to_string()]])),
        );
        let mut response: Vec<RpcPrioritizationFee> =
            parse_success_result(rpc.handle_request_sync(request));
        assert_fee_vec_eq(
            &mut response,
            &mut vec![
                RpcPrioritizationFee {
                    slot: slot0,
                    prioritization_fee: price0,
                },
                RpcPrioritizationFee {
                    slot: slot1,
                    prioritization_fee: 0,
                },
            ],
        );

        let request = create_test_request(
            "getRecentPrioritizationFees",
            Some(json!([[account2.to_string()]])),
        );
        let mut response: Vec<RpcPrioritizationFee> =
            parse_success_result(rpc.handle_request_sync(request));
        assert_fee_vec_eq(
            &mut response,
            &mut vec![
                RpcPrioritizationFee {
                    slot: slot0,
                    prioritization_fee: 0,
                },
                RpcPrioritizationFee {
                    slot: slot1,
                    prioritization_fee: price1,
                },
            ],
        );
    }
}<|MERGE_RESOLUTION|>--- conflicted
+++ resolved
@@ -4336,9 +4336,6 @@
                 });
             }
 
-<<<<<<< HEAD
-            let bundle_id = derive_bundle_id(&decoded_transactions);
-=======
             // if one can't derive bundle id and we're not skipping signature verification then it's an error
             let bundle_id = derive_bundle_id(&decoded_transactions);
             if let Err(missing_signature_index) = &bundle_id {
@@ -4350,18 +4347,13 @@
                 }
             }
 
->>>>>>> dc193db2
             let runtime_txs = decoded_transactions
                 .into_iter()
                 .map(|tx| sanitize_transaction(tx, bank.as_ref(), bank.get_reserved_account_keys()))
                 .collect::<Result<Vec<RuntimeTransaction<SanitizedTransaction>>>>()?;
             let sanitized_bundle = SanitizedBundle {
                 transactions: runtime_txs,
-<<<<<<< HEAD
-                bundle_id,
-=======
                 bundle_id: bundle_id.unwrap_or("unknown".to_string()),
->>>>>>> dc193db2
             };
 
             if !config.skip_sig_verify {
