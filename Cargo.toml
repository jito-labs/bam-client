[workspace]
members = [
    "account-decoder",
    "account-decoder-client-types",
    "accounts-bench",
    "accounts-cluster-bench",
    "accounts-db",
    "accounts-db/accounts-hash-cache-tool",
    "accounts-db/store-histogram",
    "accounts-db/store-tool",
    "bam-local-cluster",
    "banking-bench",
    "banking-stage-ingress-types",
    "banks-client",
    "banks-interface",
    "banks-server",
    "bench-streamer",
    "bench-tps",
    "bench-vote",
    "bloom",
    "bucket_map",
    "builtins",
    "builtins-default-costs",
    "bundle",
    "bundle-sdk",
    "cargo-registry",
    "clap-utils",
    "clap-v3-utils",
    "cli",
    "cli-config",
    "cli-output",
    "client",
    "client-test",
    "compute-budget",
    "compute-budget-instruction",
    "connection-cache",
    "core",
    "cost-model",
    "curves/curve25519",
    "dos",
    "download-utils",
    "entry",
    "faucet",
    "feature-set",
    "fee",
    "genesis",
    "genesis-utils",
    "geyser-plugin-interface",
    "geyser-plugin-manager",
    "gossip",
    "install",
    "io-uring",
    "keygen",
    "lattice-hash",
    "ledger",
    "ledger-tool",
    "local-cluster",
    "log-analyzer",
    "log-collector",
    "measure",
    "memory-management",
    "merkle-tree",
    "metrics",
    "net-shaper",
    "net-utils",
    "notifier",
    "perf",
    "platform-tools-sdk/cargo-build-sbf",
    "platform-tools-sdk/cargo-test-sbf",
    "platform-tools-sdk/gen-headers",
    "poh",
    "poh-bench",
    "poseidon",
    "precompiles",
    "program-runtime",
    "program-test",
    "programs/bpf-loader-tests",
    "programs/bpf_loader",
    "programs/bpf_loader/gen-syscall-list",
    "programs/compute-budget",
    "programs/compute-budget-bench",
    "programs/ed25519-tests",
    "programs/loader-v4",
    "programs/stake",
    "programs/stake-tests",
    "programs/system",
    "programs/vote",
    "programs/zk-elgamal-proof",
    "programs/zk-elgamal-proof-tests",
    "programs/zk-token-proof",
    "pubsub-client",
    "quic-client",
    "rayon-threadlimit",
    "rbpf-cli",
    "remote-wallet",
    "reserved-account-keys",
    "rpc",
    "rpc-client",
    "rpc-client-api",
    "rpc-client-nonce-utils",
    "rpc-client-types",
    "rpc-test",
    "runtime",
    "runtime-transaction",
    "send-transaction-service",
    "stake-accounts",
    "storage-bigtable",
    "storage-bigtable/build-proto",
    "storage-proto",
    "streamer",
    "svm",
    "svm-callback",
    "svm-conformance",
    "svm-feature-set",
    "svm-rent-collector",
    "svm-transaction",
    "test-validator",
    "thin-client",
    "thread-manager",
    "timings",
    "tls-utils",
    "tokens",
    "tps-client",
    "tpu-client",
    "tpu-client-next",
    "transaction-context",
    "transaction-dos",
    "transaction-metrics-tracker",
    "transaction-status",
    "transaction-status-client-types",
    "transaction-view",
    "turbine",
    "type-overrides",
    "udp-client",
    "unified-scheduler-logic",
    "unified-scheduler-pool",
    "upload-perf",
    "validator",
    "version",
    "vortexor",
    "vote",
    "watchtower",
    "wen-restart",
    "xdp",
    "zk-keygen",
    "zk-sdk",
    "zk-token-sdk",
]

exclude = [
    "anchor",
    "jito-programs",
    "programs/sbf",
    "svm/examples",
    "svm/tests/example-programs",
]

resolver = "2"

[workspace.package]
version = "2.3.7"
authors = ["Anza Maintainers <maintainers@anza.xyz>"]
repository = "https://github.com/anza-xyz/agave"
homepage = "https://anza.xyz/"
license = "Apache-2.0"
edition = "2021"

[workspace.lints.rust]
warnings = "deny"

[workspace.lints.rust.unexpected_cfgs]
level = "warn"
check-cfg = [
    'cfg(target_os, values("solana"))',
    'cfg(feature, values("frozen-abi", "no-entrypoint"))',
]

# Clippy lint configuration that can not be applied in clippy.toml
[workspace.lints.clippy]
arithmetic_side_effects = "deny"
default_trait_access = "deny"
manual_let_else = "deny"
used_underscore_binding = "deny"

[workspace.dependencies]
Inflector = "0.11.4"
aes-gcm-siv = "0.11.1"
agave-banking-stage-ingress-types = { path = "banking-stage-ingress-types", version = "=2.3.7" }
agave-cargo-registry = { path = "cargo-registry", version = "=2.3.7" }
agave-feature-set = { path = "feature-set", version = "=2.3.7" }
agave-geyser-plugin-interface = { path = "geyser-plugin-interface", version = "=2.3.7" }
agave-io-uring = { path = "io-uring", version = "=2.3.7" }
agave-precompiles = { path = "precompiles", version = "=2.3.7" }
agave-reserved-account-keys = { path = "reserved-account-keys", version = "=2.3.7" }
agave-thread-manager = { path = "thread-manager", version = "=2.3.7" }
agave-transaction-view = { path = "transaction-view", version = "=2.3.7" }
agave-xdp = { path = "xdp", version = "=2.3.7" }
ahash = "0.8.11"
anchor-lang = { path = "anchor/lang" }
anyhow = "1.0.98"
aquamarine = "0.6.0"
arbitrary = "1.4.1"
ark-bn254 = "0.4.0"
ark-ec = "0.4.0"
ark-ff = "0.4.0"
ark-serialize = "0.4.0"
array-bytes = "=1.4.1"
arrayref = "0.3.9"
arrayvec = "0.7.6"
assert_cmd = "2.0"
assert_matches = "1.5.0"
async-channel = "1.9.0"
async-lock = "3.4.0"
async-trait = "0.1.88"
atty = "0.2.11"
axum = "0.7.9"
aya = "0.13"
backoff = "0.4.0"
base64 = "0.22.1"
bincode = "1.3.3"
bitflags = { version = "2.9.1" }
blake3 = "1.8.2"
borsh = { version = "1.5.7", features = ["derive", "unstable__schema"] }
borsh0-10 = { package = "borsh", version = "0.10.3" }
bs58 = { version = "0.5.1", default-features = false }
bv = "0.11.1"
byte-unit = "4.0.19"
bytemuck = "1.23.0"
bytemuck_derive = "1.9.3"
bytes = "1.10"
bzip2 = "0.4.4"
caps = "0.5.5"
cargo_metadata = "0.15.4"
cfg-if = "1.0.0"
cfg_eval = "0.1.2"
chrono = { version = "0.4.41", default-features = false }
chrono-humanize = "0.2.3"
clap = "2.33.1"
# Remove this dependency when procedural macros will support non-inline modules.
conditional-mod = "0.1.0"
console = "0.15.11"
console_error_panic_hook = "0.1.7"
console_log = "0.2.2"
const_format = "0.2.34"
core_affinity = "0.5.10"
criterion = "0.5.1"
criterion-stats = "0.3.0"
crossbeam-channel = "0.5.15"
csv = "1.3.1"
ctrlc = "3.4.7"
curve25519-dalek = { version = "4.1.3", features = ["digest", "rand_core"] }
dashmap = "5.5.3"
derivation-path = { version = "0.2.0", default-features = false }
derive-where = "1.4.0"
derive_more = { version = "1.0.0", features = ["full"] }
dialoguer = "0.10.4"
digest = "0.10.7"
dir-diff = "0.3.3"
dirs-next = "2.0.0"
dlopen2 = "0.5.0"
dyn-clone = "1.0.19"
eager = "0.1.0"
ed25519-dalek = "=1.0.1"
ed25519-dalek-bip32 = "0.2.0"
enum-iterator = "1.5.0"
env_logger = "0.9.3"
etcd-client = "0.11.1"
fast-math = "0.1"
fd-lock = "3.0.13"
five8_const = "0.1.4"
flate2 = "1.0.31"
fnv = "1.0.7"
fs_extra = "1.3.0"
futures = "0.3.31"
futures-util = "0.3.29"
gag = "1.0.0"
gethostname = "0.2.3"
getrandom = "0.3.3"
goauth = "0.13.1"
governor = "0.6.3"
hex = "0.4.3"
hidapi = { version = "2.6.3", default-features = false }
histogram = "0.6.9"
hmac = "0.12.1"
http = "0.2.12"
humantime = "2.2.0"
hyper = "0.14.32"
hyper-proxy = "0.9.1"
im = "15.1.0"
indexmap = "2.9.0"
indicatif = "0.17.11"
io-uring = "0.7.4"
itertools = "0.12.1"
jemallocator = { package = "tikv-jemallocator", version = "0.6.0", features = [
    "unprefixed_malloc_on_supported_platforms",
] }
<<<<<<< HEAD
jito-protos = { path = "jito-protos", version = "=2.3.4" }
jito-tip-distribution = { path = "jito-programs/mev-programs/programs/tip-distribution", features = [
    "no-entrypoint",
] }
jito-tip-payment = { path = "jito-programs/mev-programs/programs/tip-payment", features = [
    "no-entrypoint",
] }
=======
jito-protos = { path = "jito-protos", version = "=2.3.7" }
jito-tip-distribution = { path = "jito-programs/mev-programs/programs/tip-distribution", features = ["no-entrypoint"] }
jito-tip-payment = { path = "jito-programs/mev-programs/programs/tip-payment", features = ["no-entrypoint"] }
>>>>>>> fb4a7ba0
js-sys = "0.3.77"
json5 = "0.4.1"
jsonrpc-core = "18.0.0"
jsonrpc-core-client = "18.0.0"
jsonrpc-derive = "18.0.0"
jsonrpc-http-server = "18.0.0"
jsonrpc-ipc-server = "18.0.0"
jsonrpc-pubsub = "18.0.0"
jsonrpc-server-utils = "18.0.0"
lazy-lru = "0.1.3"
lazy_static = "1.5.0"
libc = "0.2.172"
libloading = "0.7.4"
libsecp256k1 = { version = "0.6.0", default-features = false, features = [
    "std",
    "static-context",
] }
light-poseidon = "0.2.0"
log = "0.4.27"
lru = "0.7.7"
lz4 = "1.28.1"
memmap2 = "0.9.5"
memoffset = "0.9"
merlin = { version = "3", default-features = false }
min-max-heap = "1.3.0"
mockall = "0.11.4"
modular-bitfield = "0.11.2"
nix = "0.30.1"
num-bigint = "0.4.6"
num-derive = "0.4"
num-traits = "0.2"
num_cpus = "1.17.0"
num_enum = "0.7.3"
openssl = "0.10"
parking_lot = "0.12"
pbkdf2 = { version = "0.11.0", default-features = false }
pem = "1.1.1"
percentage = "0.1.0"
pickledb = { version = "0.5.1", default-features = false }
predicates = "2.1"
pretty-hex = "0.3.0"
prio-graph = "0.3.0"
proc-macro2 = "1.0.95"
proptest = "1.6"
prost = "0.11.9"
prost-build = "0.11.9"
prost-types = "0.11.9"
protobuf-src = "1.1.0"
qstring = "0.7.2"
qualifier_attr = { version = "0.2.2", default-features = false }
quinn = "0.11.8"
quinn-proto = "0.11.12"
quote = "1.0"
rand = "0.8.5"
rand0-7 = { package = "rand", version = "0.7" }
rand_chacha = "0.3.1"
rand_chacha0-2 = { package = "rand_chacha", version = "0.2.2" }
rayon = "1.10.0"
reed-solomon-erasure = "6.0.0"
regex = "1.11.1"
reqwest = { version = "0.12.16", default-features = false }
reqwest-middleware = "0.4.2"
rolling-file = "0.2.0"
rpassword = "7.4"
rustls = { version = "0.23.27", features = ["std"], default-features = false }
scopeguard = "1.2.0"
semver = "1.0.26"
seqlock = "0.2.0"
serde = "1.0.219" # must match the serde_derive version, see https://github.com/serde-rs/serde/issues/2584#issuecomment-1685252251
serde-big-array = "0.5.1"
serde_bytes = "0.11.17"
serde_derive = "1.0.219" # must match the serde version, see https://github.com/serde-rs/serde/issues/2584#issuecomment-1685252251
serde_json = "1.0.140"
serde_with = { version = "3.12.0", default-features = false }
serde_yaml = "0.9.34"
serial_test = "2.0.0"
sha2 = "0.10.9"
sha3 = "0.10.8"
shuttle = "0.7.1"
signal-hook = "0.3.18"
siphasher = "1.0.1"
slab = "0.4.9"
smallvec = "1.15.0"
smpl_jwt = "0.7.1"
socket2 = "0.5.10"
soketto = "0.7"
solana-account = "2.2.1"
solana-account-decoder = { path = "account-decoder", version = "=2.3.7" }
solana-account-decoder-client-types = { path = "account-decoder-client-types", version = "=2.3.7" }
solana-account-info = "2.2.1"
solana-accounts-db = { path = "accounts-db", version = "=2.3.7" }
solana-address-lookup-table-interface = "2.2.2"
solana-atomic-u64 = "2.2.1"
solana-banks-client = { path = "banks-client", version = "=2.3.7" }
solana-banks-interface = { path = "banks-interface", version = "=2.3.7" }
solana-banks-server = { path = "banks-server", version = "=2.3.7" }
solana-bench-tps = { path = "bench-tps", version = "=2.3.7" }
solana-big-mod-exp = "2.2.1"
solana-bincode = "2.2.1"
solana-blake3-hasher = "2.2.1"
solana-bloom = { path = "bloom", version = "=2.3.7" }
solana-bn254 = "2.2.2"
solana-borsh = "2.2.1"
<<<<<<< HEAD
solana-bpf-loader-program = { path = "programs/bpf_loader", version = "=2.3.4" }
solana-bucket-map = { path = "bucket_map", version = "=2.3.4" }
solana-builtins = { path = "builtins", version = "=2.3.4" }
solana-builtins-default-costs = { path = "builtins-default-costs", version = "=2.3.4" }
solana-bundle = { path = "bundle", version = "=2.3.4" }
solana-bundle-sdk = { path = "bundle-sdk", version = "=2.3.4" }
solana-clap-utils = { path = "clap-utils", version = "=2.3.4" }
solana-clap-v3-utils = { path = "clap-v3-utils", version = "=2.3.4" }
solana-cli = { path = "cli", version = "=2.3.4" }
solana-cli-config = { path = "cli-config", version = "=2.3.4" }
solana-cli-output = { path = "cli-output", version = "=2.3.4" }
solana-client = { path = "client", version = "=2.3.4" }
=======
solana-bpf-loader-program = { path = "programs/bpf_loader", version = "=2.3.7" }
solana-bucket-map = { path = "bucket_map", version = "=2.3.7" }
solana-builtins = { path = "builtins", version = "=2.3.7" }
solana-builtins-default-costs = { path = "builtins-default-costs", version = "=2.3.7" }
solana-bundle = { path = "bundle", version = "=2.3.7" }
solana-bundle-sdk = { path = "bundle-sdk", version = "=2.3.7" }
solana-clap-utils = { path = "clap-utils", version = "=2.3.7" }
solana-clap-v3-utils = { path = "clap-v3-utils", version = "=2.3.7" }
solana-cli = { path = "cli", version = "=2.3.7" }
solana-cli-config = { path = "cli-config", version = "=2.3.7" }
solana-cli-output = { path = "cli-output", version = "=2.3.7" }
solana-client = { path = "client", version = "=2.3.7" }
>>>>>>> fb4a7ba0
solana-client-traits = "2.2.1"
solana-clock = "2.2.2"
solana-cluster-type = "2.2.1"
solana-commitment-config = "2.2.1"
solana-compute-budget = { path = "compute-budget", version = "=2.3.7" }
solana-compute-budget-instruction = { path = "compute-budget-instruction", version = "=2.3.7" }
solana-compute-budget-interface = "2.2.2"
solana-compute-budget-program = { path = "programs/compute-budget", version = "=2.3.7" }
solana-config-program-client = "0.0.2"
solana-connection-cache = { path = "connection-cache", version = "=2.3.7", default-features = false }
solana-core = { path = "core", version = "=2.3.7" }
solana-cost-model = { path = "cost-model", version = "=2.3.7" }
solana-cpi = "2.2.1"
solana-curve25519 = { path = "curves/curve25519", version = "=2.3.7" }
solana-decode-error = "2.2.1"
solana-define-syscall = "2.3.0"
solana-derivation-path = "2.2.1"
solana-download-utils = { path = "download-utils", version = "=2.3.7" }
solana-ed25519-program = "2.2.3"
solana-entry = { path = "entry", version = "=2.3.7" }
solana-epoch-info = "2.2.1"
solana-epoch-rewards = "2.2.1"
solana-epoch-rewards-hasher = "2.2.1"
solana-epoch-schedule = "2.2.1"
solana-example-mocks = "2.2.1"
solana-faucet = { path = "faucet", version = "=2.3.7" }
solana-feature-gate-client = "0.0.2"
solana-feature-gate-interface = "2.2.2"
solana-fee = { path = "fee", version = "=2.3.7" }
solana-fee-calculator = "2.2.1"
solana-fee-structure = "2.3.0"
solana-file-download = "2.2.1"
solana-frozen-abi = "2.2.2"
solana-frozen-abi-macro = "2.2.1"
solana-genesis = { path = "genesis", version = "=2.3.7" }
solana-genesis-config = "2.2.1"
solana-genesis-utils = { path = "genesis-utils", version = "=2.3.7" }
solana-geyser-plugin-manager = { path = "geyser-plugin-manager", version = "=2.3.7" }
solana-gossip = { path = "gossip", version = "=2.3.7" }
solana-hard-forks = "2.2.1"
solana-hash = "2.3.0"
solana-inflation = "2.2.1"
solana-instruction = "2.3.0"
solana-instructions-sysvar = "2.2.2"
solana-keccak-hasher = "2.2.1"
solana-keypair = "2.2.1"
solana-last-restart-slot = "2.2.1"
solana-lattice-hash = { path = "lattice-hash", version = "=2.3.7" }
solana-ledger = { path = "ledger", version = "=2.3.7" }
solana-loader-v2-interface = "2.2.1"
solana-loader-v3-interface = "5.0.0"
solana-loader-v4-interface = "2.2.1"
solana-loader-v4-program = { path = "programs/loader-v4", version = "=2.3.7" }
solana-local-cluster = { path = "local-cluster", version = "=2.3.7" }
solana-log-collector = { path = "log-collector", version = "=2.3.7" }
solana-logger = "2.3.1"
solana-measure = { path = "measure", version = "=2.3.7" }
solana-merkle-tree = { path = "merkle-tree", version = "=2.3.7" }
solana-message = "2.4.0"
solana-metrics = { path = "metrics", version = "=2.3.7" }
solana-msg = "2.2.1"
solana-native-token = "2.2.2"
solana-net-utils = { path = "net-utils", version = "=2.3.7" }
solana-nohash-hasher = "0.2.1"
solana-nonce = "2.2.1"
solana-nonce-account = "2.2.1"
solana-notifier = { path = "notifier", version = "=2.3.7" }
solana-offchain-message = "2.2.1"
solana-packet = "2.2.1"
solana-perf = { path = "perf", version = "=2.3.7" }
solana-poh = { path = "poh", version = "=2.3.7" }
solana-poh-config = "2.2.1"
solana-poseidon = { path = "poseidon", version = "=2.3.7" }
solana-precompile-error = "2.2.2"
solana-presigner = "2.2.1"
solana-program = { version = "2.2.1", default-features = false }
solana-program-entrypoint = "2.2.1"
solana-program-error = "2.2.1"
solana-program-memory = "2.2.1"
solana-program-option = "2.2.1"
solana-program-pack = "2.2.1"
solana-program-runtime = { path = "program-runtime", version = "=2.3.7" }
solana-program-test = { path = "program-test", version = "=2.3.7" }
solana-pubkey = { version = "2.4.0", default-features = false }
solana-pubsub-client = { path = "pubsub-client", version = "=2.3.7" }
solana-quic-client = { path = "quic-client", version = "=2.3.7" }
solana-quic-definitions = "2.2.1"
solana-rayon-threadlimit = { path = "rayon-threadlimit", version = "=2.3.7" }
solana-remote-wallet = { path = "remote-wallet", version = "=2.3.7", default-features = false }
solana-rent = "2.2.1"
solana-rent-collector = "2.2.1"
solana-rent-debits = "2.2.1"
solana-reward-info = "2.2.1"
<<<<<<< HEAD
solana-rpc = { path = "rpc", version = "=2.3.4" }
solana-rpc-client = { path = "rpc-client", version = "=2.3.4", default-features = false }
solana-rpc-client-api = { path = "rpc-client-api", version = "=2.3.4" }
solana-rpc-client-nonce-utils = { path = "rpc-client-nonce-utils", version = "=2.3.4" }
solana-rpc-client-types = { path = "rpc-client-types", version = "=2.3.4" }
solana-runtime = { path = "runtime", version = "=2.3.4" }
solana-runtime-plugin = { path = "runtime-plugin", version = "=2.3.4" }
solana-runtime-transaction = { path = "runtime-transaction", version = "=2.3.4" }
=======
solana-rpc = { path = "rpc", version = "=2.3.7" }
solana-rpc-client = { path = "rpc-client", version = "=2.3.7", default-features = false }
solana-rpc-client-api = { path = "rpc-client-api", version = "=2.3.7" }
solana-rpc-client-nonce-utils = { path = "rpc-client-nonce-utils", version = "=2.3.7" }
solana-rpc-client-types = { path = "rpc-client-types", version = "=2.3.7" }
solana-runtime = { path = "runtime", version = "=2.3.7" }
solana-runtime-plugin = { path = "runtime-plugin", version = "=2.3.7" }
solana-runtime-transaction = { path = "runtime-transaction", version = "=2.3.7" }
>>>>>>> fb4a7ba0
solana-sanitize = "2.2.1"
solana-sbpf = "=0.11.1"
solana-sdk-ids = "2.2.1"
solana-secp256k1-program = "2.2.1"
solana-secp256k1-recover = "2.2.1"
solana-secp256r1-program = "2.2.3"
solana-seed-derivable = "2.2.1"
solana-seed-phrase = "2.2.1"
solana-send-transaction-service = { path = "send-transaction-service", version = "=2.3.7" }
solana-serde = "2.2.1"
solana-serde-varint = "2.2.2"
solana-serialize-utils = "2.2.1"
solana-sha256-hasher = "2.2.1"
solana-short-vec = "2.2.1"
solana-shred-version = "2.2.1"
solana-signature = { version = "2.3.0", default-features = false }
solana-signer = "2.2.1"
solana-slot-hashes = "2.2.1"
solana-slot-history = "2.2.1"
solana-stable-layout = "2.2.1"
solana-stake-interface = { version = "1.2.1" }
solana-stake-program = { path = "programs/stake", version = "=2.3.7" }
solana-storage-bigtable = { path = "storage-bigtable", version = "=2.3.7" }
solana-storage-proto = { path = "storage-proto", version = "=2.3.7" }
solana-streamer = { path = "streamer", version = "=2.3.7" }
solana-svm = { path = "svm", version = "=2.3.7" }
solana-svm-callback = { path = "svm-callback", version = "=2.3.7" }
solana-svm-conformance = { path = "svm-conformance", version = "=2.3.7" }
solana-svm-feature-set = { path = "svm-feature-set", version = "=2.3.7" }
solana-svm-rent-collector = { path = "svm-rent-collector", version = "=2.3.7" }
solana-svm-transaction = { path = "svm-transaction", version = "=2.3.7" }
solana-system-interface = "1.0"
solana-system-program = { path = "programs/system", version = "=2.3.7" }
solana-system-transaction = "2.2.1"
solana-sysvar = "2.2.2"
solana-sysvar-id = "2.2.1"
solana-test-validator = { path = "test-validator", version = "=2.3.7" }
solana-thin-client = { path = "thin-client", version = "=2.3.7" }
solana-time-utils = "2.2.1"
solana-timings = { path = "timings", version = "=2.3.7" }
solana-tls-utils = { path = "tls-utils", version = "=2.3.7" }
solana-tps-client = { path = "tps-client", version = "=2.3.7" }
solana-tpu-client = { path = "tpu-client", version = "=2.3.7", default-features = false }
solana-tpu-client-next = { path = "tpu-client-next", version = "=2.3.7" }
solana-transaction = "2.2.2"
<<<<<<< HEAD
solana-transaction-context = { path = "transaction-context", version = "=2.3.4", features = [
    "bincode",
] }
=======
solana-transaction-context = { path = "transaction-context", version = "=2.3.7", features = ["bincode"] }
>>>>>>> fb4a7ba0
solana-transaction-error = "2.2.1"
solana-transaction-metrics-tracker = { path = "transaction-metrics-tracker", version = "=2.3.7" }
solana-transaction-status = { path = "transaction-status", version = "=2.3.7" }
solana-transaction-status-client-types = { path = "transaction-status-client-types", version = "=2.3.7" }
solana-turbine = { path = "turbine", version = "=2.3.7" }
solana-type-overrides = { path = "type-overrides", version = "=2.3.7" }
solana-udp-client = { path = "udp-client", version = "=2.3.7" }
solana-unified-scheduler-logic = { path = "unified-scheduler-logic", version = "=2.3.7" }
solana-unified-scheduler-pool = { path = "unified-scheduler-pool", version = "=2.3.7" }
solana-validator-exit = "2.2.1"
solana-version = { path = "version", version = "=2.3.7" }
solana-vote = { path = "vote", version = "=2.3.7" }
solana-vote-interface = "2.2.5"
solana-vote-program = { path = "programs/vote", version = "=2.3.7", default-features = false }
solana-wen-restart = { path = "wen-restart", version = "=2.3.7" }
solana-zk-elgamal-proof-program = { path = "programs/zk-elgamal-proof", version = "=2.3.7" }
solana-zk-keygen = { path = "zk-keygen", version = "=2.3.7" }
solana-zk-sdk = { path = "zk-sdk", version = "=2.3.7" }
solana-zk-token-proof-program = { path = "programs/zk-token-proof", version = "=2.3.7" }
solana-zk-token-sdk = { path = "zk-token-sdk", version = "=2.3.7" }
spl-associated-token-account = "7.0.0"
spl-generic-token = "1.0.1"
spl-instruction-padding = "0.3.0"
spl-memo = "6.0.0"
spl-pod = "0.5.1"
spl-token = "8.0.0"
spl-token-2022 = "8.0.1"
spl-token-confidential-transfer-proof-extraction = "0.3.0"
spl-token-group-interface = "0.6.0"
spl-token-metadata-interface = "0.7.0"
static_assertions = "1.1.0"
stream-cancel = "0.8.2"
strum = "0.24"
strum_macros = "0.24"
subtle = "2.6.1"
symlink = "0.1.0"
syn = "2.0"
sys-info = "0.9.1"
sysctl = "0.4.6"
systemstat = "0.2.4"
tar = "0.4.44"
tarpc = "0.29.0"
tempfile = "3.20.0"
test-case = "3.3.1"
thiserror = "2.0.12"
thread-priority = "1.2.0"
tiny-bip39 = "0.8.2"
# Update solana-tokio patch below when updating this version
tokio = "1.45.0"
tokio-serde = "0.8"
tokio-stream = "0.1.17"
tokio-tungstenite = "0.20.1"
tokio-util = "0.7.15"
toml = "0.8.12"
tonic = "0.9.2"
tonic-build = "0.9.2"
tower = "0.5.2"
trait-set = "0.3.0"
trees = "0.4.2"
tungstenite = "0.20.1"
unwrap_none = "0.1.2"
uriparse = "0.6.4"
url = "2.5.4"
vec_extract_if_polyfill = "0.1.0"
wasm-bindgen = "0.2"
winapi = "0.3.8"
winreg = "0.50"
x509-parser = "0.14.0"
# See "zeroize versioning issues" below if you are updating this version.
zeroize = { version = "1.7", default-features = false }
zstd = "0.13.3"
[profile.release-with-debug]
inherits = "release"
debug = true
strip = false
split-debuginfo = "off"

[profile.release]
split-debuginfo = "unpacked"
lto = "thin"

[profile.release-with-lto]
inherits = "release"
split-debuginfo = "unpacked"
lto = "thin"
codegen-units = 1

# curve25519-dalek uses the simd backend by default in v4 if possible,
# which has very slow performance on some platforms with opt-level 0,
# which is the default for dev and test builds.
# This slowdown causes certain interactions in the solana-test-validator,
# such as verifying ZK proofs in transactions, to take much more than 400ms,
# creating problems in the testing environment.
# To enable better performance in solana-test-validator during tests and dev builds,
# we override the opt-level to 3 for the crate.
[profile.dev.package.curve25519-dalek]
opt-level = 3

[patch.crates-io]
# for details, see https://github.com/anza-xyz/crossbeam/commit/fd279d707025f0e60951e429bf778b4813d1b6bf
crossbeam-epoch = { git = "https://github.com/anza-xyz/crossbeam", rev = "fd279d707025f0e60951e429bf778b4813d1b6bf" }

# We include the following crates as our dependencies above from crates.io:
#
#  * spl-associated-token-account
#  * spl-instruction-padding
#  * spl-memo
#  * spl-pod
#  * spl-token
#  * spl-token-2022
#  * spl-token-metadata-interface
#
# They, in turn, depend on a number of crates that we also include directly
# using `path` specifications.  For example, `spl-token` depends on
# `solana-program`.  And we explicitly specify `solana-program` above as a local
# path dependency:
#
#     solana-program = { path = "../../sdk/program", version = "=1.16.0" }
#
# Unfortunately, Cargo will try to resolve the `spl-token` `solana-program`
# dependency only using what is available on crates.io.  Crates.io normally
# contains a previous version of these crates, and we end up with two versions
# of `solana-program` and `solana-zk-token-sdk` and all of their dependencies in
# our build tree.
#
# If you are developing downstream using non-crates-io solana-program (local or
# forked repo, or from github rev, eg), duplicate the following patch statements
# in your Cargo.toml. If you still hit duplicate-type errors with the patch
# statements in place, run `cargo update -p solana-program` and/or `cargo update
# -p solana-zk-token-sdk` to remove extraneous versions from your Cargo.lock
# file.
#
# There is a similar override in `programs/sbf/Cargo.toml`.  Please keep both
# comments and the overrides in sync.
solana-curve25519 = { path = "curves/curve25519" }
solana-zk-sdk = { path = "zk-sdk" }<|MERGE_RESOLUTION|>--- conflicted
+++ resolved
@@ -294,19 +294,9 @@
 jemallocator = { package = "tikv-jemallocator", version = "0.6.0", features = [
     "unprefixed_malloc_on_supported_platforms",
 ] }
-<<<<<<< HEAD
-jito-protos = { path = "jito-protos", version = "=2.3.4" }
-jito-tip-distribution = { path = "jito-programs/mev-programs/programs/tip-distribution", features = [
-    "no-entrypoint",
-] }
-jito-tip-payment = { path = "jito-programs/mev-programs/programs/tip-payment", features = [
-    "no-entrypoint",
-] }
-=======
 jito-protos = { path = "jito-protos", version = "=2.3.7" }
 jito-tip-distribution = { path = "jito-programs/mev-programs/programs/tip-distribution", features = ["no-entrypoint"] }
 jito-tip-payment = { path = "jito-programs/mev-programs/programs/tip-payment", features = ["no-entrypoint"] }
->>>>>>> fb4a7ba0
 js-sys = "0.3.77"
 json5 = "0.4.1"
 jsonrpc-core = "18.0.0"
@@ -410,20 +400,6 @@
 solana-bloom = { path = "bloom", version = "=2.3.7" }
 solana-bn254 = "2.2.2"
 solana-borsh = "2.2.1"
-<<<<<<< HEAD
-solana-bpf-loader-program = { path = "programs/bpf_loader", version = "=2.3.4" }
-solana-bucket-map = { path = "bucket_map", version = "=2.3.4" }
-solana-builtins = { path = "builtins", version = "=2.3.4" }
-solana-builtins-default-costs = { path = "builtins-default-costs", version = "=2.3.4" }
-solana-bundle = { path = "bundle", version = "=2.3.4" }
-solana-bundle-sdk = { path = "bundle-sdk", version = "=2.3.4" }
-solana-clap-utils = { path = "clap-utils", version = "=2.3.4" }
-solana-clap-v3-utils = { path = "clap-v3-utils", version = "=2.3.4" }
-solana-cli = { path = "cli", version = "=2.3.4" }
-solana-cli-config = { path = "cli-config", version = "=2.3.4" }
-solana-cli-output = { path = "cli-output", version = "=2.3.4" }
-solana-client = { path = "client", version = "=2.3.4" }
-=======
 solana-bpf-loader-program = { path = "programs/bpf_loader", version = "=2.3.7" }
 solana-bucket-map = { path = "bucket_map", version = "=2.3.7" }
 solana-builtins = { path = "builtins", version = "=2.3.7" }
@@ -436,7 +412,6 @@
 solana-cli-config = { path = "cli-config", version = "=2.3.7" }
 solana-cli-output = { path = "cli-output", version = "=2.3.7" }
 solana-client = { path = "client", version = "=2.3.7" }
->>>>>>> fb4a7ba0
 solana-client-traits = "2.2.1"
 solana-clock = "2.2.2"
 solana-cluster-type = "2.2.1"
@@ -530,16 +505,6 @@
 solana-rent-collector = "2.2.1"
 solana-rent-debits = "2.2.1"
 solana-reward-info = "2.2.1"
-<<<<<<< HEAD
-solana-rpc = { path = "rpc", version = "=2.3.4" }
-solana-rpc-client = { path = "rpc-client", version = "=2.3.4", default-features = false }
-solana-rpc-client-api = { path = "rpc-client-api", version = "=2.3.4" }
-solana-rpc-client-nonce-utils = { path = "rpc-client-nonce-utils", version = "=2.3.4" }
-solana-rpc-client-types = { path = "rpc-client-types", version = "=2.3.4" }
-solana-runtime = { path = "runtime", version = "=2.3.4" }
-solana-runtime-plugin = { path = "runtime-plugin", version = "=2.3.4" }
-solana-runtime-transaction = { path = "runtime-transaction", version = "=2.3.4" }
-=======
 solana-rpc = { path = "rpc", version = "=2.3.7" }
 solana-rpc-client = { path = "rpc-client", version = "=2.3.7", default-features = false }
 solana-rpc-client-api = { path = "rpc-client-api", version = "=2.3.7" }
@@ -548,7 +513,6 @@
 solana-runtime = { path = "runtime", version = "=2.3.7" }
 solana-runtime-plugin = { path = "runtime-plugin", version = "=2.3.7" }
 solana-runtime-transaction = { path = "runtime-transaction", version = "=2.3.7" }
->>>>>>> fb4a7ba0
 solana-sanitize = "2.2.1"
 solana-sbpf = "=0.11.1"
 solana-sdk-ids = "2.2.1"
@@ -594,13 +558,7 @@
 solana-tpu-client = { path = "tpu-client", version = "=2.3.7", default-features = false }
 solana-tpu-client-next = { path = "tpu-client-next", version = "=2.3.7" }
 solana-transaction = "2.2.2"
-<<<<<<< HEAD
-solana-transaction-context = { path = "transaction-context", version = "=2.3.4", features = [
-    "bincode",
-] }
-=======
 solana-transaction-context = { path = "transaction-context", version = "=2.3.7", features = ["bincode"] }
->>>>>>> fb4a7ba0
 solana-transaction-error = "2.2.1"
 solana-transaction-metrics-tracker = { path = "transaction-metrics-tracker", version = "=2.3.7" }
 solana-transaction-status = { path = "transaction-status", version = "=2.3.7" }
