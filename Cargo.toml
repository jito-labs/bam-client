--- conflicted
+++ resolved
@@ -121,7 +121,6 @@
     "thin-client",
     "thread-manager",
     "timings",
-    "tip-distributor",
     "tls-utils",
     "tokens",
     "tps-client",
@@ -191,7 +190,6 @@
 anyhow = "1.0.95"
 aquamarine = "0.6.0"
 arbitrary = "1.4.1"
-anchor-lang = { path = "anchor/lang" }
 ark-bn254 = "0.4.0"
 ark-ec = "0.4.0"
 ark-ff = "0.4.0"
@@ -288,9 +286,6 @@
 jito-tip-distribution = { path = "jito-programs/mev-programs/programs/tip-distribution", features = ["no-entrypoint"] }
 jito-tip-payment = { path = "jito-programs/mev-programs/programs/tip-payment", features = ["no-entrypoint"] }
 js-sys = "0.3.77"
-jito-protos = { path = "jito-protos", version = "=2.2.7" }
-jito-tip-distribution = { path = "jito-programs/mev-programs/programs/tip-distribution", features = ["no-entrypoint"] }
-jito-tip-payment = { path = "jito-programs/mev-programs/programs/tip-payment", features = ["no-entrypoint"] }
 json5 = "0.4.1"
 jsonrpc-core = "18.0.0"
 jsonrpc-core-client = "18.0.0"
@@ -300,7 +295,6 @@
 jsonrpc-pubsub = "18.0.0"
 jsonrpc-server-utils = "18.0.0"
 lazy-lru = "0.1.3"
-jsonrpc-server-utils = "18.0.0"
 lazy_static = "1.5.0"
 libc = "0.2.170"
 libloading = "0.7.4"
@@ -377,68 +371,6 @@
 smpl_jwt = "0.7.1"
 socket2 = "0.5.8"
 soketto = "0.7"
-<<<<<<< HEAD
-solana-account = "=2.2.1"
-solana-account-decoder = { path = "account-decoder", version = "=2.2.7" }
-solana-account-decoder-client-types = { path = "account-decoder-client-types", version = "=2.2.7" }
-solana-account-info = "=2.2.1"
-solana-accounts-db = { path = "accounts-db", version = "=2.2.7" }
-solana-address-lookup-table-interface = "=2.2.2"
-solana-address-lookup-table-program = { path = "programs/address-lookup-table", version = "=2.2.7" }
-solana-atomic-u64 = "=2.2.1"
-solana-banks-client = { path = "banks-client", version = "=2.2.7" }
-solana-banks-interface = { path = "banks-interface", version = "=2.2.7" }
-solana-banks-server = { path = "banks-server", version = "=2.2.7" }
-solana-bench-tps = { path = "bench-tps", version = "=2.2.7" }
-solana-big-mod-exp = "=2.2.1"
-solana-bincode = "=2.2.1"
-solana-blake3-hasher = "=2.2.1"
-solana-bloom = { path = "bloom", version = "=2.2.7" }
-solana-bn254 = "=2.2.2"
-solana-borsh = "=2.2.1"
-solana-bpf-loader-program = { path = "programs/bpf_loader", version = "=2.2.7" }
-solana-bucket-map = { path = "bucket_map", version = "=2.2.7" }
-solana-builtins = { path = "builtins", version = "=2.2.7" }
-solana-builtins-default-costs = { path = "builtins-default-costs", version = "=2.2.7" }
-solana-bundle = { path = "bundle", version = "=2.2.7" }
-solana-bundle-sdk = { path = "bundle-sdk", version = "=2.2.7" }
-agave-cargo-registry = { path = "cargo-registry", version = "=2.2.7" }
-agave-thread-manager = { path = "thread-manager", version = "=2.2.7" }
-solana-clap-utils = { path = "clap-utils", version = "=2.2.7" }
-solana-clap-v3-utils = { path = "clap-v3-utils", version = "=2.2.7" }
-solana-cli = { path = "cli", version = "=2.2.7" }
-solana-cli-config = { path = "cli-config", version = "=2.2.7" }
-solana-cli-output = { path = "cli-output", version = "=2.2.7" }
-solana-client = { path = "client", version = "=2.2.7" }
-solana-client-traits = "=2.2.1"
-solana-clock = "=2.2.1"
-solana-cluster-type = "=2.2.1"
-solana-commitment-config = "=2.2.1"
-solana-compute-budget = { path = "compute-budget", version = "=2.2.7" }
-solana-compute-budget-instruction = { path = "compute-budget-instruction", version = "=2.2.7" }
-solana-compute-budget-interface = "=2.2.1"
-solana-compute-budget-program = { path = "programs/compute-budget", version = "=2.2.7" }
-solana-config-program = { path = "programs/config", version = "=2.2.7" }
-solana-connection-cache = { path = "connection-cache", version = "=2.2.7", default-features = false }
-solana-core = { path = "core", version = "=2.2.7" }
-solana-cost-model = { path = "cost-model", version = "=2.2.7" }
-solana-cpi = "=2.2.1"
-solana-curve25519 = { path = "curves/curve25519", version = "=2.2.7" }
-solana-decode-error = "=2.2.1"
-solana-define-syscall = "=2.2.1"
-solana-derivation-path = "=2.2.1"
-solana-download-utils = { path = "download-utils", version = "=2.2.7" }
-solana-ed25519-program = "=2.2.2"
-solana-entry = { path = "entry", version = "=2.2.7" }
-solana-feature-set-interface = "=4.0.0"
-solana-program-entrypoint = "=2.2.1"
-solana-epoch-info = "=2.2.1"
-solana-epoch-rewards = "=2.2.1"
-solana-epoch-rewards-hasher = "=2.2.1"
-solana-epoch-schedule = "=2.2.1"
-solana-example-mocks = "=2.2.1"
-solana-faucet = { path = "faucet", version = "=2.2.7" }
-=======
 solana-account = "2.2.1"
 solana-account-decoder = { path = "account-decoder", version = "=2.2.20" }
 solana-account-decoder-client-types = { path = "account-decoder-client-types", version = "=2.2.20" }
@@ -495,7 +427,6 @@
 solana-epoch-schedule = "2.2.1"
 solana-example-mocks = "2.2.1"
 solana-faucet = { path = "faucet", version = "=2.2.20" }
->>>>>>> dc193db2
 solana-feature-gate-client = "0.0.2"
 solana-feature-gate-interface = "2.2.2"
 solana-fee = { path = "fee", version = "=2.2.20" }
@@ -535,72 +466,6 @@
 solana-native-token = "2.2.1"
 solana-net-utils = { path = "net-utils", version = "=2.2.20" }
 solana-nohash-hasher = "0.2.1"
-<<<<<<< HEAD
-solana-nonce = "=2.2.1"
-solana-nonce-account = "=2.2.1"
-solana-notifier = { path = "notifier", version = "=2.2.7" }
-solana-offchain-message = "=2.2.1"
-solana-package-metadata = "=2.2.1"
-solana-package-metadata-macro = "=2.2.1"
-solana-packet = "=2.2.1"
-solana-perf = { path = "perf", version = "=2.2.7" }
-solana-poh = { path = "poh", version = "=2.2.7" }
-solana-poh-config = "=2.2.1"
-solana-poseidon = { path = "poseidon", version = "=2.2.7" }
-solana-precompile-error = "=2.2.1"
-solana-presigner = "=2.2.1"
-solana-program = { version = "=2.2.1", default-features = false }
-solana-program-error = "=2.2.1"
-solana-program-memory = "=2.2.1"
-solana-program-option = "=2.2.1"
-solana-program-pack = "=2.2.1"
-solana-program-runtime = { path = "program-runtime", version = "=2.2.7" }
-solana-program-test = { path = "program-test", version = "=2.2.7" }
-solana-pubkey = { version = "=2.2.1", default-features = false }
-solana-pubsub-client = { path = "pubsub-client", version = "=2.2.7" }
-solana-quic-client = { path = "quic-client", version = "=2.2.7" }
-solana-quic-definitions = "=2.2.1"
-solana-rayon-threadlimit = { path = "rayon-threadlimit", version = "=2.2.7" }
-solana-remote-wallet = { path = "remote-wallet", version = "=2.2.7", default-features = false }
-solana-rent = "=2.2.1"
-solana-rent-collector = "=2.2.1"
-solana-rent-debits = "=2.2.1"
-solana-reward-info = "=2.2.1"
-solana-sanitize = "=2.2.1"
-solana-secp256r1-program = "=2.2.2"
-solana-seed-derivable = "=2.2.1"
-solana-seed-phrase = "=2.2.1"
-solana-serde = "=2.2.1"
-solana-serde-varint = "=2.2.1"
-solana-serialize-utils = "=2.2.1"
-solana-sha256-hasher = "=2.2.1"
-solana-signature = { version = "=2.2.1", default-features = false }
-solana-signer = "=2.2.1"
-solana-slot-hashes = "=2.2.1"
-solana-slot-history = "=2.2.1"
-solana-time-utils = "=2.2.1"
-solana-timings = { path = "timings", version = "=2.2.7" }
-solana-tls-utils = { path = "tls-utils", version = "=2.2.7" }
-solana-unified-scheduler-logic = { path = "unified-scheduler-logic", version = "=2.2.7" }
-solana-unified-scheduler-pool = { path = "unified-scheduler-pool", version = "=2.2.7" }
-solana-rpc = { path = "rpc", version = "=2.2.7" }
-solana-rpc-client = { path = "rpc-client", version = "=2.2.7", default-features = false }
-solana-rpc-client-api = { path = "rpc-client-api", version = "=2.2.7" }
-solana-rpc-client-nonce-utils = { path = "rpc-client-nonce-utils", version = "=2.2.7" }
-solana-runtime = { path = "runtime", version = "=2.2.7" }
-solana-runtime-plugin = { path = "runtime-plugin", version = "=2.2.7" }
-solana-runtime-transaction = { path = "runtime-transaction", version = "=2.2.7" }
-solana-sbpf = "=0.10.0"
-solana-sdk = "=2.2.2"
-solana-sdk-ids = "=2.2.1"
-solana-sdk-macro = "=2.2.1"
-solana-secp256k1-program = "=2.2.1"
-solana-secp256k1-recover = "=2.2.1"
-solana-send-transaction-service = { path = "send-transaction-service", version = "=2.2.7" }
-solana-short-vec = "=2.2.1"
-solana-shred-version = "=2.2.1"
-solana-stable-layout = "=2.2.1"
-=======
 solana-nonce = "2.2.1"
 solana-nonce-account = "2.2.1"
 solana-notifier = { path = "notifier", version = "=2.2.20" }
@@ -661,7 +526,6 @@
 solana-slot-hashes = "2.2.1"
 solana-slot-history = "2.2.1"
 solana-stable-layout = "2.2.1"
->>>>>>> dc193db2
 solana-stake-interface = { version = "1.2.1" }
 solana-stake-program = { path = "programs/stake", version = "=2.2.20" }
 solana-storage-bigtable = { path = "storage-bigtable", version = "=2.2.20" }
