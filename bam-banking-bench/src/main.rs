--- conflicted
+++ resolved
@@ -33,12 +33,7 @@
     solana_system_transaction as system_transaction,
     solana_time_utils::timestamp,
     std::{
-<<<<<<< HEAD
-        collections::{HashMap, HashSet},
-        num::NonZeroUsize,
-=======
         collections::HashSet,
->>>>>>> fbf37918
         sync::{
             atomic::{AtomicBool, Ordering},
             Arc, Mutex, RwLock,
@@ -48,209 +43,6 @@
     },
 };
 
-<<<<<<< HEAD
-// transfer transaction cost = 1 * SIGNATURE_COST +
-//                             2 * WRITE_LOCK_UNITS +
-//                             1 * system_program
-//                           = 1470 CU
-const TRANSFER_TRANSACTION_COST: u32 = 1470;
-
-fn check_txs(
-    receiver: &Arc<Receiver<WorkingBankEntry>>,
-    ref_tx_count: usize,
-    poh_recorder: &Arc<RwLock<PohRecorder>>,
-) -> bool {
-    let mut total = 0;
-    let now = Instant::now();
-    let mut no_bank = false;
-    loop {
-        if let Ok((_bank, (entry, _tick_height))) = receiver.recv_timeout(Duration::from_millis(10))
-        {
-            total += entry.transactions.len();
-        }
-        if total >= ref_tx_count {
-            break;
-        }
-        if now.elapsed().as_secs() > 60 {
-            break;
-        }
-        if poh_recorder.read().unwrap().bank().is_none() {
-            no_bank = true;
-            break;
-        }
-    }
-    if !no_bank {
-        assert!(total >= ref_tx_count);
-    }
-    no_bank
-}
-
-#[derive(ArgEnum, Clone, Copy, PartialEq, Eq)]
-enum WriteLockContention {
-    /// No transactions lock the same accounts.
-    None,
-    /// Transactions don't lock the same account, unless they belong to the same batch.
-    SameBatchOnly,
-    /// All transactions write lock the same account.
-    Full,
-}
-
-impl WriteLockContention {
-    fn possible_values<'a>() -> impl Iterator<Item = clap::PossibleValue<'a>> {
-        Self::value_variants()
-            .iter()
-            .filter_map(|v| v.to_possible_value())
-    }
-}
-
-impl std::str::FromStr for WriteLockContention {
-    type Err = String;
-    fn from_str(input: &str) -> Result<Self, String> {
-        ArgEnum::from_str(input, false)
-    }
-}
-
-fn make_accounts_txs(
-    total_num_transactions: usize,
-    packets_per_batch: usize,
-    hash: Hash,
-    contention: WriteLockContention,
-    simulate_mint: bool,
-    mint_txs_percentage: usize,
-) -> (Vec<Transaction>, HashMap<Pubkey, Keypair>) {
-    let to_pubkey = pubkey::new_rand();
-    let chunk_pubkeys: Vec<pubkey::Pubkey> = (0..total_num_transactions / packets_per_batch)
-        .map(|_| pubkey::new_rand())
-        .collect();
-
-    let tx_keypair_pairs: Vec<(Transaction, Keypair)> = (0..total_num_transactions)
-        .into_par_iter()
-        .map(|i| {
-            let payer_key = Keypair::new();
-
-            let is_simulated_mint = is_simulated_mint_transaction(
-                simulate_mint,
-                i,
-                packets_per_batch,
-                mint_txs_percentage,
-            );
-
-            let compute_unit_price = if is_simulated_mint { 5 } else { 1 };
-            let destination = match contention {
-                WriteLockContention::None => pubkey::new_rand(),
-                WriteLockContention::SameBatchOnly => {
-                    if is_simulated_mint {
-                        chunk_pubkeys[i / packets_per_batch]
-                    } else {
-                        pubkey::new_rand()
-                    }
-                }
-                WriteLockContention::Full => to_pubkey,
-            };
-
-            let tx = make_transfer_transaction_with_compute_unit_price(
-                &payer_key,
-                &destination,
-                1,
-                hash,
-                compute_unit_price,
-            );
-
-            (tx, payer_key)
-        })
-        .collect();
-
-    let transactions: Vec<Transaction> =
-        tx_keypair_pairs.iter().map(|(tx, _)| tx.clone()).collect();
-    let keypairs: HashMap<Pubkey, Keypair> = tx_keypair_pairs
-        .into_iter()
-        .map(|(tx, keypair)| (tx.message.account_keys[0], keypair))
-        .collect();
-
-    (transactions, keypairs)
-}
-
-// In simulating mint, `mint_txs_percentage` transactions in a batch are mint transaction
-// (eg., have conflicting account and higher priority) and remaining percentage regular
-// transactions (eg., non-conflict and low priority)
-fn is_simulated_mint_transaction(
-    simulate_mint: bool,
-    index: usize,
-    packets_per_batch: usize,
-    mint_txs_percentage: usize,
-) -> bool {
-    simulate_mint && (index % packets_per_batch <= packets_per_batch * mint_txs_percentage / 100)
-}
-
-fn make_transfer_transaction_with_compute_unit_price(
-    from_keypair: &Keypair,
-    to: &Pubkey,
-    lamports: u64,
-    recent_blockhash: Hash,
-    compute_unit_price: u64,
-) -> Transaction {
-    let from_pubkey = from_keypair.pubkey();
-    let instructions = vec![
-        system_instruction::transfer(&from_pubkey, to, lamports),
-        ComputeBudgetInstruction::set_compute_unit_price(compute_unit_price),
-        ComputeBudgetInstruction::set_compute_unit_limit(TRANSFER_TRANSACTION_COST),
-    ];
-    let message = Message::new(&instructions, Some(&from_pubkey));
-    Transaction::new(&[from_keypair], message, recent_blockhash)
-}
-
-struct PacketsPerIteration {
-    packet_batches: Vec<PacketBatch>,
-    transactions: Vec<Transaction>,
-    packets_per_batch: usize,
-    pubkey_to_keypairs: HashMap<Pubkey, Keypair>,
-}
-
-impl PacketsPerIteration {
-    fn new(
-        packets_per_batch: usize,
-        batches_per_iteration: usize,
-        genesis_hash: Hash,
-        write_lock_contention: WriteLockContention,
-        simulate_mint: bool,
-        mint_txs_percentage: usize,
-    ) -> Self {
-        let total_num_transactions = packets_per_batch * batches_per_iteration;
-        let (transactions, pubkey_to_keypairs) = make_accounts_txs(
-            total_num_transactions,
-            packets_per_batch,
-            genesis_hash,
-            write_lock_contention,
-            simulate_mint,
-            mint_txs_percentage,
-        );
-
-        let packet_batches: Vec<PacketBatch> = to_packet_batches(&transactions, packets_per_batch);
-        assert_eq!(packet_batches.len(), batches_per_iteration);
-        Self {
-            packet_batches,
-            transactions,
-            packets_per_batch,
-            pubkey_to_keypairs,
-        }
-    }
-
-    fn refresh_blockhash(&mut self, new_blockhash: Hash) {
-        for tx in self.transactions.iter_mut() {
-            tx.message.recent_blockhash = new_blockhash;
-
-            let payer_pubkey = tx.message.account_keys[0];
-            // re-sign transaction w/ correct signer and updated blockhash
-            if let Some(payer_keypair) = self.pubkey_to_keypairs.get(&payer_pubkey) {
-                tx.sign(&[payer_keypair], new_blockhash);
-            }
-        }
-        self.packet_batches = to_packet_batches(&self.transactions, self.packets_per_batch);
-    }
-}
-
-=======
->>>>>>> fbf37918
 #[allow(clippy::cognitive_complexity)]
 fn main() {
     solana_logger::setup();
