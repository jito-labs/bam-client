--- conflicted
+++ resolved
@@ -182,41 +182,8 @@
 systemstat = { workspace = true }
 test-case = { workspace = true }
 
-<<<<<<< HEAD
-[target."cfg(unix)".dependencies]
-sysctl = { workspace = true }
-
-[build-dependencies]
-tonic-build = { workspace = true }
-
-[features]
-dev-context-only-utils = [
-    "solana-perf/dev-context-only-utils",
-    "solana-runtime/dev-context-only-utils",
-    "solana-streamer/dev-context-only-utils",
-]
-frozen-abi = [
-    "dep:solana-frozen-abi",
-    "dep:solana-frozen-abi-macro",
-    "solana-accounts-db/frozen-abi",
-    "solana-bloom/frozen-abi",
-    "solana-compute-budget/frozen-abi",
-    "solana-cost-model/frozen-abi",
-    "solana-gossip/frozen-abi",
-    "solana-ledger/frozen-abi",
-    "solana-perf/frozen-abi",
-    "solana-program-runtime/frozen-abi",
-    "solana-runtime/frozen-abi",
-    "solana-sdk/frozen-abi",
-    "solana-short-vec/frozen-abi",
-    "solana-svm/frozen-abi",
-    "solana-vote/frozen-abi",
-    "solana-vote-program/frozen-abi",
-]
-=======
 [badges]
 codecov = { repository = "solana-labs/solana", branch = "master", service = "github" }
->>>>>>> dc193db2
 
 [[bench]]
 name = "banking_stage"
