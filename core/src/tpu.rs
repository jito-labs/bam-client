--- conflicted
+++ resolved
@@ -319,12 +319,6 @@
             block_builder_commission: 0,
         }));
 
-<<<<<<< HEAD
-        // Will be set to false by BAMManager if BAM cannot be connected to
-        // This needs to be set to false to avoid FetchStageManager overwriting the TPU address
-        // on startup
-=======
->>>>>>> ea8fa9c9
         let bam_enabled = Arc::new(AtomicBool::new(false));
 
         let (bundle_sender, bundle_receiver) = unbounded();
