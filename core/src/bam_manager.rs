/// Facilitates the BAM sub-system in the validator:
/// - Tries to connect to BAM
/// - Sends leader state to BAM
/// - Updates TPU config
/// - Updates block builder fee info
/// - Sets `bam_enabled` flag that is used everywhere
use std::{
    net::{Ipv4Addr, SocketAddr, SocketAddrV4},
    str::FromStr,
    sync::{
        atomic::{AtomicBool, Ordering},
        Arc, Mutex, RwLock,
    },
};
use {
    crate::{
        admin_rpc_post_init::{KeyUpdaterType, KeyUpdaters},
        bam_connection::BamConnection,
        bam_dependencies::BamDependencies,
        bam_fallback_manager::BamFallbackManager,
        proxy::block_engine_stage::BlockBuilderFeeInfo,
    },
    jito_protos::proto::{
        bam_api::ConfigResponse,
        bam_types::{LeaderState, Socket},
    },
    solana_gossip::cluster_info::ClusterInfo,
    solana_poh::poh_recorder::PohRecorder,
    solana_pubkey::Pubkey,
    solana_quic_definitions::NotifyKeyUpdate,
    solana_runtime::bank::Bank,
    solana_signer::Signer,
};

pub struct BamConnectionIdentityUpdater {
    bam_url: Arc<Mutex<Option<String>>>,
    new_identity: Arc<Mutex<Option<Pubkey>>>,
    identity_changed_force_reconnect: Arc<AtomicBool>,
}

impl NotifyKeyUpdate for BamConnectionIdentityUpdater {
    fn update_key(&self, key: &solana_keypair::Keypair) -> Result<(), Box<dyn core::error::Error>> {
        let disconnect_url = self
            .bam_url
            .lock()
            .unwrap()
            .as_ref()
            .map_or("None".to_string(), |u| u.clone());

        datapoint_warn!(
            "bam-manager_identity-changed",
            ("count", 1, i64),
            ("identity_changed_to", key.pubkey().to_string(), String),
            ("bam_url", disconnect_url, String)
        );
        warn!(
            "BAM Manager: validator identity changed! Reconnecting to BAM at url {:?} from new identity {}",
            disconnect_url,
            key.pubkey(),
        );
        *self.new_identity.lock().unwrap() = Some(key.pubkey());
        self.identity_changed_force_reconnect
            .store(true, Ordering::Relaxed);
        Ok(())
    }
}

pub struct BamManager {
    thread: std::thread::JoinHandle<()>,
}

impl BamManager {
    pub fn new(
        exit: Arc<AtomicBool>,
        bam_url: Arc<Mutex<Option<String>>>,
        bam_txns_per_slot_threshold: Arc<RwLock<u64>>,
        dependencies: BamDependencies,
        poh_recorder: Arc<RwLock<PohRecorder>>,
        identity_notifiers: Arc<RwLock<KeyUpdaters>>,
    ) -> Self {
        Self {
            thread: std::thread::spawn(move || {
                Self::run(
                    exit,
                    bam_url,
                    bam_txns_per_slot_threshold,
                    dependencies,
                    poh_recorder,
                    identity_notifiers,
                )
            }),
        }
    }

    fn run(
        exit: Arc<AtomicBool>,
        bam_url: Arc<Mutex<Option<String>>>,
        bam_txns_per_slot_threshold: Arc<RwLock<u64>>,
        dependencies: BamDependencies,
        poh_recorder: Arc<RwLock<PohRecorder>>,
        identity_notifiers: Arc<RwLock<KeyUpdaters>>,
    ) {
        let runtime = tokio::runtime::Builder::new_multi_thread()
            .worker_threads(8)
            .enable_all()
            .build()
            .unwrap();
        let shared_working_bank = poh_recorder.read().unwrap().shared_working_bank();

        let mut current_connection = None;
        let mut cached_builder_config = None;
        let mut fallback_manager = BamFallbackManager::new(
            exit.clone(),
            poh_recorder.clone(),
            bam_txns_per_slot_threshold,
            bam_url.clone(),
            dependencies.clone(),
        );

<<<<<<< HEAD
        let identity_changed = Arc::new(AtomicBool::new(false));
        let new_identity = Arc::new(Mutex::new(None));

        let identity_updater = Arc::new(BamConnectionIdentityUpdater {
            bam_url: bam_url.clone(),
            new_identity: new_identity.clone(),
            identity_changed_force_reconnect: identity_changed.clone(),
        }) as Arc<dyn NotifyKeyUpdate + Sync + Send>;

        let mut identity_notifiers = identity_notifiers.write().unwrap();
        identity_notifiers.add(KeyUpdaterType::BamConnection, identity_updater);
        drop(identity_notifiers);
        info!("BAM Manager: Added BAM connection key updater");
=======
        let mut prev_bam_url = bam_url.lock().unwrap().clone();
>>>>>>> 39283525

        while !exit.load(Ordering::Relaxed) {
            // Update if bam is enabled
            dependencies.bam_enabled.store(
                current_connection.is_some() && cached_builder_config.is_some(),
                Ordering::Relaxed,
            );

            // If no connection then try to create a new one
            if current_connection.is_none() {
                let url = bam_url.lock().unwrap().clone();
                if let Some(url) = url {
                    let result = runtime.block_on(BamConnection::try_init(
                        url.clone(),
                        dependencies.cluster_info.clone(),
                        dependencies.batch_sender.clone(),
                        dependencies.outbound_receiver.clone(),
                    ));
                    match result {
                        Ok(connection) => {
                            current_connection = Some(connection);
                            let slot = poh_recorder.read().unwrap().current_poh_slot();
                            info!("BAM connection established");
                            datapoint_info!(
                                "bam_manager-connected",
                                ("count", 1, i64),
                                ("slot", slot, i64),
                                (
                                    "prev_bam_url",
                                    prev_bam_url.as_deref().unwrap_or("None"),
                                    String
                                ),
                                ("bam_url", url.clone(), String)
                            );
                            prev_bam_url = Some(url);
                            // Sleep to let heartbeat come in
                            std::thread::sleep(std::time::Duration::from_secs(2));
                        }
                        Err(e) => {
                            error!("Failed to connect to BAM: {}", e);
                        }
                    }
                }
            }

            let Some(connection) = current_connection.as_mut() else {
                std::thread::sleep(std::time::Duration::from_secs(1));
                continue;
            };

            // Check if connection is healthy or if the identity changed; if no then disconnect
            // Disconnecting will cause a reconnect attempt, with the new identity if it changed
            if !connection.is_healthy() || identity_changed.load(Ordering::Relaxed) {
                current_connection = None;
                cached_builder_config = None;
                if identity_changed.load(Ordering::Relaxed) {
                    // Wait until the new identity is set in cluster info as to avoid race conditions
                    // with sending an auth proof w/ the old identity
                    let identity = new_identity.lock().unwrap().take();
                    let timeout = std::time::Duration::from_secs(180);
                    Self::wait_for_identity_in_cluster_info(
                        identity,
                        &dependencies.cluster_info,
                        timeout,
                    );
                    identity_changed.store(false, Ordering::Relaxed);
                }
                warn!("BAM connection lost");
                continue;
            }

            // Check if url changed; if yes then disconnect
            let url = bam_url.lock().unwrap().clone();
            if Some(connection.url().to_string()) != url {
                current_connection = None;
                cached_builder_config = None;
                if let Some(prev_url) = prev_bam_url.as_ref() {
                    info!(
                        "BAM URL changed from {} to {:?}",
                        prev_url,
                        url.as_deref().unwrap_or("None")
                    );
                } else {
                    info!(
                        "BAM URL set to {:?} from None",
                        url.as_deref().unwrap_or("None")
                    );
                }
                continue;
            }

            // Check if block builder info has changed
            if let Some(builder_config) = connection.get_latest_config() {
                if Some(&builder_config) != cached_builder_config.as_ref() {
                    Self::update_tpu_config(Some(&builder_config), &dependencies.cluster_info);
                    Self::update_block_engine_key_and_commission(
                        Some(&builder_config),
                        &dependencies.block_builder_fee_info,
                    );
                    Self::update_bam_recipient_and_commission(
                        &builder_config,
                        &dependencies.bam_node_pubkey,
                    );
                    cached_builder_config = Some(builder_config);
                }
            }

            // Send leader state to BamFallbackManager if we are in a leader slot
            if let Some(bank) = shared_working_bank.load() {
                if !bank.is_frozen() {
                    let leader_state = Self::generate_leader_state(&bank);
                    match fallback_manager.send_slot(leader_state.slot) {
                        Ok(()) => {}
                        Err(crossbeam_channel::TrySendError::Full(_)) => {
                            error!("Failed to send slot to fallback manager: channel full");
                        }
                        Err(crossbeam_channel::TrySendError::Disconnected(_)) => {
                            error!("Failed to send slot to fallback manager: channel disconnected. Exiting...");
                            break;
                        }
                    }

                    let _ = dependencies.outbound_sender.try_send(
                        crate::bam_dependencies::BamOutboundMessage::LeaderState(leader_state),
                    );
                }
            }

            // Sleep for a short duration to avoid busy-waiting
            std::thread::sleep(std::time::Duration::from_millis(5));
        }
        fallback_manager
            .join()
            .expect("Failed to join fallback manager thread");
        info!("BAM Manager thread exiting");
    }

    fn generate_leader_state(bank: &Bank) -> LeaderState {
        let max_block_cu = bank.read_cost_tracker().unwrap().block_cost_limit();
        let consumed_block_cu = bank.read_cost_tracker().unwrap().block_cost();
        let slot_cu_budget_remaining = max_block_cu.saturating_sub(consumed_block_cu) as u32;
        LeaderState {
            slot: bank.slot(),
            tick: (bank.tick_height() % bank.ticks_per_slot()) as u32,
            slot_cu_budget_remaining,
        }
    }

    fn get_sockaddr(info: Option<&Socket>) -> Option<SocketAddr> {
        let info = info?;
        let Socket { ip, port } = info;
        Some(SocketAddr::V4(SocketAddrV4::new(
            Ipv4Addr::from_str(ip).ok()?,
            *port as u16,
        )))
    }

    fn update_tpu_config(config: Option<&ConfigResponse>, cluster_info: &Arc<ClusterInfo>) {
        let Some(tpu_info) = config.and_then(|c| c.bam_config.as_ref()) else {
            return;
        };

        if let Some(tpu) = Self::get_sockaddr(tpu_info.tpu_sock.as_ref()) {
            info!("Setting TPU: {:?}", tpu);
            let _ = cluster_info.set_tpu(tpu);
        }
        if let Some(tpu_fwd) = Self::get_sockaddr(tpu_info.tpu_fwd_sock.as_ref()) {
            info!("Setting TPU forward: {:?}", tpu_fwd);
            let _ = cluster_info.set_tpu_forwards(tpu_fwd);
        }
    }

    fn update_block_engine_key_and_commission(
        config: Option<&ConfigResponse>,
        block_builder_fee_info: &Arc<Mutex<BlockBuilderFeeInfo>>,
    ) {
        let Some(builder_info) = config.and_then(|c| c.block_engine_config.as_ref()) else {
            return;
        };

        let Some(pubkey) = Pubkey::from_str(&builder_info.builder_pubkey).ok() else {
            error!(
                "Failed to parse builder pubkey: {}",
                builder_info.builder_pubkey
            );
            block_builder_fee_info.lock().unwrap().block_builder = Pubkey::default();
            return;
        };

        let commission = builder_info.builder_commission;
        if commission > 100 {
            error!("Block builder commission must be <= 100");
            return;
        }
        let mut block_builder_fee_info = block_builder_fee_info.lock().unwrap();
        block_builder_fee_info.block_builder = pubkey;
        block_builder_fee_info.block_builder_commission = commission as u64;
    }

    fn update_bam_recipient_and_commission(
        config: &ConfigResponse,
        prio_fee_recipient_pubkey: &Arc<Mutex<Pubkey>>,
    ) -> bool {
        let Some(bam_info) = config.bam_config.as_ref() else {
            return false;
        };

        let Some(pubkey) = Pubkey::from_str(&bam_info.prio_fee_recipient_pubkey).ok() else {
            return false;
        };

        prio_fee_recipient_pubkey
            .lock()
            .unwrap()
            .clone_from(&pubkey);
        true
    }

    fn wait_for_identity_in_cluster_info(
        new_identity: Option<Pubkey>,
        cluster_info: &Arc<ClusterInfo>,
        timeout: std::time::Duration,
    ) -> bool {
        let Some(new_identity) = new_identity else {
            return false;
        };

        let start = std::time::Instant::now();
        while start.elapsed() < timeout {
            if cluster_info.keypair().pubkey() == new_identity {
                info!(
                    "BAM Manager: detected new identity {} in cluster info",
                    new_identity
                );
                return true;
            }

            std::thread::sleep(std::time::Duration::from_millis(100));
        }
        warn!(
            "BAM Manager: timed out waiting for new identity {} to appear in cluster info after {:?}",
            new_identity,
            start.elapsed()
        );
        datapoint_warn!(
            "bam-manager_identity-wait-timeout",
            ("waited_for_identity", new_identity.to_string(), String),
            ("timeout_secs", timeout.as_secs() as i64, i64)
        );
        false
    }

    pub fn join(self) -> std::thread::Result<()> {
        self.thread.join()
    }
}<|MERGE_RESOLUTION|>--- conflicted
+++ resolved
@@ -117,7 +117,6 @@
             dependencies.clone(),
         );
 
-<<<<<<< HEAD
         let identity_changed = Arc::new(AtomicBool::new(false));
         let new_identity = Arc::new(Mutex::new(None));
 
@@ -131,9 +130,7 @@
         identity_notifiers.add(KeyUpdaterType::BamConnection, identity_updater);
         drop(identity_notifiers);
         info!("BAM Manager: Added BAM connection key updater");
-=======
         let mut prev_bam_url = bam_url.lock().unwrap().clone();
->>>>>>> 39283525
 
         while !exit.load(Ordering::Relaxed) {
             // Update if bam is enabled
