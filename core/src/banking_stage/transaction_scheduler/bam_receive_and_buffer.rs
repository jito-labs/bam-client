//! An implementation of the `ReceiveAndBuffer` trait that receives messages from BAM
//! and buffers from into the the `TransactionStateContainer`. Key thing to note:
//! this implementation only functions during the `Consume/Hold` phase; otherwise it will send them back
//! to BAM with a `Retryable` result.
use crate::banking_stage::scheduler_messages::MaxAge;
use crate::banking_stage::transaction_scheduler::receive_and_buffer::DisconnectedError;
use crate::{
    bam_dependencies::BamOutboundMessage,
    banking_stage::transaction_scheduler::receive_and_buffer::ReceivingStats,
};
use crossbeam_channel::RecvTimeoutError;
use solana_clock::MAX_PROCESSING_AGE;
use solana_measure::{measure::Measure, measure_us};
use solana_packet::{PacketFlags, PACKET_DATA_SIZE};
<<<<<<< HEAD

use solana_perf::sigverify::ed25519_verify_cpu;
=======
>>>>>>> ff4dcef0
use solana_pubkey::Pubkey;
use solana_transaction::sanitized::SanitizedTransaction;
use std::{
    cmp::min,
    collections::HashSet,
    sync::{
        atomic::{AtomicBool, Ordering},
        Arc, RwLock,
    },
    time::{Duration, Instant},
};

use {
    super::{
        receive_and_buffer::ReceiveAndBuffer,
        transaction_state_container::TransactionStateContainer,
    },
    crate::banking_stage::{
        consumer::Consumer,
        decision_maker::BufferedPacketsDecision,
        immutable_deserialized_packet::{DeserializedPacketError, ImmutableDeserializedPacket},
        transaction_scheduler::{
            bam_utils::{convert_deserialize_error_to_proto, convert_txn_error_to_proto},
            receive_and_buffer::{calculate_max_age, calculate_priority_and_cost},
        },
    },
    crossbeam_channel::Sender,
    itertools::Itertools,
    histogram::Histogram,
    jito_protos::proto::bam_types::{
        atomic_txn_batch_result, not_committed::Reason, AtomicTxnBatch, DeserializationErrorReason,
        Packet, SchedulingError,
    },
    solana_accounts_db::account_locks::validate_account_locks,
    solana_runtime::bank_forks::BankForks,
    solana_runtime_transaction::{
        runtime_transaction::RuntimeTransaction, transaction_meta::StaticMeta,
    },
    solana_svm::transaction_error_metrics::TransactionErrorMetrics,
};

pub struct BamReceiveAndBuffer {
    bam_enabled: Arc<AtomicBool>,
    bundle_receiver: crossbeam_channel::Receiver<AtomicTxnBatch>,
    response_sender: Sender<BamOutboundMessage>,
    bank_forks: Arc<RwLock<BankForks>>,
    blacklisted_accounts: HashSet<Pubkey>,
<<<<<<< HEAD
    stats: SigverifyStats,
    last_report: Instant,
}

pub struct SigverifyStats {
    pub verify_batches_pp_us_hist: Histogram,
    pub batch_packets_len_hist: Histogram,
    pub total_verify_time_us: u64,
    pub total_packets_verified: usize,
    pub total_batches_verified: usize,
}

impl Default for SigverifyStats {
    fn default() -> Self {
        Self {
            verify_batches_pp_us_hist: Histogram::new(),
            batch_packets_len_hist: Histogram::new(),
            total_verify_time_us: 0,
            total_packets_verified: 0,
            total_batches_verified: 0,
        }
    }
}

impl SigverifyStats {
    pub fn maybe_report(&self) {
        if self.total_packets_verified == 0 {
            return;
        }

        datapoint_info!(
            "jito-bam-receive-and-buffer_sigverify-stats",
            ("total_verify_time_us", self.total_verify_time_us, i64),
            ("total_packets_verified", self.total_packets_verified, i64),
            ("total_batches_verified", self.total_batches_verified, i64),
            ("verify_batches_pp_us_p50", self.verify_batches_pp_us_hist.percentile(50.0).unwrap_or(0), i64),
            ("verify_batches_pp_us_p75", self.verify_batches_pp_us_hist.percentile(75.0).unwrap_or(0), i64),
            ("verify_batches_pp_us_p90", self.verify_batches_pp_us_hist.percentile(90.0).unwrap_or(0), i64),
            ("verify_batches_pp_us_p99", self.verify_batches_pp_us_hist.percentile(99.0).unwrap_or(0), i64),
            ("batch_packets_len_p50", self.batch_packets_len_hist.percentile(50.0).unwrap_or(0), i64),
            ("batch_packets_len_p75", self.batch_packets_len_hist.percentile(75.0).unwrap_or(0), i64),
            ("batch_packets_len_p90", self.batch_packets_len_hist.percentile(90.0).unwrap_or(0), i64),
            ("batch_packets_len_p99", self.batch_packets_len_hist.percentile(99.0).unwrap_or(0), i64),
        );
    }

    pub fn increment_verify_batches_pp_us(&mut self, us: u64, packet_count: usize) {
        if packet_count > 0 {
            let per_packet_us = (us as f64 / packet_count as f64).round() as u64;
            self.verify_batches_pp_us_hist.increment(per_packet_us).unwrap();
        }
    }

    pub fn increment_batch_packets_len(&mut self, packet_count: usize) {
        if packet_count > 0 {
            self.batch_packets_len_hist.increment(packet_count as u64).unwrap();
        }
    }
    
    pub fn increment_total_verify_time(&mut self, us: u64) {
        self.total_verify_time_us += us;
    }

    pub fn increment_total_packets_verified(&mut self, count: usize) {
        self.total_packets_verified += count;
    }

    pub fn increment_total_batches_verified(&mut self, count: usize) {
        self.total_batches_verified += count;
    }
=======

    last_metrics_report: Instant,
    metrics: BamReceiveAndBufferMetrics,
>>>>>>> ff4dcef0
}

impl BamReceiveAndBuffer {
    pub fn new(
        bam_enabled: Arc<AtomicBool>,
        bundle_receiver: crossbeam_channel::Receiver<AtomicTxnBatch>,
        response_sender: Sender<BamOutboundMessage>,
        bank_forks: Arc<RwLock<BankForks>>,
        blacklisted_accounts: HashSet<Pubkey>,
    ) -> Self {
        Self {
            bam_enabled,
            bundle_receiver,
            response_sender,
            bank_forks,
            blacklisted_accounts,
<<<<<<< HEAD
            stats: SigverifyStats::default(),
            last_report: Instant::now(),
        }
    }

=======
            last_metrics_report: Instant::now(),
            metrics: BamReceiveAndBufferMetrics::default(),
        }
    }

    fn deserialize_packets<'a>(
        in_packets: impl Iterator<Item = &'a Packet>,
        metrics: &mut BamReceiveAndBufferMetrics,
    ) -> Result<Vec<ImmutableDeserializedPacket>, (usize, DeserializedPacketError)> {
        fn proto_packet_to_packet(from_packet: &Packet) -> solana_packet::Packet {
            let mut to_packet = solana_packet::Packet::default();
            to_packet.meta_mut().size = from_packet.data.len();
            to_packet.meta_mut().set_discard(false);

            let copy_len = min(PACKET_DATA_SIZE, from_packet.data.len());
            to_packet.buffer_mut()[0..copy_len].copy_from_slice(&from_packet.data[0..copy_len]);

            if let Some(meta) = &from_packet.meta {
                to_packet.meta_mut().size = meta.size as usize;
                if let Some(flags) = &meta.flags {
                    if flags.simple_vote_tx {
                        to_packet
                            .meta_mut()
                            .flags
                            .insert(PacketFlags::SIMPLE_VOTE_TX);
                    }
                }
            }
            to_packet
        }

        let mut result = Vec::with_capacity(in_packets.size_hint().0);
        for (i, p) in in_packets.enumerate() {
            let solana_packet = proto_packet_to_packet(p);
            // sigverify packet
            // we don't use solana_packet here, so we don't need to call set_discard()
            // if !verify_packet(&mut (&mut solana_packet).into(), false) {
            //     return Err((
            //         i,
            //         DeserializedPacketError::SanitizeError(SanitizeError::InvalidValue),
            //     ));
            // }
            
            let (packet_result, duration_us) = measure_us!(
                ImmutableDeserializedPacket::new((&solana_packet).into()).map_err(|e| (i, e)));
            metrics.increment_deserialization_us(duration_us);
            result.push(packet_result?);
        }

        Ok(result)
    }

>>>>>>> ff4dcef0
    fn send_bundle_not_committed_result(&self, seq_id: u32, reason: Reason) {
        let _ = self
            .response_sender
            .try_send(BamOutboundMessage::AtomicTxnBatchResult(
                jito_protos::proto::bam_types::AtomicTxnBatchResult {
                    seq_id,
                    result: Some(atomic_txn_batch_result::Result::NotCommitted(
                        jito_protos::proto::bam_types::NotCommitted {
                            reason: Some(reason),
                        },
                    )),
                },
            ));
    }

    fn send_no_leader_slot_txn_batch_result(&self, seq_id: u32) {
        let _ = self
            .response_sender
            .try_send(BamOutboundMessage::AtomicTxnBatchResult(
                jito_protos::proto::bam_types::AtomicTxnBatchResult {
                    seq_id,
                    result: Some(atomic_txn_batch_result::Result::NotCommitted(
                        jito_protos::proto::bam_types::NotCommitted {
                            reason: Some(Reason::SchedulingError(
                                SchedulingError::OutsideLeaderSlot as i32,
                            )),
                        },
                    )),
                },
            ));
    }

    fn send_container_full_txn_batch_result(&self, seq_id: u32) {
        let _ = self
            .response_sender
            .try_send(BamOutboundMessage::AtomicTxnBatchResult(
                jito_protos::proto::bam_types::AtomicTxnBatchResult {
                    seq_id,
                    result: Some(atomic_txn_batch_result::Result::NotCommitted(
                        jito_protos::proto::bam_types::NotCommitted {
                            reason: Some(Reason::SchedulingError(
                                SchedulingError::ContainerFull as i32,
                            )),
                        },
                    )),
                },
            ));
    }

    fn parse_deserialized_batch(
        deserialized_batch: Vec<ImmutableDeserializedPacket>,
        seq_id: u32,
        revert_on_error: bool,
        bank_forks: &Arc<RwLock<BankForks>>,
        blacklisted_accounts: &HashSet<Pubkey>,
        metrics: &mut BamReceiveAndBufferMetrics,
    ) -> (Result<ParsedBatch, Reason>, ReceivingStats) {
        let mut stats = ReceivingStats {
            num_received: 0,
            num_dropped_without_parsing: 0,
            num_dropped_on_parsing_and_sanitization: 0,
            num_dropped_on_lock_validation: 0,
            num_dropped_on_compute_budget: 0,
            num_dropped_on_age: 0,
            num_dropped_on_already_processed: 0,
            num_dropped_on_fee_payer: 0,
            num_dropped_on_capacity: 0,
            num_buffered: 0,
            num_dropped_on_blacklisted_account: 0,
            receive_time_us: 0,
            buffer_time_us: 0,
        };

<<<<<<< HEAD
=======
        if batch.packets.is_empty() {
            stats.num_dropped_without_parsing += 1;
            return (
                Err(Reason::DeserializationError(
                    jito_protos::proto::bam_types::DeserializationError {
                        index: 0,
                        reason: DeserializationErrorReason::Empty as i32,
                    },
                )),
                stats,
            );
        }

        if batch.packets.len() > 5 {
            stats.num_dropped_without_parsing += 1;
            return (
                Err(Reason::DeserializationError(
                    jito_protos::proto::bam_types::DeserializationError {
                        index: 0,
                        reason: DeserializationErrorReason::SanitizeError as i32,
                    },
                )),
                stats,
            );
        }

        let Ok(revert_on_error) = batch
            .packets
            .iter()
            .map(|p| {
                p.meta
                    .as_ref()
                    .and_then(|meta| meta.flags.as_ref())
                    .is_some_and(|flags| flags.revert_on_error)
            })
            .all_equal_value()
        else {
            stats.num_dropped_without_parsing += 1;
            return (
                Err(Reason::DeserializationError(
                    jito_protos::proto::bam_types::DeserializationError {
                        index: 0,
                        reason: DeserializationErrorReason::InconsistentBundle as i32,
                    },
                )),
                stats,
            );
        };

        let  parsed_packets =
            Self::deserialize_packets(batch.packets.iter(), metrics).map_err(|(index, err)| {
                let reason = convert_deserialize_error_to_proto(&err);
                stats.num_dropped_on_parsing_and_sanitization += 1;
                Reason::DeserializationError(jito_protos::proto::bam_types::DeserializationError {
                    index: index as u32,
                    reason: reason as i32,
                })
            });
        if let Err(reason) = parsed_packets {
            return (Err(reason), stats);
        }
        let parsed_packets = parsed_packets.unwrap();

>>>>>>> ff4dcef0
        let (root_bank, working_bank) = {
            let bank_forks = bank_forks.read().unwrap();
            let root_bank = bank_forks.root_bank();
            let working_bank = bank_forks.working_bank();
            (root_bank, working_bank)
        };
        let alt_resolved_slot = root_bank.slot();
        let sanitized_epoch = root_bank.epoch();
        let transaction_account_lock_limit = working_bank.get_transaction_account_lock_limit();
        let vote_only = working_bank.vote_only_bank();

        let mut packets = vec![];
        let mut cost: u64 = 0;
        let mut txns_max_age = vec![];

        // Checks are taken from receive_and_buffer.rs:
        // SanitizedTransactionReceiveAndBuffer::buffer_packets
        for (index, parsed_packet) in deserialized_batch.into_iter().enumerate() {
            // Check 0: Reject vote transactions
            if parsed_packet.is_simple_vote() {
                stats.num_dropped_on_parsing_and_sanitization += 1;
                return (
                    Err(Reason::DeserializationError(
                        jito_protos::proto::bam_types::DeserializationError {
                            index: index as u32,
                            reason: DeserializationErrorReason::VoteTransactionFailure as i32,
                        },
                    )),
                    stats,
                );
            }

            // Check 1: Ensure the transaction is valid
            let (Some((tx, deactivation_slot)), duration_us) = measure_us!(parsed_packet.build_sanitized_transaction(
                vote_only,
                root_bank.as_ref(),
                root_bank.get_reserved_account_keys(),
            )) else {
                stats.num_dropped_on_parsing_and_sanitization += 1;
                return (Err(Reason::DeserializationError(
                    jito_protos::proto::bam_types::DeserializationError {
                        index: 0,
                        reason: DeserializationErrorReason::SanitizeError as i32,
                    },
                )), stats);
            };
            metrics.increment_sanitization_us(duration_us);

            // Check 2: Ensure no duplicates and valid number of account locks
            let start = Instant::now();
            if let Err(err) =
                validate_account_locks(tx.message().account_keys(), transaction_account_lock_limit)
            {
                let reason = convert_txn_error_to_proto(err);
                stats.num_dropped_on_lock_validation += 1;
                return (
                    Err(Reason::TransactionError(
                        jito_protos::proto::bam_types::TransactionError {
                            index: index as u32,
                            reason: reason as i32,
                        },
                    )),
                    stats,
                );
            }
            metrics.increment_lock_validation_us(start.elapsed().as_micros() as u64);

            // Check 3: Ensure the compute budget limits are valid
            let (result, duration_us) = measure_us!(tx
                .compute_budget_instruction_details()
                .sanitize_and_convert_to_compute_budget_limits(&working_bank.feature_set));
            metrics.increment_fee_budget_extraction_us(duration_us);
            let fee_budget_limits = match result
            {
                Ok(fee_budget_limits) => fee_budget_limits,
                Err(err) => {
                    let reason = convert_txn_error_to_proto(err);
                    stats.num_dropped_on_compute_budget += 1;
                    return (
                        Err(Reason::TransactionError(
                            jito_protos::proto::bam_types::TransactionError {
                                index: index as u32,
                                reason: reason as i32,
                            },
                        )),
                        stats,
                    );
                }
            };

            // Check 4: Ensure valid blockhash and blockhash is not too old
            let lock_results: [_; 1] = core::array::from_fn(|_| Ok(()));
            let (check_results, duration_us) = measure_us!(working_bank.check_transactions(
                std::slice::from_ref(&tx),
                &lock_results,
                MAX_PROCESSING_AGE,
                &mut TransactionErrorMetrics::default(),
            ));
            metrics.increment_check_transactions_us(duration_us);
            if let Some(Err(err)) = check_results.first() {
                let reason = convert_txn_error_to_proto(err.clone());
                stats.num_dropped_on_age += 1;
                return (
                    Err(Reason::TransactionError(
                        jito_protos::proto::bam_types::TransactionError {
                            index: index as u32,
                            reason: reason as i32,
                        },
                    )),
                    stats,
                );
            }

            // Check 5: Ensure the fee payer has enough to pay for the transaction fee
            let (result, duration_us) = measure_us!(Consumer::check_fee_payer_unlocked(
                &working_bank,
                &tx,
                &mut TransactionErrorMetrics::default(),
            ));
            metrics.increment_fee_payer_check_us(duration_us);
            if let Err(err) = result {
                let reason = convert_txn_error_to_proto(err);
                stats.num_dropped_on_fee_payer += 1;
                return (
                    Err(Reason::TransactionError(
                        jito_protos::proto::bam_types::TransactionError {
                            index: index as u32,
                            reason: reason as i32,
                        },
                    )),
                    stats,
                );
            }

            // Check 6: Ensure none of the accounts touch blacklisted accounts
            let (contains_blacklisted_account, duration_us) = measure_us!(tx
                .message()
                .account_keys()
                .iter()
                .any(|key| blacklisted_accounts.contains(key)));
            metrics.increment_blacklist_check_us(duration_us);
            if contains_blacklisted_account {
                stats.num_dropped_on_blacklisted_account += 1;
                return (Err(Reason::TransactionError(
                    jito_protos::proto::bam_types::TransactionError {
                        index: index as u32,
                        reason: DeserializationErrorReason::SanitizeError as i32,
                    },
                )), stats);
            }

            let max_age = calculate_max_age(sanitized_epoch, deactivation_slot, alt_resolved_slot);

            let (_, txn_cost) =
                calculate_priority_and_cost(&tx, &fee_budget_limits.into(), &working_bank);
            cost = cost.saturating_add(txn_cost);
            txns_max_age.push((tx, max_age));
            packets.push(Arc::new(parsed_packet));
        }

        let priority = seq_id_to_priority(seq_id);

        (
            Ok(ParsedBatch {
                txns_max_age,
                cost,
                priority,
                revert_on_error,
            }),
            stats,
        )
    }

    fn batch_receive_until(&self, recv_timeout: Duration, batch_count_upperbound: usize) -> Result<(usize, Vec<AtomicTxnBatch>), RecvTimeoutError> {
        let start = Instant::now();

        let batch = self.bundle_receiver.recv_timeout(recv_timeout)?;
        let mut num_packets_received = batch.packets.len();
        let mut atomic_txn_batches = vec![batch];

        while let Ok(batch) = self.bundle_receiver.try_recv() {
            trace!("got more packet batches in bam receive and buffer");
            num_packets_received += batch.packets.len();
            atomic_txn_batches.push(batch);
            if start.elapsed() >= recv_timeout || atomic_txn_batches.len() >= batch_count_upperbound {
                break;
            }
        }

        Ok((num_packets_received, atomic_txn_batches)) 
    }

    /// Check basic constraints and extract revert_on_error flags
    fn prevalidate_batches<'a>(
        atomic_txn_batches: &'a [AtomicTxnBatch]
    ) -> (Vec<Result<(&'a AtomicTxnBatch, bool, u32), (Reason, u32)>>, ReceivingStats) {
        let mut stats = ReceivingStats {
            num_received: 0,
            num_dropped_without_parsing: 0,
            num_dropped_on_parsing_and_sanitization: 0,
            num_dropped_on_lock_validation: 0,
            num_dropped_on_compute_budget: 0,
            num_dropped_on_age: 0,
            num_dropped_on_already_processed: 0,
            num_dropped_on_fee_payer: 0,
            num_dropped_on_capacity: 0,
            num_buffered: 0,
            num_dropped_on_blacklisted_account: 0,
            receive_time_us: 0,
            buffer_time_us: 0,
        };

        let prevalidated = atomic_txn_batches
            .iter()
            .map(|atomic_txn_batch| {
                if atomic_txn_batch.packets.is_empty() {
                    stats.num_dropped_without_parsing += 1;
                    return Err((Reason::DeserializationError(
                        jito_protos::proto::bam_types::DeserializationError {
                            index: 0,
                            reason: DeserializationErrorReason::Empty as i32,
                        },
                    ), atomic_txn_batch.seq_id));
                }

                if atomic_txn_batch.packets.len() > 5 {
                    stats.num_dropped_without_parsing += 1;
                    return Err((Reason::DeserializationError(
                        jito_protos::proto::bam_types::DeserializationError {
                            index: 0,
                            reason: DeserializationErrorReason::SanitizeError as i32,
                        },
                    ), atomic_txn_batch.seq_id));
                }

                let Ok(revert_on_error) = atomic_txn_batch
                    .packets
                    .iter()
                    .map(|p| {
                        p.meta
                            .as_ref()
                            .and_then(|meta| meta.flags.as_ref())
                            .is_some_and(|flags| flags.revert_on_error)
                    })
                    .all_equal_value()
                else {
                    stats.num_dropped_without_parsing += 1;
                    return Err((Reason::DeserializationError(
                        jito_protos::proto::bam_types::DeserializationError {
                            index: 0,
                            reason: DeserializationErrorReason::InconsistentBundle as i32,
                        },
                    ), atomic_txn_batch.seq_id));
                };

                Ok((atomic_txn_batch, revert_on_error, atomic_txn_batch.seq_id))
            })
            .collect();

        (prevalidated, stats)
    }

    fn batch_deserialize_and_verify(atomic_txn_batches: Vec<AtomicTxnBatch>, sigverify_stats: &mut SigverifyStats) -> (Vec<Result<(Vec<ImmutableDeserializedPacket>, bool, u32), (Reason, u32)>>, ReceivingStats) {
        fn proto_packet_to_packet(from_packet: &Packet) -> solana_packet::Packet {
            let mut to_packet = solana_packet::Packet::default();
            to_packet.meta_mut().size = from_packet.data.len();
            to_packet.meta_mut().set_discard(false);

            let copy_len = min(PACKET_DATA_SIZE, from_packet.data.len());
            to_packet.buffer_mut()[0..copy_len].copy_from_slice(&from_packet.data[0..copy_len]);

            if let Some(meta) = &from_packet.meta {
                to_packet.meta_mut().size = meta.size as usize;
                if let Some(flags) = &meta.flags {
                    if flags.simple_vote_tx {
                        to_packet
                            .meta_mut()
                            .flags
                            .insert(PacketFlags::SIMPLE_VOTE_TX);
                    }
                }
            }
            to_packet
        }

        let mut stats = ReceivingStats {
            num_received: 0,
            num_dropped_without_parsing: 0,
            num_dropped_on_parsing_and_sanitization: 0,
            num_dropped_on_lock_validation: 0,
            num_dropped_on_compute_budget: 0,
            num_dropped_on_age: 0,
            num_dropped_on_already_processed: 0,
            num_dropped_on_fee_payer: 0,
            num_dropped_on_capacity: 0,
            num_buffered: 0,
            num_dropped_on_blacklisted_account: 0,
            receive_time_us: 0,
            buffer_time_us: 0,
        };

        let (pre_validated, preverify_stats) = Self::prevalidate_batches(&atomic_txn_batches);
        stats.accumulate(preverify_stats);

        let mut packet_batches: Vec<solana_perf::packet::PacketBatch> = Vec::new();
        let mut packet_count = 0;
        pre_validated.iter().flatten().for_each(|result| {
            let solana_packet_batch: Vec<solana_packet::Packet> = result.0
                .packets
                .iter()
                .map(proto_packet_to_packet)
                .collect();
            packet_count += solana_packet_batch.len();
            packet_batches.push(solana_perf::packet::PinnedPacketBatch::new(solana_packet_batch).into());
        });

        let mut verify_packet_batch_time_us = Measure::start("verify_packet_batch_time_us");
        ed25519_verify_cpu(&mut packet_batches, false, packet_count);
        verify_packet_batch_time_us.stop();

        sigverify_stats.increment_verify_batches_pp_us(verify_packet_batch_time_us.as_us(), packet_count);
        sigverify_stats.increment_batch_packets_len(packet_count);
        sigverify_stats.increment_total_verify_time(verify_packet_batch_time_us.as_us());
        sigverify_stats.increment_total_packets_verified(packet_count);
        sigverify_stats.increment_total_batches_verified(packet_batches.len());

        let mut packet_batch_iter = packet_batches.iter();
        let results = pre_validated
            .into_iter()
            .map(|pre_result| {
                pre_result.and_then(|(_, revert_on_error, seq_id)| {
                    let batch = packet_batch_iter.next().unwrap();
                    
                    let mut pkt_to_idp = |packet: &solana_perf::packet::PacketRef, i: usize, seq_id: u32| -> Result<ImmutableDeserializedPacket, (Reason, u32)> {
                        if packet.meta().discard() {
                            let reason = convert_deserialize_error_to_proto(&DeserializedPacketError::SanitizeError(SanitizeError::InvalidValue));
                            stats.num_dropped_on_parsing_and_sanitization += 1;
                            return Err((Reason::DeserializationError(
                                jito_protos::proto::bam_types::DeserializationError {
                                    index: i as u32,
                                    reason: reason as i32,
                                },
                            ), seq_id));
                        }
                        
                        match ImmutableDeserializedPacket::new((&packet.to_bytes_packet()).into()) {
                            Ok(deserialized) => Ok(deserialized),
                            Err(_) => {
                                stats.num_dropped_on_parsing_and_sanitization += 1;
                                Err((Reason::DeserializationError(
                                    jito_protos::proto::bam_types::DeserializationError {
                                        index: i as u32,
                                        reason: DeserializationErrorReason::SanitizeError as i32,
                                    },
                                ), seq_id))
                            }
                        }
                    };

                    let deserialized = batch
                        .iter()
                        .enumerate()
                        .map(|(i, pkt)| pkt_to_idp(&pkt, i, seq_id))
                        .collect::<Result<Vec<_>, _>>()?;
                    
                    Ok((deserialized, revert_on_error, seq_id))
                })
            })
            .collect();

        (results, stats)
    }
}

const MAX_PER_RECV: usize = 1000;

struct ParsedBatch {
    pub txns_max_age: Vec<(RuntimeTransaction<SanitizedTransaction>, MaxAge)>,
    pub cost: u64,
    priority: u64,
    pub revert_on_error: bool,
}

impl ReceiveAndBuffer for BamReceiveAndBuffer {
    type Transaction = RuntimeTransaction<SanitizedTransaction>;
    type Container = TransactionStateContainer<Self::Transaction>;

    fn receive_and_buffer_packets(
        &mut self,
        container: &mut Self::Container,
        decision: &BufferedPacketsDecision,
    ) -> Result<ReceivingStats, DisconnectedError> {
        let is_bam_enabled = self.bam_enabled.load(Ordering::Relaxed);
        let start = Instant::now();
        const MAX_RECV_TIME: Duration = Duration::from_millis(5);

        let mut stats = ReceivingStats {
            num_received: 0,
            num_dropped_without_parsing: 0,
            num_dropped_on_parsing_and_sanitization: 0,
            num_dropped_on_lock_validation: 0,
            num_dropped_on_compute_budget: 0,
            num_dropped_on_age: 0,
            num_dropped_on_already_processed: 0,
            num_dropped_on_fee_payer: 0,
            num_dropped_on_capacity: 0,
            num_buffered: 0,
            num_dropped_on_blacklisted_account: 0,
            receive_time_us: 0,
            buffer_time_us: 0,
        };
        const METRICS_REPORT_INTERVAL: Duration = Duration::from_millis(20);
        if self.last_metrics_report.elapsed() > METRICS_REPORT_INTERVAL {
            self.metrics.report();
            self.last_metrics_report = Instant::now();
        }

        const ATOMIC_TXN_BATCH_BURST: usize = 128;
        const TIMEOUT: Duration = Duration::from_millis(10);
        const REPORT_INTERVAL: u128 = 2_000; // milliseconds, report every 2 seconds

        match decision {
            BufferedPacketsDecision::Consume(_) | BufferedPacketsDecision::Hold => loop {
<<<<<<< HEAD
                let (batches, receive_time_us) = measure_us!(self.batch_receive_until(
                    TIMEOUT,
                    ATOMIC_TXN_BATCH_BURST
                ));
                stats.receive_time_us += receive_time_us;

                let batches = match batches {
                    Ok((_, batches)) => {
                        stats.num_received += batches.len();
                        batches
                    },
                    Err(RecvTimeoutError::Disconnected) => return Err(DisconnectedError),
                    Err(RecvTimeoutError::Timeout) => {
                        // No more work to do
=======
                if start.elapsed() > MAX_RECV_TIME || stats.num_received >= MAX_PER_RECV {
                    break;
                }

                let (batch, receive_time_us) = measure_us!(self.bundle_receiver.try_recv());
                stats.receive_time_us += receive_time_us;
                let batch = match batch {
                    Ok(batch) => batch,
                    Err(TryRecvError::Disconnected) => return Err(DisconnectedError),
                    Err(TryRecvError::Empty) => {
                        // If the channel is empty, work here is done.
>>>>>>> ff4dcef0
                        break;
                    }
                };

                // If BAM is not enabled, drain the channel
                if !is_bam_enabled {
                    stats.num_dropped_without_parsing += stats.num_received;
                    continue;
                }

<<<<<<< HEAD
                let (deserialized_batches_results, deserialize_stats) =
                    Self::batch_deserialize_and_verify(batches, &mut self.stats);
                stats.accumulate(deserialize_stats);

                for result in deserialized_batches_results {
                    match result {
                        Ok((deserialized_batch, revert_on_error, seq_id)) => {
                            let (parse_result, parse_stats) = Self::parse_deserialized_batch(
                                deserialized_batch,
                                seq_id,
                                revert_on_error,
                                &self.bank_forks,
                                &self.blacklisted_accounts,
                            );
                            stats.accumulate(parse_stats);

                            let ParsedBatch {
                                txns_max_age,
                                cost,
                                priority,
                                revert_on_error,
                            } = match parse_result {
                                Ok(parsed) => parsed,
                                Err(reason) => {
                                    self.send_bundle_not_committed_result(seq_id, reason);
                                    continue;
                                }
                            };

                            if container
                                .insert_new_batch(
                                    txns_max_age,
                                    priority,
                                    cost,
                                    revert_on_error,
                                    u64::MAX, // max_schedule_slot is not used in BAM mode
                                )
                                .is_none()
                            {
                                stats.num_dropped_on_capacity += 1;
                                self.send_container_full_txn_batch_result(seq_id);
                                continue;
                            };
                        }
                        Err((reason, seq_id)) => {
                            self.send_bundle_not_committed_result(seq_id, reason);
                            continue;
                    }
                }
            }
=======
                let ((parse_result, parse_stats), duration_us) =
                    measure_us!(Self::parse_batch(&batch, &self.bank_forks, &self.blacklisted_accounts, &mut self.metrics));
                stats.accumulate(parse_stats);
                self.metrics.increment_total_us(duration_us);

                let ParsedBatch {
                    txns_max_age,
                    cost,
                    priority,
                    revert_on_error,
                } = match parse_result {
                    Ok(parsed) => parsed,
                    Err(reason) => {
                        self.send_bundle_not_committed_result(batch.seq_id, reason);
                        continue;
                    }
                };
                stats.num_buffered = stats
                    .num_buffered
                    .saturating_add(txns_max_age.len());

                if container
                    .insert_new_batch(
                        txns_max_age,
                        priority,
                        cost,
                        revert_on_error,
                        batch.max_schedule_slot,
                    )
                    .is_none()
                {
                    stats.num_dropped_on_capacity += 1;
                    self.send_container_full_txn_batch_result(batch.seq_id);
                    continue;
                };

                stats.num_buffered += 1;
>>>>>>> ff4dcef0
            },
            BufferedPacketsDecision::ForwardAndHold | BufferedPacketsDecision::Forward => {
                // Send back any batches that were received while in Forward/Hold state
                let deadline = Instant::now() + Duration::from_millis(100);
                loop {
                    let (batch, receive_time_us) =
                        measure_us!(self.bundle_receiver.recv_deadline(deadline));
                    stats.receive_time_us += receive_time_us;

                    let batch = match batch {
                        Ok(batch) => batch,
                        Err(RecvTimeoutError::Disconnected) => return Err(DisconnectedError),
                        Err(RecvTimeoutError::Timeout) => {
                            break;
                        }
                    };
                    self.send_no_leader_slot_txn_batch_result(batch.seq_id);
                    stats.num_dropped_without_parsing += 1;
                }
            }
        }

        if self.last_report.elapsed().as_millis() > REPORT_INTERVAL {
            self.stats.maybe_report();
            self.last_report = Instant::now();
            // reset stats after reporting
            self.stats = SigverifyStats::default();
        }

        Ok(stats)
    }
}

pub fn seq_id_to_priority(seq_id: u32) -> u64 {
    u64::MAX.saturating_sub(seq_id as u64)
}

pub fn priority_to_seq_id(priority: u64) -> u32 {
    u32::try_from(u64::MAX.saturating_sub(priority)).unwrap_or(u32::MAX)
}

#[derive(Default)]
struct BamReceiveAndBufferMetrics {
    total_us: u64,
    deserialization_us: u64,
    sanitization_us: u64,
    lock_validation_us: u64,
    fee_budget_extraction_us: u64,
    check_transactions_us: u64,
    fee_payer_check_us: u64,
    blacklist_check_us: u64,
}

impl BamReceiveAndBufferMetrics {
    fn report(&mut self) {
        datapoint_info!(
            "bam-receive-and-buffer",
            ("total_us", self.total_us, i64),
            ("deserialization_us", self.deserialization_us, i64),
            ("sanitization_us", self.sanitization_us, i64),
            ("lock_validation_us", self.lock_validation_us, i64),
            ("fee_budget_extraction_us", self.fee_budget_extraction_us, i64),
            ("check_transactions_us", self.check_transactions_us, i64),
            ("fee_payer_check_us", self.fee_payer_check_us, i64),
            ("blacklist_check_us", self.blacklist_check_us, i64),
        );
        *self = Self::default();
    }

    fn increment_total_us(&mut self, us: u64) {
        self.total_us = self.total_us.saturating_add(us);
    }

    fn increment_deserialization_us(&mut self, us: u64) {
        self.deserialization_us = self.deserialization_us.saturating_add(us);
    }

    fn increment_sanitization_us(&mut self, us: u64) {
        self.sanitization_us = self.sanitization_us.saturating_add(us);
    }

    fn increment_lock_validation_us(&mut self, us: u64) {
        self.lock_validation_us = self.lock_validation_us.saturating_add(us);
    }

    fn increment_fee_budget_extraction_us(&mut self, us: u64) {
        self.fee_budget_extraction_us = self.fee_budget_extraction_us.saturating_add(us);
    }

    fn increment_check_transactions_us(&mut self, us: u64) {
        self.check_transactions_us = self.check_transactions_us.saturating_add(us);
    }

    fn increment_fee_payer_check_us(&mut self, us: u64) {
        self.fee_payer_check_us = self.fee_payer_check_us.saturating_add(us);
    }

    fn increment_blacklist_check_us(&mut self, us: u64) {
        self.blacklist_check_us = self.blacklist_check_us.saturating_add(us);
    }
}

#[cfg(test)]
mod tests {
    use solana_signer::Signer;
    use solana_system_transaction::transfer;
    use {
        super::*,
        crate::banking_stage::{
            tests::create_slow_genesis_config,
            transaction_scheduler::transaction_state_container::StateContainer,
        },
        crossbeam_channel::{unbounded, Receiver},
        solana_keypair::Keypair,
        solana_ledger::genesis_utils::GenesisConfigInfo,
        solana_message::Message,
        solana_pubkey::Pubkey,
        solana_runtime::bank::Bank,
        solana_runtime_transaction::transaction_with_meta::TransactionWithMeta,
        solana_transaction::versioned::VersionedTransaction,
        solana_transaction::Transaction,
        test_case::test_case,
    };

    #[test]
    fn test_seq_id_to_priority() {
        assert_eq!(seq_id_to_priority(0), u64::MAX);
        assert_eq!(seq_id_to_priority(1), u64::MAX - 1);
    }

    #[test]
    fn test_priority_to_seq_id() {
        assert_eq!(priority_to_seq_id(u64::MAX), 0);
        assert_eq!(priority_to_seq_id(u64::MAX - 1), 1);
    }

    fn test_bank_forks() -> (Arc<RwLock<BankForks>>, Keypair) {
        let GenesisConfigInfo {
            genesis_config,
            mint_keypair,
            ..
        } = create_slow_genesis_config(u64::MAX);

        let (_bank, bank_forks) = Bank::new_no_wallclock_throttle_for_tests(&genesis_config);
        (bank_forks, mint_keypair)
    }

    fn setup_bam_receive_and_buffer(
        receiver: crossbeam_channel::Receiver<AtomicTxnBatch>,
        bank_forks: Arc<RwLock<BankForks>>,
        blacklisted_accounts: HashSet<Pubkey>,
    ) -> (
        BamReceiveAndBuffer,
        TransactionStateContainer<RuntimeTransaction<SanitizedTransaction>>,
        crossbeam_channel::Receiver<BamOutboundMessage>,
    ) {
        let (response_sender, response_receiver) =
            crossbeam_channel::unbounded::<BamOutboundMessage>();
        let receive_and_buffer = BamReceiveAndBuffer::new(
            Arc::new(AtomicBool::new(true)),
            receiver,
            response_sender,
            bank_forks,
            blacklisted_accounts,
        );
        let container = TransactionStateContainer::with_capacity(100);
        (receive_and_buffer, container, response_receiver)
    }

    fn verify_container<Tx: TransactionWithMeta>(
        container: &mut impl StateContainer<Tx>,
        expected_length: usize,
    ) {
        let mut actual_length: usize = 0;
        while let Some(id) = container.pop() {
            let Some((ids, _, _)) = container.get_batch(id.id) else {
                panic!(
                    "transaction in queue position {} with id {} must exist.",
                    actual_length, id.id
                );
            };
            for id in ids {
                assert!(
                    container.get_transaction(*id).is_some(),
                    "Transaction ID {} not found in container",
                    id
                );
            }
            actual_length += 1;
        }

        assert_eq!(actual_length, expected_length);
    }

    #[test_case(setup_bam_receive_and_buffer; "testcase-bam")]
    fn test_receive_and_buffer_simple_transfer<R: ReceiveAndBuffer>(
        setup_receive_and_buffer: impl FnOnce(
            Receiver<AtomicTxnBatch>,
            Arc<RwLock<BankForks>>,
            HashSet<Pubkey>,
        )
            -> (R, R::Container, Receiver<BamOutboundMessage>),
    ) {
        let (sender, receiver) = unbounded();
        let (bank_forks, mint_keypair) = test_bank_forks();
        let (mut receive_and_buffer, mut container, _response_sender) =
            setup_receive_and_buffer(receiver, bank_forks.clone(), HashSet::new());
        let transaction = transfer(
            &mint_keypair,
            &Pubkey::new_unique(),
            1,
            bank_forks.read().unwrap().root_bank().last_blockhash(),
        );
        let data = bincode::serialize(&transaction).expect("serializes");
        let bundle = AtomicTxnBatch {
            seq_id: 1,
            packets: vec![Packet { data, meta: None }],
            max_schedule_slot: 0,
        };
        sender.send(bundle).unwrap();

        let ReceivingStats { num_received, .. } = receive_and_buffer
            .receive_and_buffer_packets(&mut container, &BufferedPacketsDecision::Hold)
            .unwrap();

        assert_eq!(num_received, 1);
        verify_container(&mut container, 1);
    }

    #[test]
    fn test_receive_and_buffer_invalid_packet() {
        let (bank_forks, _mint_keypair) = test_bank_forks();
        let (sender, receiver) = unbounded();
        let (mut receive_and_buffer, mut container, response_receiver) =
            setup_bam_receive_and_buffer(receiver, bank_forks.clone(), HashSet::new());

        let bundle = AtomicTxnBatch {
            seq_id: 1,
            packets: vec![Packet {
                data: vec![],
                meta: None,
            }],
            max_schedule_slot: 0,
        };
        sender.send(bundle).unwrap();

        let ReceivingStats { num_received, .. } = receive_and_buffer
            .receive_and_buffer_packets(&mut container, &BufferedPacketsDecision::Hold)
            .unwrap();

        assert_eq!(num_received, 1);
        verify_container(&mut container, 0);
        let response = response_receiver.recv().unwrap();
        assert!(matches!(
            response,
            BamOutboundMessage::AtomicTxnBatchResult(txn_batch_result) if txn_batch_result.seq_id == 1 &&
            matches!(&txn_batch_result.result, Some(atomic_txn_batch_result::Result::NotCommitted(not_committed)) if
                matches!(not_committed.reason, Some(Reason::DeserializationError(_))))
        ));
    }

    #[test]
    fn test_batch_deserialize_success() {
        let (bank_forks, mint_keypair) = test_bank_forks();
        let bundle = AtomicTxnBatch {
            seq_id: 1,
            packets: vec![Packet {
                data: bincode::serialize(&transfer(
                    &mint_keypair,
                    &Pubkey::new_unique(),
                    1,
                    bank_forks.read().unwrap().root_bank().last_blockhash(),
                ))
                .unwrap(),
                meta: None,
            }],
            max_schedule_slot: 0,
        };
<<<<<<< HEAD
        
        let mut stats = SigverifyStats::default();
        let (results, _batch_stats) = BamReceiveAndBuffer::batch_deserialize_and_verify(vec![bundle], &mut stats);
        
        assert_eq!(results.len(), 1);
        assert!(results[0].is_ok());
        if let Ok((deserialized_packets, _, seq_id)) = &results[0] {
            assert_eq!(deserialized_packets.len(), 1);
            assert_eq!(*seq_id, 1);
        }
=======
        let (result, _stats) =
            BamReceiveAndBuffer::parse_batch(&bundle, &bank_forks, &HashSet::new(), &mut BamReceiveAndBufferMetrics::default());
        assert!(result.is_ok());
        let parsed_bundle = result.unwrap();
        assert_eq!(parsed_bundle.txns_max_age.len(), 1);
>>>>>>> ff4dcef0
    }

    #[test]
    fn test_batch_deserialize_empty() {
        let (_bank_forks, _mint_keypair) = test_bank_forks();
        let batch = AtomicTxnBatch {
            seq_id: 1,
            packets: vec![],
            max_schedule_slot: 0,
        };
<<<<<<< HEAD
        
        let mut stats = SigverifyStats::default();
        let (results, batch_stats) = BamReceiveAndBuffer::batch_deserialize_and_verify(vec![batch], &mut stats);
        
        assert_eq!(results.len(), 1);
        assert!(results[0].is_err());
        assert_eq!(batch_stats.num_dropped_without_parsing, 1);
        if let Err((reason, seq_id)) = &results[0] {
            assert_eq!(*seq_id, 1);
            assert!(matches!(reason, Reason::DeserializationError(_)));
        }
=======
        let (result, stats) =
            BamReceiveAndBuffer::parse_batch(&batch, &bank_forks, &HashSet::new(), &mut BamReceiveAndBufferMetrics::default());
        assert!(result.is_err());
        assert_eq!(stats.num_dropped_without_parsing, 1);
        assert_eq!(
            result.err().unwrap(),
            Reason::DeserializationError(jito_protos::proto::bam_types::DeserializationError {
                index: 0,
                reason: DeserializationErrorReason::Empty as i32,
            })
        );
>>>>>>> ff4dcef0
    }

    #[test]
    fn test_batch_deserialize_invalid_packet() {
        let (_bank_forks, _mint_keypair) = test_bank_forks();
        let batch = AtomicTxnBatch {
            seq_id: 1,
            packets: vec![Packet {
                data: vec![0; PACKET_DATA_SIZE + 1],
                meta: None,
            }],
            max_schedule_slot: 0,
        };
<<<<<<< HEAD
        
        let mut stats = SigverifyStats::default();
        let (results, _batch_stats) = BamReceiveAndBuffer::batch_deserialize_and_verify(vec![batch], &mut stats);
        
        assert_eq!(results.len(), 1);
        assert!(results[0].is_err());
        if let Err((reason, seq_id)) = &results[0] {
            assert_eq!(*seq_id, 1);
            assert!(matches!(reason, Reason::DeserializationError(_)));
        }
=======
        let (result, stats) =
            BamReceiveAndBuffer::parse_batch(&batch, &bank_forks, &HashSet::new(), &mut BamReceiveAndBufferMetrics::default());
        assert!(result.is_err());
        assert_eq!(stats.num_dropped_on_parsing_and_sanitization, 1);
        assert_eq!(
            result.err().unwrap(),
            Reason::DeserializationError(jito_protos::proto::bam_types::DeserializationError {
                index: 0,
                reason: DeserializationErrorReason::BincodeError as i32,
            })
        );
>>>>>>> ff4dcef0
    }

    #[test]
    fn test_batch_deserialize_fee_payer_doesnt_exist() {
        let (bank_forks, _) = test_bank_forks();
        let fee_payer = Keypair::new();
        let batch = AtomicTxnBatch {
            seq_id: 1,
            packets: vec![Packet {
                data: bincode::serialize(&transfer(
                    &fee_payer,
                    &Pubkey::new_unique(),
                    1,
                    bank_forks.read().unwrap().root_bank().last_blockhash(),
                ))
                .unwrap(),
                meta: None,
            }],
            max_schedule_slot: 0,
        };
<<<<<<< HEAD
        
        let mut stats = SigverifyStats::default();
        let (results, _batch_stats) = BamReceiveAndBuffer::batch_deserialize_and_verify(vec![batch], &mut stats);
        
        assert_eq!(results.len(), 1);
        assert!(results[0].is_ok());
        
        if let Ok((deserialized_packets, revert_on_error, seq_id)) = &results[0] {
            let (result, stats) = BamReceiveAndBuffer::parse_deserialized_batch(
                deserialized_packets.clone(),
                *seq_id,
                *revert_on_error,
                &bank_forks,
                &HashSet::new(),
            );
            
            assert!(result.is_err());
            assert_eq!(stats.num_dropped_on_fee_payer, 1);
            assert!(matches!(result.err().unwrap(), Reason::TransactionError(_)));
        }
=======
        let (result, stats) =
            BamReceiveAndBuffer::parse_batch(&batch, &bank_forks, &HashSet::new(), &mut BamReceiveAndBufferMetrics::default());
        assert!(result.is_err());
        assert_eq!(stats.num_dropped_on_fee_payer, 1);

        assert_eq!(
            result.err().unwrap(),
            Reason::TransactionError(jito_protos::proto::bam_types::TransactionError {
                index: 0,
                reason: jito_protos::proto::bam_types::TransactionErrorReason::AccountNotFound
                    as i32,
            })
        );
>>>>>>> ff4dcef0
    }

    #[test]
    fn test_batch_deserialize_inconsistent() {
        let (bank_forks, mint_keypair) = test_bank_forks();
        let bundle = AtomicTxnBatch {
            seq_id: 1,
            packets: vec![
                Packet {
                    data: bincode::serialize(&transfer(
                        &mint_keypair,
                        &Pubkey::new_unique(),
                        1,
                        bank_forks.read().unwrap().root_bank().last_blockhash(),
                    ))
                    .unwrap(),
                    meta: None,
                },
                Packet {
                    data: bincode::serialize(&transfer(
                        &mint_keypair,
                        &Pubkey::new_unique(),
                        1,
                        bank_forks.read().unwrap().root_bank().last_blockhash(),
                    ))
                    .unwrap(),
                    meta: Some(jito_protos::proto::bam_types::Meta {
                        flags: Some(jito_protos::proto::bam_types::PacketFlags {
                            revert_on_error: true,
                            ..Default::default()
                        }),
                        ..Default::default()
                    }),
                },
            ],
            max_schedule_slot: 0,
        };
<<<<<<< HEAD
        
        let mut stats = SigverifyStats::default();
        let (results, batch_stats) = BamReceiveAndBuffer::batch_deserialize_and_verify(vec![bundle], &mut stats);
        
        assert_eq!(results.len(), 1);
        assert!(results[0].is_err());
        assert_eq!(batch_stats.num_dropped_without_parsing, 1);
        if let Err((reason, seq_id)) = &results[0] {
            assert_eq!(*seq_id, 1);
            assert!(matches!(reason, Reason::DeserializationError(_)));
        }
=======
        let (result, stats) =
            BamReceiveAndBuffer::parse_batch(&bundle, &bank_forks, &HashSet::new(), &mut BamReceiveAndBufferMetrics::default());
        assert!(result.is_err());
        assert_eq!(stats.num_dropped_without_parsing, 1);
        assert_eq!(
            result.err().unwrap(),
            Reason::DeserializationError(jito_protos::proto::bam_types::DeserializationError {
                index: 0,
                reason: DeserializationErrorReason::InconsistentBundle as i32,
            })
        );
>>>>>>> ff4dcef0
    }

    #[test]
    fn test_batch_deserialize_blacklisted_account() {
        let keypair = Keypair::new();
        let blacklisted_accounts = HashSet::from([keypair.pubkey()]);

        let (bank_forks, mint_keypair) = test_bank_forks();
        let batch = AtomicTxnBatch {
            seq_id: 1,
            packets: vec![Packet {
                data: bincode::serialize(&transfer(
                    &mint_keypair,
                    &keypair.pubkey(),
                    100,
                    bank_forks.read().unwrap().root_bank().last_blockhash(),
                ))
                .unwrap(),
                meta: None,
            }],
            max_schedule_slot: 0,
        };
<<<<<<< HEAD
        
        let mut stats = SigverifyStats::default();
        let (results, _batch_stats) = BamReceiveAndBuffer::batch_deserialize_and_verify(vec![batch], &mut stats);
        
        assert_eq!(results.len(), 1);
        assert!(results[0].is_ok());
        
        if let Ok((deserialized_packets, revert_on_error, seq_id)) = &results[0] {
            let (result, stats) = BamReceiveAndBuffer::parse_deserialized_batch(
                deserialized_packets.clone(),
                *seq_id,
                *revert_on_error,
                &bank_forks,
                &blacklisted_accounts,
            );
            
            assert!(result.is_err());
            assert_eq!(stats.num_dropped_on_blacklisted_account, 1);
            assert!(matches!(result.err().unwrap(), Reason::TransactionError(_)));
=======
        let (result, stats) =
            BamReceiveAndBuffer::parse_batch(&batch, &bank_forks, &blacklisted_accounts, &mut BamReceiveAndBufferMetrics::default());
        assert!(result.is_err());
        assert_eq!(stats.num_dropped_on_blacklisted_account, 1);
        assert_eq!(
            result.err().unwrap(),
            Reason::TransactionError(jito_protos::proto::bam_types::TransactionError {
                index: 0,
                reason: DeserializationErrorReason::SanitizeError as i32,
            })
        );
    }

    #[test]
    #[ignore]
    fn test_deserialize_packets_invalid_signature() {
        // Create a transaction with invalid signature
        let (_bank_forks, mint_keypair) = test_bank_forks();
        let transaction = transfer(
            &mint_keypair,
            &Pubkey::new_unique(),
            1,
            solana_hash::Hash::default(),
        );

        // Serialize the transaction
        let mut data = bincode::serialize(&transaction).unwrap();
        // Corrupt the signature by modifying some bytes
        if data.len() > 10 {
            data[5] ^= 0xFF; // Flip bits to corrupt signature
            data[10] ^= 0xFF;
        }

        let packets = [Packet { data, meta: None }];

        // This should fail due to invalid signature
        let result = BamReceiveAndBuffer::deserialize_packets(packets.iter(), &mut BamReceiveAndBufferMetrics::default());
        assert!(result.is_err());

        if let Err((index, error)) = result {
            assert_eq!(index, 0);
            assert!(matches!(error, DeserializedPacketError::SanitizeError(_)));
        }
    }

    #[test]
    fn test_deserialize_packets_valid_non_vote_transaction() {
        // Create a regular non-vote transaction
        let (_bank_forks, mint_keypair) = test_bank_forks();
        let transaction = transfer(
            &mint_keypair,
            &Pubkey::new_unique(),
            1,
            solana_hash::Hash::default(),
        );

        // Sign the transaction properly
        let mut tx = transaction;
        tx.sign(&[&mint_keypair], solana_hash::Hash::default());

        let data = bincode::serialize(&tx).unwrap();

        // Create packet without vote transaction flag (non-vote)
        let packet = Packet {
            data: data.clone(),
            meta: Some(jito_protos::proto::bam_types::Meta {
                flags: Some(jito_protos::proto::bam_types::PacketFlags {
                    simple_vote_tx: false, // This is a non-vote transaction
                    ..Default::default()
                }),
                size: data.len() as u64,
            }),
        };

        // Valid transactions should succeed with valid signature
        let result = BamReceiveAndBuffer::deserialize_packets([packet].iter(), &mut BamReceiveAndBufferMetrics::default());
        assert!(result.is_ok());

        if let Ok(packets) = result {
            assert_eq!(packets.len(), 1);
>>>>>>> ff4dcef0
        }
    }

    #[test]
    fn test_batch_deserialize_rejects_vote_transactions() {
        let (bank_forks, _mint_keypair) = test_bank_forks();

        let vote_keypair = Keypair::new();
        let node_keypair = Keypair::new();
        let authorized_voter = Keypair::new();
        let recent_blockhash = bank_forks.read().unwrap().root_bank().last_blockhash();

        let vote_tx = Transaction::new(
            &[&node_keypair, &authorized_voter],
            Message::new(
                &[solana_vote_program::vote_instruction::vote(
                    &vote_keypair.pubkey(),
                    &authorized_voter.pubkey(),
                    solana_vote_program::vote_state::Vote::new(vec![1], recent_blockhash),
                )],
                Some(&node_keypair.pubkey()),
            ),
            recent_blockhash,
        );

        let vote_data = bincode::serialize(&VersionedTransaction::from(vote_tx)).unwrap();

        let meta = jito_protos::proto::bam_types::Meta {
            flags: Some(jito_protos::proto::bam_types::PacketFlags {
                simple_vote_tx: true,
                ..Default::default()
            }),
            size: vote_data.len() as u64,
        };

        let batch = AtomicTxnBatch {
            seq_id: 1,
            packets: vec![Packet {
                data: vote_data,
                meta: Some(meta),
            }],
            max_schedule_slot: 0,
        };
<<<<<<< HEAD
        
        let mut stats = SigverifyStats::default();
        let (results, _batch_stats) = BamReceiveAndBuffer::batch_deserialize_and_verify(vec![batch], &mut stats);
        
        assert_eq!(results.len(), 1);
        assert!(results[0].is_ok());
        
        if let Ok((deserialized_packets, revert_on_error, seq_id)) = &results[0] {
            let (result, stats) = BamReceiveAndBuffer::parse_deserialized_batch(
                deserialized_packets.clone(),
                *seq_id,
                *revert_on_error,
                &bank_forks,
                &HashSet::new(),
            );
            
            assert!(result.is_err());
            assert_eq!(stats.num_dropped_on_parsing_and_sanitization, 1);
            assert!(matches!(result.err().unwrap(), Reason::DeserializationError(_)));
        }
=======

        // Test that parse_batch rejects vote transactions
        let (result, stats) =
            BamReceiveAndBuffer::parse_batch(&batch, &bank_forks, &HashSet::default(), &mut BamReceiveAndBufferMetrics::default());
        assert!(result.is_err());
        assert_eq!(stats.num_dropped_on_parsing_and_sanitization, 1);
        assert_eq!(
            result.err().unwrap(),
            Reason::DeserializationError(jito_protos::proto::bam_types::DeserializationError {
                index: 0,
                reason: DeserializationErrorReason::VoteTransactionFailure as i32,
            })
        );
>>>>>>> ff4dcef0
    }
}<|MERGE_RESOLUTION|>--- conflicted
+++ resolved
@@ -12,11 +12,8 @@
 use solana_clock::MAX_PROCESSING_AGE;
 use solana_measure::{measure::Measure, measure_us};
 use solana_packet::{PacketFlags, PACKET_DATA_SIZE};
-<<<<<<< HEAD
 
 use solana_perf::sigverify::ed25519_verify_cpu;
-=======
->>>>>>> ff4dcef0
 use solana_pubkey::Pubkey;
 use solana_transaction::sanitized::SanitizedTransaction;
 use std::{
@@ -64,7 +61,6 @@
     response_sender: Sender<BamOutboundMessage>,
     bank_forks: Arc<RwLock<BankForks>>,
     blacklisted_accounts: HashSet<Pubkey>,
-<<<<<<< HEAD
     stats: SigverifyStats,
     last_report: Instant,
 }
@@ -135,11 +131,6 @@
     pub fn increment_total_batches_verified(&mut self, count: usize) {
         self.total_batches_verified += count;
     }
-=======
-
-    last_metrics_report: Instant,
-    metrics: BamReceiveAndBufferMetrics,
->>>>>>> ff4dcef0
 }
 
 impl BamReceiveAndBuffer {
@@ -156,66 +147,11 @@
             response_sender,
             bank_forks,
             blacklisted_accounts,
-<<<<<<< HEAD
             stats: SigverifyStats::default(),
             last_report: Instant::now(),
         }
     }
 
-=======
-            last_metrics_report: Instant::now(),
-            metrics: BamReceiveAndBufferMetrics::default(),
-        }
-    }
-
-    fn deserialize_packets<'a>(
-        in_packets: impl Iterator<Item = &'a Packet>,
-        metrics: &mut BamReceiveAndBufferMetrics,
-    ) -> Result<Vec<ImmutableDeserializedPacket>, (usize, DeserializedPacketError)> {
-        fn proto_packet_to_packet(from_packet: &Packet) -> solana_packet::Packet {
-            let mut to_packet = solana_packet::Packet::default();
-            to_packet.meta_mut().size = from_packet.data.len();
-            to_packet.meta_mut().set_discard(false);
-
-            let copy_len = min(PACKET_DATA_SIZE, from_packet.data.len());
-            to_packet.buffer_mut()[0..copy_len].copy_from_slice(&from_packet.data[0..copy_len]);
-
-            if let Some(meta) = &from_packet.meta {
-                to_packet.meta_mut().size = meta.size as usize;
-                if let Some(flags) = &meta.flags {
-                    if flags.simple_vote_tx {
-                        to_packet
-                            .meta_mut()
-                            .flags
-                            .insert(PacketFlags::SIMPLE_VOTE_TX);
-                    }
-                }
-            }
-            to_packet
-        }
-
-        let mut result = Vec::with_capacity(in_packets.size_hint().0);
-        for (i, p) in in_packets.enumerate() {
-            let solana_packet = proto_packet_to_packet(p);
-            // sigverify packet
-            // we don't use solana_packet here, so we don't need to call set_discard()
-            // if !verify_packet(&mut (&mut solana_packet).into(), false) {
-            //     return Err((
-            //         i,
-            //         DeserializedPacketError::SanitizeError(SanitizeError::InvalidValue),
-            //     ));
-            // }
-            
-            let (packet_result, duration_us) = measure_us!(
-                ImmutableDeserializedPacket::new((&solana_packet).into()).map_err(|e| (i, e)));
-            metrics.increment_deserialization_us(duration_us);
-            result.push(packet_result?);
-        }
-
-        Ok(result)
-    }
-
->>>>>>> ff4dcef0
     fn send_bundle_not_committed_result(&self, seq_id: u32, reason: Reason) {
         let _ = self
             .response_sender
@@ -289,72 +225,6 @@
             buffer_time_us: 0,
         };
 
-<<<<<<< HEAD
-=======
-        if batch.packets.is_empty() {
-            stats.num_dropped_without_parsing += 1;
-            return (
-                Err(Reason::DeserializationError(
-                    jito_protos::proto::bam_types::DeserializationError {
-                        index: 0,
-                        reason: DeserializationErrorReason::Empty as i32,
-                    },
-                )),
-                stats,
-            );
-        }
-
-        if batch.packets.len() > 5 {
-            stats.num_dropped_without_parsing += 1;
-            return (
-                Err(Reason::DeserializationError(
-                    jito_protos::proto::bam_types::DeserializationError {
-                        index: 0,
-                        reason: DeserializationErrorReason::SanitizeError as i32,
-                    },
-                )),
-                stats,
-            );
-        }
-
-        let Ok(revert_on_error) = batch
-            .packets
-            .iter()
-            .map(|p| {
-                p.meta
-                    .as_ref()
-                    .and_then(|meta| meta.flags.as_ref())
-                    .is_some_and(|flags| flags.revert_on_error)
-            })
-            .all_equal_value()
-        else {
-            stats.num_dropped_without_parsing += 1;
-            return (
-                Err(Reason::DeserializationError(
-                    jito_protos::proto::bam_types::DeserializationError {
-                        index: 0,
-                        reason: DeserializationErrorReason::InconsistentBundle as i32,
-                    },
-                )),
-                stats,
-            );
-        };
-
-        let  parsed_packets =
-            Self::deserialize_packets(batch.packets.iter(), metrics).map_err(|(index, err)| {
-                let reason = convert_deserialize_error_to_proto(&err);
-                stats.num_dropped_on_parsing_and_sanitization += 1;
-                Reason::DeserializationError(jito_protos::proto::bam_types::DeserializationError {
-                    index: index as u32,
-                    reason: reason as i32,
-                })
-            });
-        if let Err(reason) = parsed_packets {
-            return (Err(reason), stats);
-        }
-        let parsed_packets = parsed_packets.unwrap();
-
->>>>>>> ff4dcef0
         let (root_bank, working_bank) = {
             let bank_forks = bank_forks.read().unwrap();
             let root_bank = bank_forks.root_bank();
@@ -729,8 +599,6 @@
     }
 }
 
-const MAX_PER_RECV: usize = 1000;
-
 struct ParsedBatch {
     pub txns_max_age: Vec<(RuntimeTransaction<SanitizedTransaction>, MaxAge)>,
     pub cost: u64,
@@ -766,11 +634,6 @@
             receive_time_us: 0,
             buffer_time_us: 0,
         };
-        const METRICS_REPORT_INTERVAL: Duration = Duration::from_millis(20);
-        if self.last_metrics_report.elapsed() > METRICS_REPORT_INTERVAL {
-            self.metrics.report();
-            self.last_metrics_report = Instant::now();
-        }
 
         const ATOMIC_TXN_BATCH_BURST: usize = 128;
         const TIMEOUT: Duration = Duration::from_millis(10);
@@ -778,7 +641,6 @@
 
         match decision {
             BufferedPacketsDecision::Consume(_) | BufferedPacketsDecision::Hold => loop {
-<<<<<<< HEAD
                 let (batches, receive_time_us) = measure_us!(self.batch_receive_until(
                     TIMEOUT,
                     ATOMIC_TXN_BATCH_BURST
@@ -793,19 +655,6 @@
                     Err(RecvTimeoutError::Disconnected) => return Err(DisconnectedError),
                     Err(RecvTimeoutError::Timeout) => {
                         // No more work to do
-=======
-                if start.elapsed() > MAX_RECV_TIME || stats.num_received >= MAX_PER_RECV {
-                    break;
-                }
-
-                let (batch, receive_time_us) = measure_us!(self.bundle_receiver.try_recv());
-                stats.receive_time_us += receive_time_us;
-                let batch = match batch {
-                    Ok(batch) => batch,
-                    Err(TryRecvError::Disconnected) => return Err(DisconnectedError),
-                    Err(TryRecvError::Empty) => {
-                        // If the channel is empty, work here is done.
->>>>>>> ff4dcef0
                         break;
                     }
                 };
@@ -816,7 +665,6 @@
                     continue;
                 }
 
-<<<<<<< HEAD
                 let (deserialized_batches_results, deserialize_stats) =
                     Self::batch_deserialize_and_verify(batches, &mut self.stats);
                 stats.accumulate(deserialize_stats);
@@ -867,45 +715,6 @@
                     }
                 }
             }
-=======
-                let ((parse_result, parse_stats), duration_us) =
-                    measure_us!(Self::parse_batch(&batch, &self.bank_forks, &self.blacklisted_accounts, &mut self.metrics));
-                stats.accumulate(parse_stats);
-                self.metrics.increment_total_us(duration_us);
-
-                let ParsedBatch {
-                    txns_max_age,
-                    cost,
-                    priority,
-                    revert_on_error,
-                } = match parse_result {
-                    Ok(parsed) => parsed,
-                    Err(reason) => {
-                        self.send_bundle_not_committed_result(batch.seq_id, reason);
-                        continue;
-                    }
-                };
-                stats.num_buffered = stats
-                    .num_buffered
-                    .saturating_add(txns_max_age.len());
-
-                if container
-                    .insert_new_batch(
-                        txns_max_age,
-                        priority,
-                        cost,
-                        revert_on_error,
-                        batch.max_schedule_slot,
-                    )
-                    .is_none()
-                {
-                    stats.num_dropped_on_capacity += 1;
-                    self.send_container_full_txn_batch_result(batch.seq_id);
-                    continue;
-                };
-
-                stats.num_buffered += 1;
->>>>>>> ff4dcef0
             },
             BufferedPacketsDecision::ForwardAndHold | BufferedPacketsDecision::Forward => {
                 // Send back any batches that were received while in Forward/Hold state
@@ -1184,7 +993,6 @@
             }],
             max_schedule_slot: 0,
         };
-<<<<<<< HEAD
         
         let mut stats = SigverifyStats::default();
         let (results, _batch_stats) = BamReceiveAndBuffer::batch_deserialize_and_verify(vec![bundle], &mut stats);
@@ -1195,13 +1003,6 @@
             assert_eq!(deserialized_packets.len(), 1);
             assert_eq!(*seq_id, 1);
         }
-=======
-        let (result, _stats) =
-            BamReceiveAndBuffer::parse_batch(&bundle, &bank_forks, &HashSet::new(), &mut BamReceiveAndBufferMetrics::default());
-        assert!(result.is_ok());
-        let parsed_bundle = result.unwrap();
-        assert_eq!(parsed_bundle.txns_max_age.len(), 1);
->>>>>>> ff4dcef0
     }
 
     #[test]
@@ -1212,7 +1013,6 @@
             packets: vec![],
             max_schedule_slot: 0,
         };
-<<<<<<< HEAD
         
         let mut stats = SigverifyStats::default();
         let (results, batch_stats) = BamReceiveAndBuffer::batch_deserialize_and_verify(vec![batch], &mut stats);
@@ -1224,19 +1024,6 @@
             assert_eq!(*seq_id, 1);
             assert!(matches!(reason, Reason::DeserializationError(_)));
         }
-=======
-        let (result, stats) =
-            BamReceiveAndBuffer::parse_batch(&batch, &bank_forks, &HashSet::new(), &mut BamReceiveAndBufferMetrics::default());
-        assert!(result.is_err());
-        assert_eq!(stats.num_dropped_without_parsing, 1);
-        assert_eq!(
-            result.err().unwrap(),
-            Reason::DeserializationError(jito_protos::proto::bam_types::DeserializationError {
-                index: 0,
-                reason: DeserializationErrorReason::Empty as i32,
-            })
-        );
->>>>>>> ff4dcef0
     }
 
     #[test]
@@ -1250,7 +1037,6 @@
             }],
             max_schedule_slot: 0,
         };
-<<<<<<< HEAD
         
         let mut stats = SigverifyStats::default();
         let (results, _batch_stats) = BamReceiveAndBuffer::batch_deserialize_and_verify(vec![batch], &mut stats);
@@ -1261,19 +1047,6 @@
             assert_eq!(*seq_id, 1);
             assert!(matches!(reason, Reason::DeserializationError(_)));
         }
-=======
-        let (result, stats) =
-            BamReceiveAndBuffer::parse_batch(&batch, &bank_forks, &HashSet::new(), &mut BamReceiveAndBufferMetrics::default());
-        assert!(result.is_err());
-        assert_eq!(stats.num_dropped_on_parsing_and_sanitization, 1);
-        assert_eq!(
-            result.err().unwrap(),
-            Reason::DeserializationError(jito_protos::proto::bam_types::DeserializationError {
-                index: 0,
-                reason: DeserializationErrorReason::BincodeError as i32,
-            })
-        );
->>>>>>> ff4dcef0
     }
 
     #[test]
@@ -1294,7 +1067,6 @@
             }],
             max_schedule_slot: 0,
         };
-<<<<<<< HEAD
         
         let mut stats = SigverifyStats::default();
         let (results, _batch_stats) = BamReceiveAndBuffer::batch_deserialize_and_verify(vec![batch], &mut stats);
@@ -1315,21 +1087,6 @@
             assert_eq!(stats.num_dropped_on_fee_payer, 1);
             assert!(matches!(result.err().unwrap(), Reason::TransactionError(_)));
         }
-=======
-        let (result, stats) =
-            BamReceiveAndBuffer::parse_batch(&batch, &bank_forks, &HashSet::new(), &mut BamReceiveAndBufferMetrics::default());
-        assert!(result.is_err());
-        assert_eq!(stats.num_dropped_on_fee_payer, 1);
-
-        assert_eq!(
-            result.err().unwrap(),
-            Reason::TransactionError(jito_protos::proto::bam_types::TransactionError {
-                index: 0,
-                reason: jito_protos::proto::bam_types::TransactionErrorReason::AccountNotFound
-                    as i32,
-            })
-        );
->>>>>>> ff4dcef0
     }
 
     #[test]
@@ -1367,7 +1124,6 @@
             ],
             max_schedule_slot: 0,
         };
-<<<<<<< HEAD
         
         let mut stats = SigverifyStats::default();
         let (results, batch_stats) = BamReceiveAndBuffer::batch_deserialize_and_verify(vec![bundle], &mut stats);
@@ -1379,19 +1135,6 @@
             assert_eq!(*seq_id, 1);
             assert!(matches!(reason, Reason::DeserializationError(_)));
         }
-=======
-        let (result, stats) =
-            BamReceiveAndBuffer::parse_batch(&bundle, &bank_forks, &HashSet::new(), &mut BamReceiveAndBufferMetrics::default());
-        assert!(result.is_err());
-        assert_eq!(stats.num_dropped_without_parsing, 1);
-        assert_eq!(
-            result.err().unwrap(),
-            Reason::DeserializationError(jito_protos::proto::bam_types::DeserializationError {
-                index: 0,
-                reason: DeserializationErrorReason::InconsistentBundle as i32,
-            })
-        );
->>>>>>> ff4dcef0
     }
 
     #[test]
@@ -1414,7 +1157,6 @@
             }],
             max_schedule_slot: 0,
         };
-<<<<<<< HEAD
         
         let mut stats = SigverifyStats::default();
         let (results, _batch_stats) = BamReceiveAndBuffer::batch_deserialize_and_verify(vec![batch], &mut stats);
@@ -1434,88 +1176,6 @@
             assert!(result.is_err());
             assert_eq!(stats.num_dropped_on_blacklisted_account, 1);
             assert!(matches!(result.err().unwrap(), Reason::TransactionError(_)));
-=======
-        let (result, stats) =
-            BamReceiveAndBuffer::parse_batch(&batch, &bank_forks, &blacklisted_accounts, &mut BamReceiveAndBufferMetrics::default());
-        assert!(result.is_err());
-        assert_eq!(stats.num_dropped_on_blacklisted_account, 1);
-        assert_eq!(
-            result.err().unwrap(),
-            Reason::TransactionError(jito_protos::proto::bam_types::TransactionError {
-                index: 0,
-                reason: DeserializationErrorReason::SanitizeError as i32,
-            })
-        );
-    }
-
-    #[test]
-    #[ignore]
-    fn test_deserialize_packets_invalid_signature() {
-        // Create a transaction with invalid signature
-        let (_bank_forks, mint_keypair) = test_bank_forks();
-        let transaction = transfer(
-            &mint_keypair,
-            &Pubkey::new_unique(),
-            1,
-            solana_hash::Hash::default(),
-        );
-
-        // Serialize the transaction
-        let mut data = bincode::serialize(&transaction).unwrap();
-        // Corrupt the signature by modifying some bytes
-        if data.len() > 10 {
-            data[5] ^= 0xFF; // Flip bits to corrupt signature
-            data[10] ^= 0xFF;
-        }
-
-        let packets = [Packet { data, meta: None }];
-
-        // This should fail due to invalid signature
-        let result = BamReceiveAndBuffer::deserialize_packets(packets.iter(), &mut BamReceiveAndBufferMetrics::default());
-        assert!(result.is_err());
-
-        if let Err((index, error)) = result {
-            assert_eq!(index, 0);
-            assert!(matches!(error, DeserializedPacketError::SanitizeError(_)));
-        }
-    }
-
-    #[test]
-    fn test_deserialize_packets_valid_non_vote_transaction() {
-        // Create a regular non-vote transaction
-        let (_bank_forks, mint_keypair) = test_bank_forks();
-        let transaction = transfer(
-            &mint_keypair,
-            &Pubkey::new_unique(),
-            1,
-            solana_hash::Hash::default(),
-        );
-
-        // Sign the transaction properly
-        let mut tx = transaction;
-        tx.sign(&[&mint_keypair], solana_hash::Hash::default());
-
-        let data = bincode::serialize(&tx).unwrap();
-
-        // Create packet without vote transaction flag (non-vote)
-        let packet = Packet {
-            data: data.clone(),
-            meta: Some(jito_protos::proto::bam_types::Meta {
-                flags: Some(jito_protos::proto::bam_types::PacketFlags {
-                    simple_vote_tx: false, // This is a non-vote transaction
-                    ..Default::default()
-                }),
-                size: data.len() as u64,
-            }),
-        };
-
-        // Valid transactions should succeed with valid signature
-        let result = BamReceiveAndBuffer::deserialize_packets([packet].iter(), &mut BamReceiveAndBufferMetrics::default());
-        assert!(result.is_ok());
-
-        if let Ok(packets) = result {
-            assert_eq!(packets.len(), 1);
->>>>>>> ff4dcef0
         }
     }
 
@@ -1559,7 +1219,6 @@
             }],
             max_schedule_slot: 0,
         };
-<<<<<<< HEAD
         
         let mut stats = SigverifyStats::default();
         let (results, _batch_stats) = BamReceiveAndBuffer::batch_deserialize_and_verify(vec![batch], &mut stats);
@@ -1580,20 +1239,5 @@
             assert_eq!(stats.num_dropped_on_parsing_and_sanitization, 1);
             assert!(matches!(result.err().unwrap(), Reason::DeserializationError(_)));
         }
-=======
-
-        // Test that parse_batch rejects vote transactions
-        let (result, stats) =
-            BamReceiveAndBuffer::parse_batch(&batch, &bank_forks, &HashSet::default(), &mut BamReceiveAndBufferMetrics::default());
-        assert!(result.is_err());
-        assert_eq!(stats.num_dropped_on_parsing_and_sanitization, 1);
-        assert_eq!(
-            result.err().unwrap(),
-            Reason::DeserializationError(jito_protos::proto::bam_types::DeserializationError {
-                index: 0,
-                reason: DeserializationErrorReason::VoteTransactionFailure as i32,
-            })
-        );
->>>>>>> ff4dcef0
     }
 }