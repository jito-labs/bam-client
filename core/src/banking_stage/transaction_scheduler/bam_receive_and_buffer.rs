--- conflicted
+++ resolved
@@ -8,7 +8,7 @@
     bam_dependencies::BamOutboundMessage,
     banking_stage::transaction_scheduler::receive_and_buffer::ReceivingStats,
 };
-use crossbeam_channel::RecvTimeoutError;
+use crossbeam_channel::{RecvTimeoutError, TryRecvError};
 use solana_clock::MAX_PROCESSING_AGE;
 use solana_measure::{measure::Measure, measure_us};
 use solana_packet::{PacketFlags, PACKET_DATA_SIZE};
@@ -55,25 +55,27 @@
     solana_svm::transaction_error_metrics::TransactionErrorMetrics,
 };
 
-type PrevalidationResult = Result<(AtomicTxnBatch, bool, u32), (Reason, u32)>;
+type PrevalidationResult = Result<(AtomicTxnBatch, bool, u32, u64), (Reason, u32)>;
 type PrevalidationOutput = (Vec<PrevalidationResult>, ReceivingStats);
 
-type DeserializationResult = Result<(Vec<ImmutableDeserializedPacket>, bool, u32), (Reason, u32)>;
+type DeserializationResult = Result<(Vec<ImmutableDeserializedPacket>, bool, u32, u64), (Reason, u32)>;
 type DeserializationOutput = (Vec<DeserializationResult>, ReceivingStats);
 
 pub struct BamReceiveAndBuffer {
     bam_enabled: Arc<AtomicBool>,
     response_sender: Sender<BamOutboundMessage>,
-<<<<<<< HEAD
     parsed_batch_receiver: crossbeam_channel::Receiver<ParsedBatch>,
     recv_stats_receiver: crossbeam_channel::Receiver<ReceivingStats>,
     parsing_thread: Option<std::thread::JoinHandle<()>>,
-=======
-    bank_forks: Arc<RwLock<BankForks>>,
-    blacklisted_accounts: HashSet<Pubkey>,
-    last_metrics_report: Instant,
-    metrics: BamReceiveAndBufferMetrics,
->>>>>>> ac2154f6
+}
+
+struct ParsedBatch {
+    pub txns_max_age: Vec<(RuntimeTransaction<SanitizedTransaction>, MaxAge)>,
+    pub cost: u64,
+    priority: u64,
+    pub revert_on_error: bool,
+    pub max_schedule_slot: u64,
+    pub seq_id: u32,
 }
 
 impl BamReceiveAndBuffer {
@@ -112,6 +114,12 @@
         }
     }
 
+                /*
+                
+
+            }
+            */
+
     fn run_parsing(
         exit: Arc<AtomicBool>,
         bundle_receiver: crossbeam_channel::Receiver<AtomicTxnBatch>,
@@ -123,110 +131,94 @@
     ) {
         let mut last_metrics_report = Instant::now();
         let mut metrics = BamReceiveAndBufferMetrics::default();
-        let mut recv_stats = ReceivingStats::default();
+        let mut stats = ReceivingStats::default();
         const METRICS_REPORT_INTERVAL: Duration = Duration::from_millis(20);
+        let mut recv_buffer = Vec::with_capacity(ATOMIC_TXN_BATCH_BURST * 2);
 
         while !exit.load(Ordering::Relaxed) {
             if last_metrics_report.elapsed() > METRICS_REPORT_INTERVAL {
                 metrics.report();
                 last_metrics_report = Instant::now();
-                let _ = recv_stats_sender.try_send(recv_stats);
-                recv_stats = ReceivingStats::default();
-            }
-
-            let bundle = match bundle_receiver.recv_timeout(Duration::from_millis(20)) {
-                Ok(bundle) => bundle,
-                Err(RecvTimeoutError::Disconnected) => break,
-                Err(RecvTimeoutError::Timeout) => continue,
-            };
-
-            let ((parsed_batch, stats), total_us) = measure_us!(Self::parse_batch(
-                &bundle,
-                &bank_forks,
-                &blacklisted_accounts,
-                &mut metrics,
+                let _ = recv_stats_sender.try_send(stats);
+                stats = ReceivingStats::default();
+            }
+
+            let start = Instant::now();
+            let (recv_info, receive_time_us) = measure_us!(Self::batch_receive_until(
+                &bundle_receiver,
+                &mut recv_buffer,
+                &start,
+                TIMEOUT,
+                ATOMIC_TXN_BATCH_BURST
             ));
-            recv_stats.accumulate(stats);
-            metrics.increment_total_us(total_us);
-
-            if let Err(reason) = parsed_batch {
-                let _ = response_sender.try_send(BamOutboundMessage::AtomicTxnBatchResult(
-                    jito_protos::proto::bam_types::AtomicTxnBatchResult {
-                        seq_id: bundle.seq_id,
-                        result: Some(atomic_txn_batch_result::Result::NotCommitted(
-                            jito_protos::proto::bam_types::NotCommitted { reason: Some(reason) },
-                        )),
-                    },
-                ));
-                continue;
-            }
-
-            let parsed_batch = parsed_batch.unwrap();
-            let _ = parsed_batch_sender.try_send(parsed_batch);
-        }
-    }
-
-<<<<<<< HEAD
-    fn deserialize_packets<'a>(
-        in_packets: impl Iterator<Item = &'a Packet>,
-        metrics: &mut BamReceiveAndBufferMetrics,
-    ) -> Result<Vec<ImmutableDeserializedPacket>, (usize, DeserializedPacketError)> {
-        fn proto_packet_to_packet(from_packet: &Packet) -> solana_packet::Packet {
-            let mut to_packet = solana_packet::Packet::default();
-            to_packet.meta_mut().size = from_packet.data.len();
-            to_packet.meta_mut().set_discard(false);
-
-            let copy_len = min(PACKET_DATA_SIZE, from_packet.data.len());
-            to_packet.buffer_mut()[0..copy_len].copy_from_slice(&from_packet.data[0..copy_len]);
-
-            if let Some(meta) = &from_packet.meta {
-                to_packet.meta_mut().size = meta.size as usize;
-                if let Some(flags) = &meta.flags {
-                    if flags.simple_vote_tx {
-                        to_packet
-                            .meta_mut()
-                            .flags
-                            .insert(PacketFlags::SIMPLE_VOTE_TX);
+            stats.receive_time_us += receive_time_us;
+
+            match recv_info {
+                Ok((_, num_batches_received)) => {
+                    stats.num_received += num_batches_received;
+                },
+                Err(RecvTimeoutError::Disconnected) => return,
+                Err(RecvTimeoutError::Timeout) => {
+                    // No more work to do
+                    continue;
+                }
+            }
+    
+            let ((deserialized_batches_results, deserialize_stats), duration_us) =
+                measure_us!(Self::batch_deserialize_and_verify(&recv_buffer, &mut metrics));
+            stats.accumulate(deserialize_stats);
+            metrics.increment_total_us(duration_us);
+            recv_buffer.clear();
+
+            for result in deserialized_batches_results {
+                match result {
+                    Ok((deserialized_batch, revert_on_error, seq_id, max_schedule_slot)) => {
+                        metrics.sigverify_metrics.increment_total_batches_verified(1);
+                        let ((parse_result, parse_stats), duration_us) = measure_us!(Self::parse_deserialized_batch(
+                            deserialized_batch,
+                            seq_id,
+                            revert_on_error,
+                            max_schedule_slot,
+                            &bank_forks,
+                            &blacklisted_accounts,
+                            &mut metrics,
+                        ));
+                        stats.accumulate(parse_stats);
+                        metrics.increment_total_us(duration_us);
+
+                        if let Err(reason) = parse_result {
+                            let _ = response_sender.try_send(BamOutboundMessage::AtomicTxnBatchResult(
+                                jito_protos::proto::bam_types::AtomicTxnBatchResult {
+                                    seq_id,
+                                    result: Some(atomic_txn_batch_result::Result::NotCommitted(
+                                        jito_protos::proto::bam_types::NotCommitted { reason: Some(reason) },
+                                    )),
+                                },
+                            ));
+                            continue;
+                        }
+
+                        let parsed_batch = parse_result.unwrap();
+
+                        stats.num_buffered = stats.num_buffered.saturating_add(
+                            parsed_batch.txns_max_age.len()
+                        );
+                        let _ = parsed_batch_sender.try_send(parsed_batch);
+                    }
+                    Err((reason, seq_id)) => {
+                        let _ = response_sender.try_send(BamOutboundMessage::AtomicTxnBatchResult(
+                            jito_protos::proto::bam_types::AtomicTxnBatchResult {
+                                seq_id,
+                                result: Some(atomic_txn_batch_result::Result::NotCommitted(
+                                    jito_protos::proto::bam_types::NotCommitted { reason: Some(reason) },
+                                )),
+                            },
+                        ));
+                        continue;
                     }
                 }
             }
-            to_packet
-        }
-
-        let mut result = Vec::with_capacity(in_packets.size_hint().0);
-        for (i, p) in in_packets.enumerate() {
-            let solana_packet = proto_packet_to_packet(p);
-            // sigverify packet
-            // we don't use solana_packet here, so we don't need to call set_discard()
-            // if !verify_packet(&mut (&mut solana_packet).into(), false) {
-            //     return Err((
-            //         i,
-            //         DeserializedPacketError::SanitizeError(SanitizeError::InvalidValue),
-            //     ));
-            // }
-            
-            let (packet_result, duration_us) = measure_us!(
-                ImmutableDeserializedPacket::new((&solana_packet).into()).map_err(|e| (i, e)));
-            metrics.increment_deserialization_us(duration_us);
-            result.push(packet_result?);
-        }
-
-        Ok(result)
-=======
-    fn send_bundle_not_committed_result(&self, seq_id: u32, reason: Reason) {
-        let _ = self
-            .response_sender
-            .try_send(BamOutboundMessage::AtomicTxnBatchResult(
-                jito_protos::proto::bam_types::AtomicTxnBatchResult {
-                    seq_id,
-                    result: Some(atomic_txn_batch_result::Result::NotCommitted(
-                        jito_protos::proto::bam_types::NotCommitted {
-                            reason: Some(reason),
-                        },
-                    )),
-                },
-            ));
->>>>>>> ac2154f6
+        }
     }
 
     fn send_no_leader_slot_txn_batch_result(&self, seq_id: u32) {
@@ -267,6 +259,7 @@
         deserialized_batch: Vec<ImmutableDeserializedPacket>,
         seq_id: u32,
         revert_on_error: bool,
+        max_schedule_slot: u64,
         bank_forks: &Arc<RwLock<BankForks>>,
         blacklisted_accounts: &HashSet<Pubkey>,
         metrics: &mut BamReceiveAndBufferMetrics,
@@ -455,20 +448,26 @@
                 cost,
                 priority,
                 revert_on_error,
-                max_schedule_slot: batch.max_schedule_slot,
-                seq_id: batch.seq_id,
+                max_schedule_slot,
+                seq_id,
             }),
             stats,
         )
     }
 
-    fn batch_receive_until(&self, recv_buffer: &mut Vec<AtomicTxnBatch>, &start: &Instant, recv_timeout: Duration, batch_count_upperbound: usize) -> Result<(usize, usize), RecvTimeoutError> {
-        let batch = self.bundle_receiver.recv_timeout(recv_timeout)?;
+    fn batch_receive_until(
+        bundle_receiver: &crossbeam_channel::Receiver<AtomicTxnBatch>,
+        recv_buffer: &mut Vec<AtomicTxnBatch>,
+        &start: &Instant,
+        recv_timeout: Duration,
+        batch_count_upperbound: usize
+    ) -> Result<(usize, usize), RecvTimeoutError> {
+        let batch = bundle_receiver.recv_timeout(recv_timeout)?;
         let mut num_packets_received = batch.packets.len();
         let mut num_atomic_txn_batches_received = 1;
         recv_buffer.push(batch);
 
-        while let Ok(batch) = self.bundle_receiver.try_recv() {
+        while let Ok(batch) = bundle_receiver.try_recv() {
             trace!("got more packet batches in bam receive and buffer");
             num_packets_received += batch.packets.len();
             num_atomic_txn_batches_received += 1;
@@ -544,7 +543,7 @@
                     ), atomic_txn_batch.seq_id));
                 };
 
-                Ok((atomic_txn_batch.clone(), revert_on_error, atomic_txn_batch.seq_id))
+                Ok((atomic_txn_batch.clone(), revert_on_error, atomic_txn_batch.seq_id, atomic_txn_batch.max_schedule_slot))
             })
             .collect();
 
@@ -604,21 +603,7 @@
             }
         }
 
-        let mut stats = ReceivingStats {
-            num_received: 0,
-            num_dropped_without_parsing: 0,
-            num_dropped_on_parsing_and_sanitization: 0,
-            num_dropped_on_lock_validation: 0,
-            num_dropped_on_compute_budget: 0,
-            num_dropped_on_age: 0,
-            num_dropped_on_already_processed: 0,
-            num_dropped_on_fee_payer: 0,
-            num_dropped_on_capacity: 0,
-            num_buffered: 0,
-            num_dropped_on_blacklisted_account: 0,
-            receive_time_us: 0,
-            buffer_time_us: 0,
-        };
+        let mut stats = ReceivingStats::default();
 
         let (pre_validated, preverify_stats) = Self::prevalidate_batches(&atomic_txn_batches);
         stats.accumulate(preverify_stats);
@@ -647,7 +632,7 @@
         let results = pre_validated
             .into_iter()
             .map(|pre_result| {
-                pre_result.and_then(|(_, revert_on_error, seq_id)| {
+                pre_result.and_then(|(_, revert_on_error, seq_id, max_schedule_slot)| {
                     let batch = packet_batch_iter.next().unwrap();
 
                     let deserialized = batch
@@ -656,7 +641,7 @@
                         .map(|(i, pkt)| pkt_to_idp(&pkt, i, seq_id, metrics))
                         .collect::<Result<Vec<_>, _>>()?;
                     
-                    Ok((deserialized, revert_on_error, seq_id))
+                    Ok((deserialized, revert_on_error, seq_id, max_schedule_slot))
                 })
             })
             .collect();
@@ -665,20 +650,9 @@
     }
 }
 
-struct ParsedBatch {
-    pub txns_max_age: Vec<(RuntimeTransaction<SanitizedTransaction>, MaxAge)>,
-    pub cost: u64,
-    priority: u64,
-    pub revert_on_error: bool,
-    pub max_schedule_slot: u64,
-    pub seq_id: u32,
-}
-
 // nomenclature taken from the agave versions of these constants
 const ATOMIC_TXN_BATCH_BURST: usize = 128;
-const TIMEOUT: Duration = Duration::from_millis(10);
-
-const METRICS_REPORT_INTERVAL: Duration = Duration::from_millis(20);
+const TIMEOUT: Duration = Duration::from_millis(1);
 
 impl ReceiveAndBuffer for BamReceiveAndBuffer {
     type Transaction = RuntimeTransaction<SanitizedTransaction>;
@@ -690,67 +664,20 @@
         decision: &BufferedPacketsDecision,
     ) -> Result<ReceivingStats, DisconnectedError> {
         let is_bam_enabled = self.bam_enabled.load(Ordering::Relaxed);
-        let start = Instant::now();
-
-<<<<<<< HEAD
+
+        // Receive all stats
         let mut stats = ReceivingStats::default();
-
-        // Receive all stats
         while let Ok(batch_stats) = self.recv_stats_receiver.try_recv() {
             stats.accumulate(batch_stats);
-=======
-        let mut stats = ReceivingStats {
-            num_received: 0,
-            num_dropped_without_parsing: 0,
-            num_dropped_on_parsing_and_sanitization: 0,
-            num_dropped_on_lock_validation: 0,
-            num_dropped_on_compute_budget: 0,
-            num_dropped_on_age: 0,
-            num_dropped_on_already_processed: 0,
-            num_dropped_on_fee_payer: 0,
-            num_dropped_on_capacity: 0,
-            num_buffered: 0,
-            num_dropped_on_blacklisted_account: 0,
-            receive_time_us: 0,
-            buffer_time_us: 0,
-        };
-
-        if self.last_metrics_report.elapsed() > METRICS_REPORT_INTERVAL {
-            self.metrics.report();
-            self.last_metrics_report = Instant::now();
->>>>>>> ac2154f6
-        }
-
-        let mut recv_buffer = Vec::with_capacity(ATOMIC_TXN_BATCH_BURST * 2);
+        }
+
         match decision {
             BufferedPacketsDecision::Consume(_) | BufferedPacketsDecision::Hold => loop {
-<<<<<<< HEAD
-                if start.elapsed() > MAX_RECV_TIME || stats.num_received >= MAX_PER_RECV {
-                    break;
-                }
-
                 let batch = match self.parsed_batch_receiver.try_recv() {
                     Ok(batch) => batch,
                     Err(TryRecvError::Disconnected) => return Err(DisconnectedError),
                     Err(TryRecvError::Empty) => {
                         // If the channel is empty, work here is done.
-=======
-                let (recv_info, receive_time_us) = measure_us!(self.batch_receive_until(
-                    &mut recv_buffer,
-                    &start,
-                    TIMEOUT,
-                    ATOMIC_TXN_BATCH_BURST
-                ));
-                stats.receive_time_us += receive_time_us;
-
-                match recv_info {
-                    Ok((_, num_batches_received)) => {
-                        stats.num_received += num_batches_received;
-                    },
-                    Err(RecvTimeoutError::Disconnected) => return Err(DisconnectedError),
-                    Err(RecvTimeoutError::Timeout) => {
-                        // No more work to do
->>>>>>> ac2154f6
                         break;
                     }
                 };
@@ -761,7 +688,6 @@
                     continue;
                 }
 
-<<<<<<< HEAD
                 let ParsedBatch {
                     txns_max_age,
                     cost,
@@ -770,9 +696,6 @@
                     max_schedule_slot,
                     seq_id,
                 } = batch;
-                stats.num_buffered = stats
-                    .num_buffered
-                    .saturating_add(txns_max_age.len());
 
                 if container
                     .insert_new_batch(
@@ -788,70 +711,6 @@
                     self.send_container_full_txn_batch_result(seq_id);
                     continue;
                 };
-
-                stats.num_buffered += 1;
-=======
-                let ((deserialized_batches_results, deserialize_stats), duration_us) =
-                    measure_us!(Self::batch_deserialize_and_verify(&recv_buffer, &mut self.metrics));
-                stats.accumulate(deserialize_stats);
-                self.metrics.increment_total_us(duration_us);
-                recv_buffer.clear();
-
-                for result in deserialized_batches_results {
-                    match result {
-                        Ok((deserialized_batch, revert_on_error, seq_id)) => {
-                            self.metrics.sigverify_metrics.increment_total_batches_verified(1);
-                            let ((parse_result, parse_stats), duration_us) = measure_us!(Self::parse_deserialized_batch(
-                                deserialized_batch,
-                                seq_id,
-                                revert_on_error,
-                                &self.bank_forks,
-                                &self.blacklisted_accounts,
-                                &mut self.metrics,
-                            ));
-                            stats.accumulate(parse_stats);
-                            self.metrics.increment_total_us(duration_us);
-
-                            let ParsedBatch {
-                                txns_max_age,
-                                cost,
-                                priority,
-                                revert_on_error,
-                            } = match parse_result {
-                                Ok(parsed) => parsed,
-                                Err(reason) => {
-                                    self.send_bundle_not_committed_result(seq_id, reason);
-                                    continue;
-                                }
-                            };
-                            stats.num_buffered = stats.num_buffered.saturating_add(
-                                txns_max_age.len()
-                            );
-
-                            if container
-                                .insert_new_batch(
-                                    txns_max_age,
-                                    priority,
-                                    cost,
-                                    revert_on_error,
-                                    u64::MAX, // max_schedule_slot is not used in BAM mode
-                                )
-                                .is_none()
-                            {
-                                stats.num_dropped_on_capacity += 1;
-                                self.send_container_full_txn_batch_result(seq_id);
-                                continue;
-                            };
-
-                            stats.num_buffered += 1;
-                        }
-                        Err((reason, seq_id)) => {
-                            self.send_bundle_not_committed_result(seq_id, reason);
-                            continue;
-                    }
-                }
-            }
->>>>>>> ac2154f6
             },
             BufferedPacketsDecision::ForwardAndHold | BufferedPacketsDecision::Forward => {
                 // Send back any batches that were received while in Forward/Hold state
