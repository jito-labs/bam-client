//! An implementation of the `ReceiveAndBuffer` trait that receives messages from BAM
//! and buffers from into the the `TransactionStateContainer`. Key thing to note:
//! this implementation only functions during the `Consume/Hold` phase; otherwise it will send them back
//! to BAM with a `Retryable` result.
use crate::banking_stage::scheduler_messages::MaxAge;
use crate::banking_stage::transaction_scheduler::receive_and_buffer::DisconnectedError;
use crate::{
    bam_dependencies::BamOutboundMessage,
    banking_stage::transaction_scheduler::receive_and_buffer::ReceivingStats,
};
use crossbeam_channel::{RecvTimeoutError, TryRecvError};
use solana_clock::{Slot, MAX_PROCESSING_AGE};
use solana_measure::{measure::Measure, measure_us};
use solana_packet::{PacketFlags, PACKET_DATA_SIZE};

// use solana_perf::sigverify::ed25519_verify_cpu;
use solana_pubkey::Pubkey;
use solana_transaction::sanitized::SanitizedTransaction;
use std::{
    cmp::min,
    collections::HashSet,
    sync::{
        atomic::{AtomicBool, Ordering},
        Arc, RwLock,
    },
    time::{Duration, Instant},
};

use {
    super::{
        receive_and_buffer::ReceiveAndBuffer,
        transaction_state_container::TransactionStateContainer,
    },
    crate::banking_stage::{
        consumer::Consumer,
        decision_maker::BufferedPacketsDecision,
        immutable_deserialized_packet::{DeserializedPacketError, ImmutableDeserializedPacket},
        transaction_scheduler::{
            bam_utils::{convert_deserialize_error_to_proto, convert_txn_error_to_proto},
            receive_and_buffer::{calculate_max_age, calculate_priority_and_cost},
        },
    },
    crossbeam_channel::Sender,
    histogram::Histogram,
    itertools::Itertools,
    jito_protos::proto::bam_types::{
        atomic_txn_batch_result, not_committed::Reason, AtomicTxnBatch, DeserializationErrorReason,
        Packet, SchedulingError,
    },
    solana_accounts_db::account_locks::validate_account_locks,
    solana_runtime::bank_forks::BankForks,
    solana_runtime_transaction::{
        runtime_transaction::RuntimeTransaction, transaction_meta::StaticMeta,
    },
    solana_svm::transaction_error_metrics::TransactionErrorMetrics,
};

type PrevalidationResult = Result<(AtomicTxnBatch, bool, u32, u64), (Reason, u32)>;
type PrevalidationOutput = (Vec<PrevalidationResult>, ReceivingStats);

type DeserializationResult =
    Result<(Vec<ImmutableDeserializedPacket>, bool, u32, u64), (Reason, u32)>;
type DeserializationOutput = (Vec<DeserializationResult>, ReceivingStats);

pub struct BamReceiveAndBuffer {
    bam_enabled: Arc<AtomicBool>,
    response_sender: Sender<BamOutboundMessage>,
    parsed_batch_receiver: crossbeam_channel::Receiver<ParsedBatch>,
    recv_stats_receiver: crossbeam_channel::Receiver<ReceivingStats>,
    parsing_thread: Option<std::thread::JoinHandle<()>>,
}

struct ParsedBatch {
    pub txns_max_age: Vec<(RuntimeTransaction<SanitizedTransaction>, MaxAge)>,
    pub cost: u64,
    priority: u64,
    pub revert_on_error: bool,
    pub max_schedule_slot: u64,
    pub seq_id: u32,
}

impl BamReceiveAndBuffer {
    pub fn new(
        exit: Arc<AtomicBool>,
        bam_enabled: Arc<AtomicBool>,
        bundle_receiver: crossbeam_channel::Receiver<AtomicTxnBatch>,
        response_sender: Sender<BamOutboundMessage>,
        bank_forks: Arc<RwLock<BankForks>>,
        blacklisted_accounts: HashSet<Pubkey>,
    ) -> Self {
        let (parsed_batch_sender, parsed_batch_receiver) =
            crossbeam_channel::unbounded::<ParsedBatch>();
        let (recv_stats_sender, recv_stats_receiver) =
            crossbeam_channel::unbounded::<ReceivingStats>();

        let response_sender_clone = response_sender.clone();
        let parsing_thread = std::thread::spawn(move || {
            Self::run_parsing(
                exit,
                bundle_receiver,
                parsed_batch_sender,
                recv_stats_sender,
                response_sender_clone,
                bank_forks,
                blacklisted_accounts,
            )
        });

        Self {
            bam_enabled,
            response_sender,
            parsed_batch_receiver,
            recv_stats_receiver,
            parsing_thread: Some(parsing_thread),
        }
    }

    fn run_parsing(
        exit: Arc<AtomicBool>,
        bundle_receiver: crossbeam_channel::Receiver<AtomicTxnBatch>,
        parsed_batch_sender: crossbeam_channel::Sender<ParsedBatch>,
        recv_stats_sender: crossbeam_channel::Sender<ReceivingStats>,
        response_sender: Sender<BamOutboundMessage>,
        bank_forks: Arc<RwLock<BankForks>>,
        blacklisted_accounts: HashSet<Pubkey>,
    ) {
        let mut last_metrics_report = Instant::now();
        let mut metrics = BamReceiveAndBufferMetrics::default();
        let mut stats = ReceivingStats::default();
        const METRICS_REPORT_INTERVAL: Duration = Duration::from_millis(20);
        let mut recv_buffer = Vec::with_capacity(ATOMIC_TXN_BATCH_BURST * 2);

        while !exit.load(Ordering::Relaxed) {
            if last_metrics_report.elapsed() > METRICS_REPORT_INTERVAL {
                metrics.report();
                last_metrics_report = Instant::now();
                let _ = recv_stats_sender.try_send(stats);
                stats = ReceivingStats::default();
            }

            let start = Instant::now();
            let (recv_info, receive_time_us) = measure_us!(Self::batch_receive_until(
                &bundle_receiver,
                &mut recv_buffer,
                &start,
                TIMEOUT,
                ATOMIC_TXN_BATCH_BURST
            ));
            stats.receive_time_us += receive_time_us;

            match recv_info {
                Ok((_, num_batches_received)) => {
                    stats.num_received += num_batches_received;
                }
                Err(RecvTimeoutError::Disconnected) => return,
                Err(RecvTimeoutError::Timeout) => {
                    // No more work to do
                    continue;
                }
            }
<<<<<<< HEAD
    
            let ((deserialized_batches_results, deserialize_stats), duration_us) =
                measure_us!(Self::batch_deserialize_and_verify(
                    &recv_buffer,
                    bank_forks.read().unwrap().working_bank().slot(),
                    &mut metrics));
=======

            let ((deserialized_batches_results, deserialize_stats), duration_us) = measure_us!(
                Self::batch_deserialize_and_verify(&recv_buffer, &mut metrics)
            );
>>>>>>> fbf37918
            stats.accumulate(deserialize_stats);
            metrics.increment_total_us(duration_us);
            recv_buffer.clear();

            for result in deserialized_batches_results {
                match result {
                    Ok((deserialized_batch, revert_on_error, seq_id, max_schedule_slot)) => {
                        metrics
                            .sigverify_metrics
                            .increment_total_batches_verified(1);
                        let ((parse_result, parse_stats), duration_us) =
                            measure_us!(Self::parse_deserialized_batch(
                                deserialized_batch,
                                seq_id,
                                revert_on_error,
                                max_schedule_slot,
                                &bank_forks,
                                &blacklisted_accounts,
                                &mut metrics,
                            ));
                        stats.accumulate(parse_stats);
                        metrics.increment_total_us(duration_us);

                        if let Err(reason) = parse_result {
                            let _ =
                                response_sender.try_send(BamOutboundMessage::AtomicTxnBatchResult(
                                    jito_protos::proto::bam_types::AtomicTxnBatchResult {
                                        seq_id,
                                        result: Some(
                                            atomic_txn_batch_result::Result::NotCommitted(
                                                jito_protos::proto::bam_types::NotCommitted {
                                                    reason: Some(reason),
                                                },
                                            ),
                                        ),
                                    },
                                ));
                            continue;
                        }

                        let parsed_batch = parse_result.unwrap();

                        stats.num_buffered = stats
                            .num_buffered
                            .saturating_add(parsed_batch.txns_max_age.len());
                        let _ = parsed_batch_sender.try_send(parsed_batch);
                    }
                    Err((reason, seq_id)) => {
                        let _ = response_sender.try_send(BamOutboundMessage::AtomicTxnBatchResult(
                            jito_protos::proto::bam_types::AtomicTxnBatchResult {
                                seq_id,
                                result: Some(atomic_txn_batch_result::Result::NotCommitted(
                                    jito_protos::proto::bam_types::NotCommitted {
                                        reason: Some(reason),
                                    },
                                )),
                            },
                        ));
                        continue;
                    }
                }
            }
        }
    }

    fn send_no_leader_slot_txn_batch_result(&self, seq_id: u32) {
        let _ = self
            .response_sender
            .try_send(BamOutboundMessage::AtomicTxnBatchResult(
                jito_protos::proto::bam_types::AtomicTxnBatchResult {
                    seq_id,
                    result: Some(atomic_txn_batch_result::Result::NotCommitted(
                        jito_protos::proto::bam_types::NotCommitted {
                            reason: Some(Reason::SchedulingError(
                                SchedulingError::OutsideLeaderSlot as i32,
                            )),
                        },
                    )),
                },
            ));
    }

    fn send_container_full_txn_batch_result(&self, seq_id: u32) {
        let _ = self
            .response_sender
            .try_send(BamOutboundMessage::AtomicTxnBatchResult(
                jito_protos::proto::bam_types::AtomicTxnBatchResult {
                    seq_id,
                    result: Some(atomic_txn_batch_result::Result::NotCommitted(
                        jito_protos::proto::bam_types::NotCommitted {
                            reason: Some(Reason::SchedulingError(
                                SchedulingError::ContainerFull as i32,
                            )),
                        },
                    )),
                },
            ));
    }

    fn parse_deserialized_batch(
        deserialized_batch: Vec<ImmutableDeserializedPacket>,
        seq_id: u32,
        revert_on_error: bool,
        max_schedule_slot: u64,
        bank_forks: &Arc<RwLock<BankForks>>,
        blacklisted_accounts: &HashSet<Pubkey>,
        metrics: &mut BamReceiveAndBufferMetrics,
    ) -> (Result<ParsedBatch, Reason>, ReceivingStats) {
        let mut stats = ReceivingStats::default();

        let (root_bank, working_bank) = {
            let bank_forks = bank_forks.read().unwrap();
            let root_bank = bank_forks.root_bank();
            let working_bank = bank_forks.working_bank();
            (root_bank, working_bank)
        };
        let alt_resolved_slot = root_bank.slot();
        let sanitized_epoch = root_bank.epoch();
        let transaction_account_lock_limit = working_bank.get_transaction_account_lock_limit();
        let vote_only = working_bank.vote_only_bank();

        let mut packets = vec![];
        let mut cost: u64 = 0;
        let mut txns_max_age = vec![];

        // Checks are taken from receive_and_buffer.rs:
        // SanitizedTransactionReceiveAndBuffer::buffer_packets
        for (index, parsed_packet) in deserialized_batch.into_iter().enumerate() {
            // Check 0: Reject vote transactions
            if parsed_packet.is_simple_vote() {
                stats.num_dropped_on_parsing_and_sanitization += 1;
                return (
                    Err(Reason::DeserializationError(
                        jito_protos::proto::bam_types::DeserializationError {
                            index: index as u32,
                            reason: DeserializationErrorReason::VoteTransactionFailure as i32,
                        },
                    )),
                    stats,
                );
            }

            // Check 1: Ensure the transaction is valid
            let (Some((tx, deactivation_slot)), duration_us) = measure_us!(parsed_packet
                .build_sanitized_transaction(
                    vote_only,
                    root_bank.as_ref(),
                    root_bank.get_reserved_account_keys(),
                ))
            else {
                stats.num_dropped_on_parsing_and_sanitization += 1;
                return (
                    Err(Reason::DeserializationError(
                        jito_protos::proto::bam_types::DeserializationError {
                            index: 0,
                            reason: DeserializationErrorReason::SanitizeError as i32,
                        },
                    )),
                    stats,
                );
            };
            metrics.increment_sanitization_us(duration_us);

            // Check 2: Ensure no duplicates and valid number of account locks
            let start = Instant::now();
            if let Err(err) =
                validate_account_locks(tx.message().account_keys(), transaction_account_lock_limit)
            {
                let reason = convert_txn_error_to_proto(err);
                stats.num_dropped_on_lock_validation += 1;
                return (
                    Err(Reason::TransactionError(
                        jito_protos::proto::bam_types::TransactionError {
                            index: index as u32,
                            reason: reason as i32,
                        },
                    )),
                    stats,
                );
            }
            metrics.increment_lock_validation_us(start.elapsed().as_micros() as u64);

            // Check 3: Ensure the compute budget limits are valid
            let (result, duration_us) = measure_us!(tx
                .compute_budget_instruction_details()
                .sanitize_and_convert_to_compute_budget_limits(&working_bank.feature_set));
            metrics.increment_fee_budget_extraction_us(duration_us);
            let fee_budget_limits = match result {
                Ok(fee_budget_limits) => fee_budget_limits,
                Err(err) => {
                    let reason = convert_txn_error_to_proto(err);
                    stats.num_dropped_on_compute_budget += 1;
                    return (
                        Err(Reason::TransactionError(
                            jito_protos::proto::bam_types::TransactionError {
                                index: index as u32,
                                reason: reason as i32,
                            },
                        )),
                        stats,
                    );
                }
            };

            // Check 4: Ensure valid blockhash and blockhash is not too old
            let lock_results: [_; 1] = core::array::from_fn(|_| Ok(()));
            let (check_results, duration_us) = measure_us!(working_bank.check_transactions(
                std::slice::from_ref(&tx),
                &lock_results,
                MAX_PROCESSING_AGE,
                &mut TransactionErrorMetrics::default(),
            ));
            metrics.increment_check_transactions_us(duration_us);
            if let Some(Err(err)) = check_results.first() {
                let reason = convert_txn_error_to_proto(err.clone());
                stats.num_dropped_on_age += 1;
                return (
                    Err(Reason::TransactionError(
                        jito_protos::proto::bam_types::TransactionError {
                            index: index as u32,
                            reason: reason as i32,
                        },
                    )),
                    stats,
                );
            }

            // Check 5: Ensure the fee payer has enough to pay for the transaction fee
            let (result, duration_us) = measure_us!(Consumer::check_fee_payer_unlocked(
                &working_bank,
                &tx,
                &mut TransactionErrorMetrics::default(),
            ));
            metrics.increment_fee_payer_check_us(duration_us);
            if let Err(err) = result {
                let reason = convert_txn_error_to_proto(err);
                stats.num_dropped_on_fee_payer += 1;
                return (
                    Err(Reason::TransactionError(
                        jito_protos::proto::bam_types::TransactionError {
                            index: index as u32,
                            reason: reason as i32,
                        },
                    )),
                    stats,
                );
            }

            // Check 6: Ensure none of the accounts touch blacklisted accounts
            let (contains_blacklisted_account, duration_us) = measure_us!(tx
                .message()
                .account_keys()
                .iter()
                .any(|key| blacklisted_accounts.contains(key)));
            metrics.increment_blacklist_check_us(duration_us);
            if contains_blacklisted_account {
                stats.num_dropped_on_blacklisted_account += 1;
                return (
                    Err(Reason::TransactionError(
                        jito_protos::proto::bam_types::TransactionError {
                            index: index as u32,
                            reason: DeserializationErrorReason::SanitizeError as i32,
                        },
                    )),
                    stats,
                );
            }

            let max_age = calculate_max_age(sanitized_epoch, deactivation_slot, alt_resolved_slot);

            let (_, txn_cost) =
                calculate_priority_and_cost(&tx, &fee_budget_limits.into(), &working_bank);
            cost = cost.saturating_add(txn_cost);
            txns_max_age.push((tx, max_age));
            packets.push(Arc::new(parsed_packet));
        }

        let priority = seq_id_to_priority(seq_id);

        (
            Ok(ParsedBatch {
                txns_max_age,
                cost,
                priority,
                revert_on_error,
                max_schedule_slot,
                seq_id,
            }),
            stats,
        )
    }

    fn batch_receive_until(
        bundle_receiver: &crossbeam_channel::Receiver<AtomicTxnBatch>,
        recv_buffer: &mut Vec<AtomicTxnBatch>,
        &start: &Instant,
        recv_timeout: Duration,
        batch_count_upperbound: usize,
    ) -> Result<(usize, usize), RecvTimeoutError> {
        let batch = bundle_receiver.recv_timeout(recv_timeout)?;
        let mut num_packets_received = batch.packets.len();
        let mut num_atomic_txn_batches_received = 1;
        recv_buffer.push(batch);

        while let Ok(batch) = bundle_receiver.try_recv() {
            trace!("got more packet batches in bam receive and buffer");
            num_packets_received += batch.packets.len();
            num_atomic_txn_batches_received += 1;
            recv_buffer.push(batch);
            if start.elapsed() > recv_timeout || recv_buffer.len() >= batch_count_upperbound {
                break;
            }
        }

        Ok((num_packets_received, num_atomic_txn_batches_received))
    }

    /// Check basic constraints and extract revert_on_error flags
<<<<<<< HEAD
    fn prevalidate_batches(
        atomic_txn_batches: &[AtomicTxnBatch],
        current_slot: Slot,
    ) -> PrevalidationOutput {
        let mut stats = ReceivingStats::default();
=======
    fn prevalidate_batches(atomic_txn_batches: &[AtomicTxnBatch]) -> PrevalidationOutput {
        let mut stats = ReceivingStats {
            num_received: 0,
            num_dropped_without_parsing: 0,
            num_dropped_on_parsing_and_sanitization: 0,
            num_dropped_on_lock_validation: 0,
            num_dropped_on_compute_budget: 0,
            num_dropped_on_age: 0,
            num_dropped_on_already_processed: 0,
            num_dropped_on_fee_payer: 0,
            num_dropped_on_capacity: 0,
            num_buffered: 0,
            num_dropped_on_blacklisted_account: 0,
            receive_time_us: 0,
            buffer_time_us: 0,
        };
>>>>>>> fbf37918

        let prevalidated = atomic_txn_batches
            .iter()
            .map(|atomic_txn_batch| {
                if atomic_txn_batch.max_schedule_slot < current_slot {
                    stats.num_dropped_without_parsing += 1;
                    return Err((Reason::SchedulingError(
                        SchedulingError::OutsideLeaderSlot as i32,
                    ), atomic_txn_batch.seq_id));
                }

                if atomic_txn_batch.packets.is_empty() {
                    stats.num_dropped_without_parsing += 1;
                    return Err((
                        Reason::DeserializationError(
                            jito_protos::proto::bam_types::DeserializationError {
                                index: 0,
                                reason: DeserializationErrorReason::Empty as i32,
                            },
                        ),
                        atomic_txn_batch.seq_id,
                    ));
                }

                if atomic_txn_batch.packets.len() > 5 {
                    stats.num_dropped_without_parsing += 1;
                    return Err((
                        Reason::DeserializationError(
                            jito_protos::proto::bam_types::DeserializationError {
                                index: 0,
                                reason: DeserializationErrorReason::SanitizeError as i32,
                            },
                        ),
                        atomic_txn_batch.seq_id,
                    ));
                }

                let Ok(revert_on_error) = atomic_txn_batch
                    .packets
                    .iter()
                    .map(|p| {
                        p.meta
                            .as_ref()
                            .and_then(|meta| meta.flags.as_ref())
                            .is_some_and(|flags| flags.revert_on_error)
                    })
                    .all_equal_value()
                else {
                    stats.num_dropped_without_parsing += 1;
                    return Err((
                        Reason::DeserializationError(
                            jito_protos::proto::bam_types::DeserializationError {
                                index: 0,
                                reason: DeserializationErrorReason::InconsistentBundle as i32,
                            },
                        ),
                        atomic_txn_batch.seq_id,
                    ));
                };

                Ok((
                    atomic_txn_batch.clone(),
                    revert_on_error,
                    atomic_txn_batch.seq_id,
                    atomic_txn_batch.max_schedule_slot,
                ))
            })
            .collect();

        (prevalidated, stats)
    }

    fn batch_deserialize_and_verify(
        atomic_txn_batches: &[AtomicTxnBatch],
<<<<<<< HEAD
        current_slot: Slot,
        metrics: &mut BamReceiveAndBufferMetrics
=======
        metrics: &mut BamReceiveAndBufferMetrics,
>>>>>>> fbf37918
    ) -> DeserializationOutput {
        fn proto_packet_to_packet(from_packet: &Packet) -> solana_packet::Packet {
            let mut to_packet = solana_packet::Packet::default();
            to_packet.meta_mut().size = from_packet.data.len();
            to_packet.meta_mut().set_discard(false);

            let copy_len = min(PACKET_DATA_SIZE, from_packet.data.len());
            to_packet.buffer_mut()[0..copy_len].copy_from_slice(&from_packet.data[0..copy_len]);

            if let Some(meta) = &from_packet.meta {
                to_packet.meta_mut().size = meta.size as usize;
                if let Some(flags) = &meta.flags {
                    if flags.simple_vote_tx {
                        to_packet
                            .meta_mut()
                            .flags
                            .insert(PacketFlags::SIMPLE_VOTE_TX);
                    }
                }
            }
            to_packet
        }

        fn pkt_to_idp(
            solana_packet_ref: &solana_perf::packet::PacketRef,
            i: usize,
            seq_id: u32,
            metrics: &mut BamReceiveAndBufferMetrics,
        ) -> Result<ImmutableDeserializedPacket, (Reason, u32)> {
            if solana_packet_ref.meta().discard() {
                let reason =
                    convert_deserialize_error_to_proto(&DeserializedPacketError::SanitizeError(
                        solana_sanitize::SanitizeError::InvalidValue,
                    ));
                return Err((
                    Reason::DeserializationError(
                        jito_protos::proto::bam_types::DeserializationError {
                            index: i as u32,
                            reason: reason as i32,
                        },
                    ),
                    seq_id,
                ));
            }

            let (packet_result, duration_us) = measure_us!(ImmutableDeserializedPacket::new(
                *solana_packet_ref
            )
            .map_err(|e| (i, e)));
            metrics.increment_deserialization_us(duration_us);

            match packet_result {
                Ok(deserialized) => {
                    metrics
                        .sigverify_metrics
                        .increment_total_packets_verified(1);
                    Ok(deserialized)
                }
                Err((i, e)) => Err((
                    Reason::DeserializationError(
                        jito_protos::proto::bam_types::DeserializationError {
                            index: i as u32,
                            reason: convert_deserialize_error_to_proto(&e) as i32,
                        },
                    ),
                    seq_id,
                )),
            }
        }

        let mut stats = ReceivingStats::default();

        let (pre_validated, preverify_stats) = Self::prevalidate_batches(atomic_txn_batches, current_slot);
        stats.accumulate(preverify_stats);

        let mut packet_batches: Vec<solana_perf::packet::PacketBatch> = Vec::new();
        let mut packet_count = 0;
        pre_validated.iter().flatten().for_each(|result| {
            let solana_packet_batch: Vec<solana_packet::Packet> = result
                .0
                .packets
                .iter()
                .map(proto_packet_to_packet)
                .collect();
            packet_count += solana_packet_batch.len();
            packet_batches
                .push(solana_perf::packet::PinnedPacketBatch::new(solana_packet_batch).into());
        });

        let mut verify_packet_batch_time_us = Measure::start("verify_packet_batch_time_us");
        // ed25519_verify_cpu(&mut packet_batches, false, packet_count);
        verify_packet_batch_time_us.stop();

        metrics
            .sigverify_metrics
            .increment_verify_batches_pp_us(verify_packet_batch_time_us.as_us(), packet_count);
        metrics
            .sigverify_metrics
            .increment_batch_packets_len(packet_count);
        metrics
            .sigverify_metrics
            .increment_total_verify_time(verify_packet_batch_time_us.as_us());

        let mut packet_batch_iter = packet_batches.iter();
        let results = pre_validated
            .into_iter()
            .map(|pre_result| {
                pre_result.and_then(|(_, revert_on_error, seq_id, max_schedule_slot)| {
                    let batch = packet_batch_iter.next().unwrap();

                    let deserialized = batch
                        .iter()
                        .enumerate()
                        .map(|(i, pkt)| pkt_to_idp(&pkt, i, seq_id, metrics))
                        .collect::<Result<Vec<_>, _>>()?;

                    Ok((deserialized, revert_on_error, seq_id, max_schedule_slot))
                })
            })
            .collect();

        (results, stats)
    }
}

// nomenclature taken from the agave versions of these constants
const ATOMIC_TXN_BATCH_BURST: usize = 128;
const TIMEOUT: Duration = Duration::from_millis(1);

impl ReceiveAndBuffer for BamReceiveAndBuffer {
    type Transaction = RuntimeTransaction<SanitizedTransaction>;
    type Container = TransactionStateContainer<Self::Transaction>;

    fn receive_and_buffer_packets(
        &mut self,
        container: &mut Self::Container,
        decision: &BufferedPacketsDecision,
    ) -> Result<ReceivingStats, DisconnectedError> {
        let is_bam_enabled = self.bam_enabled.load(Ordering::Relaxed);

        // Receive all stats
        let mut stats = ReceivingStats::default();
        while let Ok(batch_stats) = self.recv_stats_receiver.try_recv() {
            stats.accumulate(batch_stats);
        }

        match decision {
            BufferedPacketsDecision::Consume(_) | BufferedPacketsDecision::Hold => loop {
                let batch = match self.parsed_batch_receiver.try_recv() {
                    Ok(batch) => batch,
                    Err(TryRecvError::Disconnected) => return Err(DisconnectedError),
                    Err(TryRecvError::Empty) => {
                        // If the channel is empty, work here is done.
                        break;
                    }
                };

                // If BAM is not enabled, drain the channel
                if !is_bam_enabled {
                    stats.num_dropped_without_parsing += stats.num_received;
                    continue;
                }

                let ParsedBatch {
                    txns_max_age,
                    cost,
                    priority,
                    revert_on_error,
                    max_schedule_slot,
                    seq_id,
                } = batch;

                if container
                    .insert_new_batch(
                        txns_max_age,
                        priority,
                        cost,
                        revert_on_error,
                        max_schedule_slot,
                    )
                    .is_none()
                {
                    stats.num_dropped_on_capacity += 1;
                    self.send_container_full_txn_batch_result(seq_id);
                    continue;
                };
            },
            BufferedPacketsDecision::ForwardAndHold | BufferedPacketsDecision::Forward => {
                // Send back any batches that were received while in Forward/Hold state
                let deadline = Instant::now() + Duration::from_millis(100);
                loop {
                    let (batch, receive_time_us) =
                        measure_us!(self.parsed_batch_receiver.recv_deadline(deadline));
                    stats.receive_time_us += receive_time_us;

                    let batch = match batch {
                        Ok(batch) => batch,
                        Err(RecvTimeoutError::Disconnected) => return Err(DisconnectedError),
                        Err(RecvTimeoutError::Timeout) => {
                            break;
                        }
                    };
                    self.send_no_leader_slot_txn_batch_result(batch.seq_id);
                    stats.num_dropped_without_parsing += 1;
                }
            }
        }

        Ok(stats)
    }
}

impl Drop for BamReceiveAndBuffer {
    fn drop(&mut self) {
        if let Some(parsing_thread) = self.parsing_thread.take() {
            parsing_thread.join().unwrap();
        }
    }
}

pub fn seq_id_to_priority(seq_id: u32) -> u64 {
    u64::MAX.saturating_sub(seq_id as u64)
}

pub fn priority_to_seq_id(priority: u64) -> u32 {
    u32::try_from(u64::MAX.saturating_sub(priority)).unwrap_or(u32::MAX)
}

#[derive(Default)]
struct BamReceiveAndBufferMetrics {
    total_us: u64,
    deserialization_us: u64,
    sanitization_us: u64,
    lock_validation_us: u64,
    fee_budget_extraction_us: u64,
    check_transactions_us: u64,
    fee_payer_check_us: u64,
    blacklist_check_us: u64,
    pub sigverify_metrics: SigverifyMetrics,
}

impl BamReceiveAndBufferMetrics {
    fn report(&mut self) {
        datapoint_info!(
            "bam-receive-and-buffer",
            ("total_us", self.total_us, i64),
            ("deserialization_us", self.deserialization_us, i64),
            ("sanitization_us", self.sanitization_us, i64),
            ("lock_validation_us", self.lock_validation_us, i64),
            (
                "fee_budget_extraction_us",
                self.fee_budget_extraction_us,
                i64
            ),
            ("check_transactions_us", self.check_transactions_us, i64),
            ("fee_payer_check_us", self.fee_payer_check_us, i64),
            ("blacklist_check_us", self.blacklist_check_us, i64),
        );
        self.sigverify_metrics.report();
        *self = Self::default();
    }

    fn increment_total_us(&mut self, us: u64) {
        self.total_us = self.total_us.saturating_add(us);
    }

    fn increment_deserialization_us(&mut self, us: u64) {
        self.deserialization_us = self.deserialization_us.saturating_add(us);
    }

    fn increment_sanitization_us(&mut self, us: u64) {
        self.sanitization_us = self.sanitization_us.saturating_add(us);
    }

    fn increment_lock_validation_us(&mut self, us: u64) {
        self.lock_validation_us = self.lock_validation_us.saturating_add(us);
    }

    fn increment_fee_budget_extraction_us(&mut self, us: u64) {
        self.fee_budget_extraction_us = self.fee_budget_extraction_us.saturating_add(us);
    }

    fn increment_check_transactions_us(&mut self, us: u64) {
        self.check_transactions_us = self.check_transactions_us.saturating_add(us);
    }

    fn increment_fee_payer_check_us(&mut self, us: u64) {
        self.fee_payer_check_us = self.fee_payer_check_us.saturating_add(us);
    }

    fn increment_blacklist_check_us(&mut self, us: u64) {
        self.blacklist_check_us = self.blacklist_check_us.saturating_add(us);
    }
}

struct SigverifyMetrics {
    pub verify_batches_pp_us_hist: Histogram,
    pub batch_packets_len_hist: Histogram,
    pub total_verify_time_us: u64,
    pub total_packets_verified: usize,
    pub total_batches_verified: usize,
}

impl Default for SigverifyMetrics {
    fn default() -> Self {
        Self {
            verify_batches_pp_us_hist: Histogram::new(),
            batch_packets_len_hist: Histogram::new(),
            total_verify_time_us: 0,
            total_packets_verified: 0,
            total_batches_verified: 0,
        }
    }
}

impl SigverifyMetrics {
    pub fn report(&self) {
        if self.total_packets_verified == 0 {
            return;
        }

        datapoint_info!(
            "bam-receive-and-buffer_sigverify-stats",
            ("total_verify_time_us", self.total_verify_time_us, i64),
            ("total_packets_verified", self.total_packets_verified, i64),
            ("total_batches_verified", self.total_batches_verified, i64),
            (
                "verify_batches_pp_us_p50",
                self.verify_batches_pp_us_hist.percentile(50.0).unwrap_or(0),
                i64
            ),
            (
                "verify_batches_pp_us_p75",
                self.verify_batches_pp_us_hist.percentile(75.0).unwrap_or(0),
                i64
            ),
            (
                "verify_batches_pp_us_p90",
                self.verify_batches_pp_us_hist.percentile(90.0).unwrap_or(0),
                i64
            ),
            (
                "verify_batches_pp_us_p99",
                self.verify_batches_pp_us_hist.percentile(99.0).unwrap_or(0),
                i64
            ),
            (
                "batch_packets_len_p50",
                self.batch_packets_len_hist.percentile(50.0).unwrap_or(0),
                i64
            ),
            (
                "batch_packets_len_p75",
                self.batch_packets_len_hist.percentile(75.0).unwrap_or(0),
                i64
            ),
            (
                "batch_packets_len_p90",
                self.batch_packets_len_hist.percentile(90.0).unwrap_or(0),
                i64
            ),
            (
                "batch_packets_len_p99",
                self.batch_packets_len_hist.percentile(99.0).unwrap_or(0),
                i64
            ),
        );
    }

    pub fn increment_verify_batches_pp_us(&mut self, us: u64, packet_count: usize) {
        if packet_count > 0 {
            let per_packet_us = (us as f64 / packet_count as f64).round() as u64;
            self.verify_batches_pp_us_hist
                .increment(per_packet_us)
                .unwrap();
        }
    }

    pub fn increment_batch_packets_len(&mut self, packet_count: usize) {
        if packet_count > 0 {
            self.batch_packets_len_hist
                .increment(packet_count as u64)
                .unwrap();
        }
    }

    pub fn increment_total_verify_time(&mut self, us: u64) {
        self.total_verify_time_us += us;
    }

    pub fn increment_total_packets_verified(&mut self, count: usize) {
        self.total_packets_verified += count;
    }

    pub fn increment_total_batches_verified(&mut self, count: usize) {
        self.total_batches_verified += count;
    }
}

#[cfg(test)]
mod tests {
    use solana_signer::Signer;
    use solana_system_transaction::transfer;
    use {
        super::*,
        crate::banking_stage::{
            tests::create_slow_genesis_config,
            transaction_scheduler::transaction_state_container::StateContainer,
        },
        crossbeam_channel::{unbounded, Receiver},
        solana_keypair::Keypair,
        solana_ledger::genesis_utils::GenesisConfigInfo,
        solana_message::Message,
        solana_pubkey::Pubkey,
        solana_runtime::bank::Bank,
        solana_runtime_transaction::transaction_with_meta::TransactionWithMeta,
        solana_transaction::versioned::VersionedTransaction,
        solana_transaction::Transaction,
        test_case::test_case,
    };

    #[test]
    fn test_seq_id_to_priority() {
        assert_eq!(seq_id_to_priority(0), u64::MAX);
        assert_eq!(seq_id_to_priority(1), u64::MAX - 1);
    }

    #[test]
    fn test_priority_to_seq_id() {
        assert_eq!(priority_to_seq_id(u64::MAX), 0);
        assert_eq!(priority_to_seq_id(u64::MAX - 1), 1);
    }

    fn test_bank_forks() -> (Arc<RwLock<BankForks>>, Keypair) {
        let GenesisConfigInfo {
            genesis_config,
            mint_keypair,
            ..
        } = create_slow_genesis_config(u64::MAX);

        let (_bank, bank_forks) = Bank::new_no_wallclock_throttle_for_tests(&genesis_config);
        (bank_forks, mint_keypair)
    }

    fn setup_bam_receive_and_buffer(
        receiver: crossbeam_channel::Receiver<AtomicTxnBatch>,
        bank_forks: Arc<RwLock<BankForks>>,
        blacklisted_accounts: HashSet<Pubkey>,
    ) -> (
        Arc<AtomicBool>,
        BamReceiveAndBuffer,
        TransactionStateContainer<RuntimeTransaction<SanitizedTransaction>>,
        crossbeam_channel::Receiver<BamOutboundMessage>,
    ) {
        let exit: Arc<AtomicBool> = Arc::new(AtomicBool::new(false));
        let (response_sender, response_receiver) =
            crossbeam_channel::unbounded::<BamOutboundMessage>();
        let receive_and_buffer = BamReceiveAndBuffer::new(
            exit.clone(),
            Arc::new(AtomicBool::new(true)),
            receiver,
            response_sender,
            bank_forks,
            blacklisted_accounts,
        );
        let container = TransactionStateContainer::with_capacity(100);
        (exit, receive_and_buffer, container, response_receiver)
    }

    fn verify_container<Tx: TransactionWithMeta>(
        container: &mut impl StateContainer<Tx>,
        expected_length: usize,
    ) {
        let mut actual_length: usize = 0;
        while let Some(id) = container.pop() {
            let Some((ids, _, _)) = container.get_batch(id.id) else {
                panic!(
                    "transaction in queue position {} with id {} must exist.",
                    actual_length, id.id
                );
            };
            for id in ids {
                assert!(
                    container.get_transaction(*id).is_some(),
                    "Transaction ID {} not found in container",
                    id
                );
            }
            actual_length += 1;
        }

        assert_eq!(actual_length, expected_length);
    }

    #[test_case(setup_bam_receive_and_buffer; "testcase-bam")]
    fn test_receive_and_buffer_simple_transfer<R: ReceiveAndBuffer>(
        setup_receive_and_buffer: impl FnOnce(
            Receiver<AtomicTxnBatch>,
            Arc<RwLock<BankForks>>,
            HashSet<Pubkey>,
        ) -> (
            Arc<AtomicBool>,
            R,
            R::Container,
            Receiver<BamOutboundMessage>,
        ),
    ) {
        let (sender, receiver) = unbounded();
        let (bank_forks, mint_keypair) = test_bank_forks();
        let (exit, mut receive_and_buffer, mut container, _response_sender) =
            setup_receive_and_buffer(receiver, bank_forks.clone(), HashSet::new());
        let transaction = transfer(
            &mint_keypair,
            &Pubkey::new_unique(),
            1,
            bank_forks.read().unwrap().root_bank().last_blockhash(),
        );
        let data = bincode::serialize(&transaction).expect("serializes");
        let bundle = AtomicTxnBatch {
            seq_id: 1,
            packets: vec![Packet { data, meta: None }],
            max_schedule_slot: 0,
        };
        sender.send(bundle).unwrap();

        let start = Instant::now();
        while start.elapsed() < Duration::from_secs(2) {
            let ReceivingStats { num_received, .. } = receive_and_buffer
                .receive_and_buffer_packets(&mut container, &BufferedPacketsDecision::Hold)
                .unwrap();
            if num_received > 0 {
                break;
            }
        }

        verify_container(&mut container, 1);
        exit.store(true, Ordering::Relaxed);
    }

    #[test]
    fn test_receive_and_buffer_invalid_packet() {
        let (bank_forks, _mint_keypair) = test_bank_forks();
        let (sender, receiver) = unbounded();
        let (exit, mut receive_and_buffer, mut container, response_receiver) =
            setup_bam_receive_and_buffer(receiver, bank_forks.clone(), HashSet::new());

        let bundle = AtomicTxnBatch {
            seq_id: 1,
            packets: vec![Packet {
                data: vec![],
                meta: None,
            }],
            max_schedule_slot: 0,
        };
        sender.send(bundle).unwrap();

        let ReceivingStats { num_received, .. } = receive_and_buffer
            .receive_and_buffer_packets(&mut container, &BufferedPacketsDecision::Hold)
            .unwrap();

        assert_eq!(num_received, 0);
        verify_container(&mut container, 0);
        let response = response_receiver.recv().unwrap();
        assert!(matches!(
            response,
            BamOutboundMessage::AtomicTxnBatchResult(txn_batch_result) if txn_batch_result.seq_id == 1 &&
            matches!(&txn_batch_result.result, Some(atomic_txn_batch_result::Result::NotCommitted(not_committed)) if
                matches!(not_committed.reason, Some(Reason::DeserializationError(_))))
        ));
        exit.store(true, Ordering::Relaxed);
    }

    #[test]
    fn test_batch_deserialize_success() {
        let (bank_forks, mint_keypair) = test_bank_forks();
        let bundle = AtomicTxnBatch {
            seq_id: 1,
            packets: vec![Packet {
                data: bincode::serialize(&transfer(
                    &mint_keypair,
                    &Pubkey::new_unique(),
                    1,
                    bank_forks.read().unwrap().root_bank().last_blockhash(),
                ))
                .unwrap(),
                meta: None,
            }],
            max_schedule_slot: 0,
        };

        let mut stats = BamReceiveAndBufferMetrics::default();
<<<<<<< HEAD
        let (results, _batch_stats) = BamReceiveAndBuffer::batch_deserialize_and_verify(&[bundle], Slot::MAX, &mut stats);
=======
        let (results, _batch_stats) =
            BamReceiveAndBuffer::batch_deserialize_and_verify(&[bundle], &mut stats);
>>>>>>> fbf37918

        assert_eq!(results.len(), 1);
        assert!(results[0].is_ok());
        if let Ok((deserialized_packets, _, seq_id, _max_schedule_slot)) = &results[0] {
            assert_eq!(deserialized_packets.len(), 1);
            assert_eq!(*seq_id, 1);
        }
    }

    #[test]
    fn test_batch_deserialize_empty() {
        let (_bank_forks, _mint_keypair) = test_bank_forks();
        let batch = AtomicTxnBatch {
            seq_id: 1,
            packets: vec![],
            max_schedule_slot: 0,
        };

        let mut stats = BamReceiveAndBufferMetrics::default();
<<<<<<< HEAD
        let (results, batch_stats) = BamReceiveAndBuffer::batch_deserialize_and_verify(&[batch], Slot::MAX, &mut stats);
=======
        let (results, batch_stats) =
            BamReceiveAndBuffer::batch_deserialize_and_verify(&[batch], &mut stats);
>>>>>>> fbf37918

        assert_eq!(results.len(), 1);
        assert!(results[0].is_err());
        assert_eq!(batch_stats.num_dropped_without_parsing, 1);
        if let Err((reason, seq_id)) = &results[0] {
            assert_eq!(*seq_id, 1);
            assert!(matches!(reason, Reason::DeserializationError(_)));
        }
    }

    #[test]
    fn test_batch_deserialize_invalid_packet() {
        let (_bank_forks, _mint_keypair) = test_bank_forks();
        let batch = AtomicTxnBatch {
            seq_id: 1,
            packets: vec![Packet {
                data: vec![0; PACKET_DATA_SIZE + 1],
                meta: None,
            }],
            max_schedule_slot: 0,
        };

        let mut stats = BamReceiveAndBufferMetrics::default();
<<<<<<< HEAD
        let (results, _batch_stats) = BamReceiveAndBuffer::batch_deserialize_and_verify(&[batch], Slot::MAX, &mut stats);
        
=======
        let (results, _batch_stats) =
            BamReceiveAndBuffer::batch_deserialize_and_verify(&[batch], &mut stats);

>>>>>>> fbf37918
        assert_eq!(results.len(), 1);
        assert!(results[0].is_err());
        if let Err((reason, seq_id)) = &results[0] {
            assert_eq!(*seq_id, 1);
            assert!(matches!(reason, Reason::DeserializationError(_)));
        }
    }

    #[test]
    fn test_batch_deserialize_fee_payer_doesnt_exist() {
        let (bank_forks, _) = test_bank_forks();
        let fee_payer = Keypair::new();
        let batch = AtomicTxnBatch {
            seq_id: 1,
            packets: vec![Packet {
                data: bincode::serialize(&transfer(
                    &fee_payer,
                    &Pubkey::new_unique(),
                    1,
                    bank_forks.read().unwrap().root_bank().last_blockhash(),
                ))
                .unwrap(),
                meta: None,
            }],
            max_schedule_slot: 0,
        };

        let mut stats = BamReceiveAndBufferMetrics::default();
<<<<<<< HEAD
        let (results, _batch_stats) = BamReceiveAndBuffer::batch_deserialize_and_verify(&[batch], Slot::MAX, &mut stats);
        
=======
        let (results, _batch_stats) =
            BamReceiveAndBuffer::batch_deserialize_and_verify(&[batch], &mut stats);

>>>>>>> fbf37918
        assert_eq!(results.len(), 1);
        assert!(results[0].is_ok());

        if let Ok((deserialized_packets, revert_on_error, seq_id, max_schedule_slot)) = &results[0]
        {
            let (result, stats) = BamReceiveAndBuffer::parse_deserialized_batch(
                deserialized_packets.clone(),
                *seq_id,
                *revert_on_error,
                *max_schedule_slot,
                &bank_forks,
                &HashSet::new(),
                &mut stats,
            );

            assert!(result.is_err());
            assert_eq!(stats.num_dropped_on_fee_payer, 1);
            assert!(matches!(result.err().unwrap(), Reason::TransactionError(_)));
        }
    }

    #[test]
    fn test_batch_deserialize_inconsistent() {
        let (bank_forks, mint_keypair) = test_bank_forks();
        let bundle = AtomicTxnBatch {
            seq_id: 1,
            packets: vec![
                Packet {
                    data: bincode::serialize(&transfer(
                        &mint_keypair,
                        &Pubkey::new_unique(),
                        1,
                        bank_forks.read().unwrap().root_bank().last_blockhash(),
                    ))
                    .unwrap(),
                    meta: None,
                },
                Packet {
                    data: bincode::serialize(&transfer(
                        &mint_keypair,
                        &Pubkey::new_unique(),
                        1,
                        bank_forks.read().unwrap().root_bank().last_blockhash(),
                    ))
                    .unwrap(),
                    meta: Some(jito_protos::proto::bam_types::Meta {
                        flags: Some(jito_protos::proto::bam_types::PacketFlags {
                            revert_on_error: true,
                            ..Default::default()
                        }),
                        ..Default::default()
                    }),
                },
            ],
            max_schedule_slot: 0,
        };

        let mut stats = BamReceiveAndBufferMetrics::default();
<<<<<<< HEAD
        let (results, batch_stats) = BamReceiveAndBuffer::batch_deserialize_and_verify(&[bundle], Slot::MAX, &mut stats);
=======
        let (results, batch_stats) =
            BamReceiveAndBuffer::batch_deserialize_and_verify(&[bundle], &mut stats);
>>>>>>> fbf37918
        assert_eq!(results.len(), 1);
        assert!(results[0].is_err());
        assert_eq!(batch_stats.num_dropped_without_parsing, 1);
        if let Err((reason, seq_id)) = &results[0] {
            assert_eq!(*seq_id, 1);
            assert!(matches!(reason, Reason::DeserializationError(_)));
        }
    }

    #[test]
    fn test_batch_deserialize_blacklisted_account() {
        let keypair = Keypair::new();
        let blacklisted_accounts = HashSet::from([keypair.pubkey()]);

        let (bank_forks, mint_keypair) = test_bank_forks();
        let batch = AtomicTxnBatch {
            seq_id: 1,
            packets: vec![Packet {
                data: bincode::serialize(&transfer(
                    &mint_keypair,
                    &keypair.pubkey(),
                    100,
                    bank_forks.read().unwrap().root_bank().last_blockhash(),
                ))
                .unwrap(),
                meta: None,
            }],
            max_schedule_slot: 0,
        };

        let mut stats = BamReceiveAndBufferMetrics::default();
<<<<<<< HEAD
        let (results, _batch_stats) = BamReceiveAndBuffer::batch_deserialize_and_verify(&[batch], Slot::MAX, &mut stats);
        
=======
        let (results, _batch_stats) =
            BamReceiveAndBuffer::batch_deserialize_and_verify(&[batch], &mut stats);

>>>>>>> fbf37918
        assert_eq!(results.len(), 1);
        assert!(results[0].is_ok());

        if let Ok((deserialized_packets, revert_on_error, seq_id, max_schedule_slot)) = &results[0]
        {
            let (result, stats) = BamReceiveAndBuffer::parse_deserialized_batch(
                deserialized_packets.clone(),
                *seq_id,
                *revert_on_error,
                *max_schedule_slot,
                &bank_forks,
                &blacklisted_accounts,
                &mut stats,
            );

            assert!(result.is_err());
            assert_eq!(stats.num_dropped_on_blacklisted_account, 1);
            assert!(matches!(result.err().unwrap(), Reason::TransactionError(_)));
        }
    }

    #[test]
    fn test_batch_deserialize_rejects_vote_transactions() {
        let (bank_forks, _mint_keypair) = test_bank_forks();

        let vote_keypair = Keypair::new();
        let node_keypair = Keypair::new();
        let authorized_voter = Keypair::new();
        let recent_blockhash = bank_forks.read().unwrap().root_bank().last_blockhash();

        let vote_tx = Transaction::new(
            &[&node_keypair, &authorized_voter],
            Message::new(
                &[solana_vote_program::vote_instruction::vote(
                    &vote_keypair.pubkey(),
                    &authorized_voter.pubkey(),
                    solana_vote_program::vote_state::Vote::new(vec![1], recent_blockhash),
                )],
                Some(&node_keypair.pubkey()),
            ),
            recent_blockhash,
        );

        let vote_data = bincode::serialize(&VersionedTransaction::from(vote_tx)).unwrap();

        let meta = jito_protos::proto::bam_types::Meta {
            flags: Some(jito_protos::proto::bam_types::PacketFlags {
                simple_vote_tx: true,
                ..Default::default()
            }),
            size: vote_data.len() as u64,
        };

        let batch = AtomicTxnBatch {
            seq_id: 1,
            packets: vec![Packet {
                data: vote_data,
                meta: Some(meta),
            }],
            max_schedule_slot: 0,
        };

        let mut stats = BamReceiveAndBufferMetrics::default();
<<<<<<< HEAD
        let (results, _batch_stats) = BamReceiveAndBuffer::batch_deserialize_and_verify(&[batch], Slot::MAX, &mut stats);
        
=======
        let (results, _batch_stats) =
            BamReceiveAndBuffer::batch_deserialize_and_verify(&[batch], &mut stats);

>>>>>>> fbf37918
        assert_eq!(results.len(), 1);
        assert!(results[0].is_ok());

        if let Ok((deserialized_packets, revert_on_error, seq_id, max_schedule_slot)) = &results[0]
        {
            let (result, stats) = BamReceiveAndBuffer::parse_deserialized_batch(
                deserialized_packets.clone(),
                *seq_id,
                *revert_on_error,
                *max_schedule_slot,
                &bank_forks,
                &HashSet::new(),
                &mut stats,
            );

            assert!(result.is_err());
            assert_eq!(stats.num_dropped_on_parsing_and_sanitization, 1);
            assert!(matches!(
                result.err().unwrap(),
                Reason::DeserializationError(_)
            ));
        }
    }
}<|MERGE_RESOLUTION|>--- conflicted
+++ resolved
@@ -158,19 +158,12 @@
                     continue;
                 }
             }
-<<<<<<< HEAD
     
             let ((deserialized_batches_results, deserialize_stats), duration_us) =
                 measure_us!(Self::batch_deserialize_and_verify(
                     &recv_buffer,
                     bank_forks.read().unwrap().working_bank().slot(),
                     &mut metrics));
-=======
-
-            let ((deserialized_batches_results, deserialize_stats), duration_us) = measure_us!(
-                Self::batch_deserialize_and_verify(&recv_buffer, &mut metrics)
-            );
->>>>>>> fbf37918
             stats.accumulate(deserialize_stats);
             metrics.increment_total_us(duration_us);
             recv_buffer.clear();
@@ -489,30 +482,11 @@
     }
 
     /// Check basic constraints and extract revert_on_error flags
-<<<<<<< HEAD
     fn prevalidate_batches(
         atomic_txn_batches: &[AtomicTxnBatch],
         current_slot: Slot,
     ) -> PrevalidationOutput {
         let mut stats = ReceivingStats::default();
-=======
-    fn prevalidate_batches(atomic_txn_batches: &[AtomicTxnBatch]) -> PrevalidationOutput {
-        let mut stats = ReceivingStats {
-            num_received: 0,
-            num_dropped_without_parsing: 0,
-            num_dropped_on_parsing_and_sanitization: 0,
-            num_dropped_on_lock_validation: 0,
-            num_dropped_on_compute_budget: 0,
-            num_dropped_on_age: 0,
-            num_dropped_on_already_processed: 0,
-            num_dropped_on_fee_payer: 0,
-            num_dropped_on_capacity: 0,
-            num_buffered: 0,
-            num_dropped_on_blacklisted_account: 0,
-            receive_time_us: 0,
-            buffer_time_us: 0,
-        };
->>>>>>> fbf37918
 
         let prevalidated = atomic_txn_batches
             .iter()
@@ -587,12 +561,8 @@
 
     fn batch_deserialize_and_verify(
         atomic_txn_batches: &[AtomicTxnBatch],
-<<<<<<< HEAD
         current_slot: Slot,
         metrics: &mut BamReceiveAndBufferMetrics
-=======
-        metrics: &mut BamReceiveAndBufferMetrics,
->>>>>>> fbf37918
     ) -> DeserializationOutput {
         fn proto_packet_to_packet(from_packet: &Packet) -> solana_packet::Packet {
             let mut to_packet = solana_packet::Packet::default();
@@ -1184,12 +1154,7 @@
         };
 
         let mut stats = BamReceiveAndBufferMetrics::default();
-<<<<<<< HEAD
         let (results, _batch_stats) = BamReceiveAndBuffer::batch_deserialize_and_verify(&[bundle], Slot::MAX, &mut stats);
-=======
-        let (results, _batch_stats) =
-            BamReceiveAndBuffer::batch_deserialize_and_verify(&[bundle], &mut stats);
->>>>>>> fbf37918
 
         assert_eq!(results.len(), 1);
         assert!(results[0].is_ok());
@@ -1209,12 +1174,7 @@
         };
 
         let mut stats = BamReceiveAndBufferMetrics::default();
-<<<<<<< HEAD
         let (results, batch_stats) = BamReceiveAndBuffer::batch_deserialize_and_verify(&[batch], Slot::MAX, &mut stats);
-=======
-        let (results, batch_stats) =
-            BamReceiveAndBuffer::batch_deserialize_and_verify(&[batch], &mut stats);
->>>>>>> fbf37918
 
         assert_eq!(results.len(), 1);
         assert!(results[0].is_err());
@@ -1238,14 +1198,8 @@
         };
 
         let mut stats = BamReceiveAndBufferMetrics::default();
-<<<<<<< HEAD
         let (results, _batch_stats) = BamReceiveAndBuffer::batch_deserialize_and_verify(&[batch], Slot::MAX, &mut stats);
         
-=======
-        let (results, _batch_stats) =
-            BamReceiveAndBuffer::batch_deserialize_and_verify(&[batch], &mut stats);
-
->>>>>>> fbf37918
         assert_eq!(results.len(), 1);
         assert!(results[0].is_err());
         if let Err((reason, seq_id)) = &results[0] {
@@ -1274,14 +1228,8 @@
         };
 
         let mut stats = BamReceiveAndBufferMetrics::default();
-<<<<<<< HEAD
         let (results, _batch_stats) = BamReceiveAndBuffer::batch_deserialize_and_verify(&[batch], Slot::MAX, &mut stats);
         
-=======
-        let (results, _batch_stats) =
-            BamReceiveAndBuffer::batch_deserialize_and_verify(&[batch], &mut stats);
-
->>>>>>> fbf37918
         assert_eq!(results.len(), 1);
         assert!(results[0].is_ok());
 
@@ -1340,12 +1288,7 @@
         };
 
         let mut stats = BamReceiveAndBufferMetrics::default();
-<<<<<<< HEAD
         let (results, batch_stats) = BamReceiveAndBuffer::batch_deserialize_and_verify(&[bundle], Slot::MAX, &mut stats);
-=======
-        let (results, batch_stats) =
-            BamReceiveAndBuffer::batch_deserialize_and_verify(&[bundle], &mut stats);
->>>>>>> fbf37918
         assert_eq!(results.len(), 1);
         assert!(results[0].is_err());
         assert_eq!(batch_stats.num_dropped_without_parsing, 1);
@@ -1377,14 +1320,8 @@
         };
 
         let mut stats = BamReceiveAndBufferMetrics::default();
-<<<<<<< HEAD
         let (results, _batch_stats) = BamReceiveAndBuffer::batch_deserialize_and_verify(&[batch], Slot::MAX, &mut stats);
         
-=======
-        let (results, _batch_stats) =
-            BamReceiveAndBuffer::batch_deserialize_and_verify(&[batch], &mut stats);
-
->>>>>>> fbf37918
         assert_eq!(results.len(), 1);
         assert!(results[0].is_ok());
 
@@ -1448,14 +1385,8 @@
         };
 
         let mut stats = BamReceiveAndBufferMetrics::default();
-<<<<<<< HEAD
         let (results, _batch_stats) = BamReceiveAndBuffer::batch_deserialize_and_verify(&[batch], Slot::MAX, &mut stats);
         
-=======
-        let (results, _batch_stats) =
-            BamReceiveAndBuffer::batch_deserialize_and_verify(&[batch], &mut stats);
-
->>>>>>> fbf37918
         assert_eq!(results.len(), 1);
         assert!(results[0].is_ok());
 
