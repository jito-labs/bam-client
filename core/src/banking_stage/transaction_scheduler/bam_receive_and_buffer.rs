//! An implementation of the `ReceiveAndBuffer` trait that receives messages from BAM
//! and buffers from into the the `TransactionStateContainer`. Key thing to note:
//! this implementation only functions during the `Consume/Hold` phase; otherwise it will send them back
//! to BAM with a `Retryable` result.
use crate::banking_stage::scheduler_messages::MaxAge;
use crate::banking_stage::transaction_scheduler::receive_and_buffer::DisconnectedError;
use crate::UNKNOWN_IP;
use crossbeam_channel::{RecvTimeoutError, TryRecvError};
use solana_clock::MAX_PROCESSING_AGE;
use solana_packet::{PacketFlags, PACKET_DATA_SIZE};
<<<<<<< HEAD
use solana_perf::sigverify::verify_packet;
use solana_pubkey::Pubkey;
use solana_sanitize::SanitizeError;
=======
use solana_pubkey::Pubkey;
>>>>>>> ec4900e9
use solana_transaction::sanitized::SanitizedTransaction;
use std::{
    cmp::min,
    collections::HashSet,
    sync::{
        atomic::{AtomicBool, Ordering},
        Arc, RwLock,
    },
    time::{Duration, Instant},
};
use {
    super::{
        receive_and_buffer::ReceiveAndBuffer,
        transaction_state_container::TransactionStateContainer,
    },
    crate::banking_stage::{
        consumer::Consumer,
        decision_maker::BufferedPacketsDecision,
        immutable_deserialized_packet::{DeserializedPacketError, ImmutableDeserializedPacket},
        transaction_scheduler::{
            bam_utils::{convert_deserialize_error_to_proto, convert_txn_error_to_proto},
            receive_and_buffer::{calculate_max_age, calculate_priority_and_cost},
        },
    },
    crossbeam_channel::Sender,
    itertools::Itertools,
    jito_protos::proto::{
        bam_api::{start_scheduler_message_v0::Msg, StartSchedulerMessageV0},
        bam_types::{
            atomic_txn_batch_result, not_committed::Reason, AtomicTxnBatch,
            DeserializationErrorReason, Packet, SchedulingError,
        },
    },
    solana_accounts_db::account_locks::validate_account_locks,
    solana_runtime::bank_forks::BankForks,
    solana_runtime_transaction::{
        runtime_transaction::RuntimeTransaction, transaction_meta::StaticMeta,
    },
    solana_svm::transaction_error_metrics::TransactionErrorMetrics,
};

pub struct BamReceiveAndBuffer {
    bam_enabled: Arc<AtomicBool>,
    bundle_receiver: crossbeam_channel::Receiver<AtomicTxnBatch>,
    response_sender: Sender<StartSchedulerMessageV0>,
    bank_forks: Arc<RwLock<BankForks>>,
    blacklisted_accounts: HashSet<Pubkey>,
}

impl BamReceiveAndBuffer {
    pub fn new(
        bam_enabled: Arc<AtomicBool>,
        bundle_receiver: crossbeam_channel::Receiver<AtomicTxnBatch>,
        response_sender: Sender<StartSchedulerMessageV0>,
        bank_forks: Arc<RwLock<BankForks>>,
        blacklisted_accounts: HashSet<Pubkey>,
    ) -> Self {
        Self {
            bam_enabled,
            bundle_receiver,
            response_sender,
            bank_forks,
            blacklisted_accounts,
        }
    }

    fn deserialize_packets<'a>(
        in_packets: impl Iterator<Item = &'a Packet>,
    ) -> Result<Vec<ImmutableDeserializedPacket>, (usize, DeserializedPacketError)> {
        fn proto_packet_to_packet(from_packet: &Packet) -> solana_packet::Packet {
            let mut to_packet = solana_packet::Packet::default();
            to_packet.meta_mut().size = from_packet.data.len();
            to_packet.meta_mut().set_discard(false);

            let copy_len = min(PACKET_DATA_SIZE, from_packet.data.len());
            to_packet.buffer_mut()[0..copy_len].copy_from_slice(&from_packet.data[0..copy_len]);

            if let Some(meta) = &from_packet.meta {
                to_packet.meta_mut().size = meta.size as usize;
                to_packet.meta_mut().addr = meta.addr.parse().unwrap_or(UNKNOWN_IP);
                to_packet.meta_mut().port = meta.port as u16;
                if let Some(flags) = &meta.flags {
                    if flags.simple_vote_tx {
                        to_packet
                            .meta_mut()
                            .flags
                            .insert(PacketFlags::SIMPLE_VOTE_TX);
                    }
                    if flags.forwarded {
                        to_packet.meta_mut().flags.insert(PacketFlags::FORWARDED);
                    }
                    if flags.repair {
                        to_packet.meta_mut().flags.insert(PacketFlags::REPAIR);
                    }
                }
            }
            to_packet
        }

        let mut result = Vec::with_capacity(in_packets.size_hint().0);
        for (i, p) in in_packets.enumerate() {
            let mut solana_packet = proto_packet_to_packet(p);
            // sigverify packet
            // we don't use solana_packet here, so we don't need to call set_discard()
            if !verify_packet(&mut (&mut solana_packet).into(), false) {
                return Err((
                    i,
                    DeserializedPacketError::SanitizeError(SanitizeError::InvalidValue),
                ));
            }

            result.push(
                ImmutableDeserializedPacket::new((&solana_packet).into()).map_err(|e| (i, e))?,
            );
        }

        Ok(result)
    }

    fn send_bundle_not_committed_result(&self, seq_id: u32, reason: Reason) {
        let _ = self.response_sender.try_send(StartSchedulerMessageV0 {
            msg: Some(Msg::AtomicTxnBatchResult(
                jito_protos::proto::bam_types::AtomicTxnBatchResult {
                    seq_id,
                    result: Some(atomic_txn_batch_result::Result::NotCommitted(
                        jito_protos::proto::bam_types::NotCommitted {
                            reason: Some(reason),
                        },
                    )),
                },
            )),
        });
    }

    fn send_no_leader_slot_txn_batch_result(&self, seq_id: u32) {
        let _ = self.response_sender.try_send(StartSchedulerMessageV0 {
            msg: Some(Msg::AtomicTxnBatchResult(
                jito_protos::proto::bam_types::AtomicTxnBatchResult {
                    seq_id,
                    result: Some(atomic_txn_batch_result::Result::NotCommitted(
                        jito_protos::proto::bam_types::NotCommitted {
                            reason: Some(Reason::SchedulingError(
                                SchedulingError::OutsideLeaderSlot as i32,
                            )),
                        },
                    )),
                },
            )),
        });
    }

    fn send_container_full_txn_batch_result(&self, seq_id: u32) {
        let _ = self.response_sender.try_send(StartSchedulerMessageV0 {
            msg: Some(Msg::AtomicTxnBatchResult(
                jito_protos::proto::bam_types::AtomicTxnBatchResult {
                    seq_id,
                    result: Some(atomic_txn_batch_result::Result::NotCommitted(
                        jito_protos::proto::bam_types::NotCommitted {
                            reason: Some(Reason::SchedulingError(
                                SchedulingError::ContainerFull as i32,
                            )),
                        },
                    )),
                },
            )),
        });
    }

    fn parse_batch(
        batch: &AtomicTxnBatch,
        bank_forks: &Arc<RwLock<BankForks>>,
        blacklisted_accounts: &HashSet<Pubkey>,
    ) -> Result<ParsedBatch, Reason> {
        if batch.packets.is_empty() {
            return Err(Reason::DeserializationError(
                jito_protos::proto::bam_types::DeserializationError {
                    index: 0,
                    reason: DeserializationErrorReason::Empty as i32,
                },
            ));
        }

        if batch.packets.len() > 5 {
            return Err(Reason::DeserializationError(
                jito_protos::proto::bam_types::DeserializationError {
                    index: 0,
                    reason: DeserializationErrorReason::SanitizeError as i32,
                },
            ));
        }

        let Ok(revert_on_error) = batch
            .packets
            .iter()
            .map(|p| {
                p.meta
                    .as_ref()
                    .and_then(|meta| meta.flags.as_ref())
                    .is_some_and(|flags| flags.revert_on_error)
            })
            .all_equal_value()
        else {
            return Err(Reason::DeserializationError(
                jito_protos::proto::bam_types::DeserializationError {
                    index: 0,
                    reason: DeserializationErrorReason::InconsistentBundle as i32,
                },
            ));
        };

        let mut parsed_packets =
            Self::deserialize_packets(batch.packets.iter()).map_err(|(index, err)| {
                let reason = convert_deserialize_error_to_proto(&err);
                Reason::DeserializationError(jito_protos::proto::bam_types::DeserializationError {
                    index: index as u32,
                    reason: reason as i32,
                })
            })?;

        let (root_bank, working_bank) = {
            let bank_forks = bank_forks.read().unwrap();
            let root_bank = bank_forks.root_bank();
            let working_bank = bank_forks.working_bank();
            (root_bank, working_bank)
        };
        let alt_resolved_slot = root_bank.slot();
        let sanitized_epoch = root_bank.epoch();
        let transaction_account_lock_limit = working_bank.get_transaction_account_lock_limit();
        let vote_only = working_bank.vote_only_bank();

        let mut packets = vec![];
        let mut cost: u64 = 0;
        let mut txns_max_age = vec![];

        // Checks are taken from receive_and_buffer.rs:
        // SanitizedTransactionReceiveAndBuffer::buffer_packets
        for (index, parsed_packet) in parsed_packets.drain(..).enumerate() {
<<<<<<< HEAD
            // Check 0: Reject vote transactions
            if parsed_packet.is_simple_vote() {
                return Err(Reason::DeserializationError(
                    jito_protos::proto::bam_types::DeserializationError {
                        index: index as u32,
                        reason: DeserializationErrorReason::VoteTransactionFailure as i32,
                    },
                ));
            }

=======
>>>>>>> ec4900e9
            // Check 1: Ensure the transaction is valid
            let Some((tx, deactivation_slot)) = parsed_packet.build_sanitized_transaction(
                vote_only,
                root_bank.as_ref(),
                root_bank.get_reserved_account_keys(),
            ) else {
                return Err(Reason::DeserializationError(
                    jito_protos::proto::bam_types::DeserializationError {
                        index: 0,
                        reason: DeserializationErrorReason::SanitizeError as i32,
                    },
                ));
            };

            // Check 2: Ensure no duplicates and valid number of account locks
            if let Err(err) =
                validate_account_locks(tx.message().account_keys(), transaction_account_lock_limit)
            {
                let reason = convert_txn_error_to_proto(err);
                return Err(Reason::TransactionError(
                    jito_protos::proto::bam_types::TransactionError {
                        index: index as u32,
                        reason: reason as i32,
                    },
                ));
            }

            // Check 3: Ensure the compute budget limits are valid
            let fee_budget_limits = match tx
                .compute_budget_instruction_details()
                .sanitize_and_convert_to_compute_budget_limits(&working_bank.feature_set)
            {
                Ok(fee_budget_limits) => fee_budget_limits,
                Err(err) => {
                    let reason = convert_txn_error_to_proto(err);
                    return Err(Reason::TransactionError(
                        jito_protos::proto::bam_types::TransactionError {
                            index: index as u32,
                            reason: reason as i32,
                        },
                    ));
                }
            };

            // Check 4: Ensure valid blockhash and blockhash is not too old
            let lock_results: [_; 1] = core::array::from_fn(|_| Ok(()));
            let check_results = working_bank.check_transactions(
                std::slice::from_ref(&tx),
                &lock_results,
                MAX_PROCESSING_AGE,
                &mut TransactionErrorMetrics::default(),
            );
            if let Some(Err(err)) = check_results.first() {
                let reason = convert_txn_error_to_proto(err.clone());
                return Err(Reason::TransactionError(
                    jito_protos::proto::bam_types::TransactionError {
                        index: index as u32,
                        reason: reason as i32,
                    },
                ));
            }

            // Check 5: Ensure the fee payer has enough to pay for the transaction fee
            if let Err(err) = Consumer::check_fee_payer_unlocked(
                &working_bank,
                &tx,
                &mut TransactionErrorMetrics::default(),
            ) {
                let reason = convert_txn_error_to_proto(err);
                return Err(Reason::TransactionError(
                    jito_protos::proto::bam_types::TransactionError {
                        index: index as u32,
                        reason: reason as i32,
                    },
                ));
            }

            // Check 6: Ensure none of the accounts touch blacklisted accounts
            if tx
                .message()
                .account_keys()
                .iter()
                .any(|key| blacklisted_accounts.contains(key))
            {
                return Err(Reason::TransactionError(
                    jito_protos::proto::bam_types::TransactionError {
                        index: index as u32,
                        reason: DeserializationErrorReason::SanitizeError as i32,
                    },
                ));
            }

            let max_age = calculate_max_age(sanitized_epoch, deactivation_slot, alt_resolved_slot);

            let (_, txn_cost) =
                calculate_priority_and_cost(&tx, &fee_budget_limits.into(), &working_bank);
            cost = cost.saturating_add(txn_cost);
            txns_max_age.push((tx, max_age));
            packets.push(Arc::new(parsed_packet));
        }

        let priority = seq_id_to_priority(batch.seq_id);

        Ok(ParsedBatch {
            txns_max_age,
            cost,
            priority,
            revert_on_error,
        })
    }
}

struct ParsedBatch {
    pub txns_max_age: Vec<(RuntimeTransaction<SanitizedTransaction>, MaxAge)>,
    pub cost: u64,
    priority: u64,
    pub revert_on_error: bool,
}

impl ReceiveAndBuffer for BamReceiveAndBuffer {
    type Transaction = RuntimeTransaction<SanitizedTransaction>;
    type Container = TransactionStateContainer<Self::Transaction>;

    fn receive_and_buffer_packets(
        &mut self,
        container: &mut Self::Container,
        _: &mut super::scheduler_metrics::SchedulerTimingMetrics,
        _: &mut super::scheduler_metrics::SchedulerCountMetrics,
        decision: &BufferedPacketsDecision,
    ) -> Result<usize, DisconnectedError> {
        let mut result = 0;
        let is_bam_enabled = self.bam_enabled.load(Ordering::Relaxed);

        match decision {
            BufferedPacketsDecision::Consume(_) | BufferedPacketsDecision::Hold => loop {
                let batch = match self.bundle_receiver.try_recv() {
                    Ok(batch) => batch,
                    Err(TryRecvError::Disconnected) => return Err(DisconnectedError),
                    Err(TryRecvError::Empty) => {
                        // If the channel is empty, work here is done.
                        return Ok(result);
                    }
                };

                // If BAM is not enabled, drain the channel
                if !is_bam_enabled {
                    continue;
                }

                let ParsedBatch {
                    txns_max_age,
                    cost,
                    priority,
                    revert_on_error,
                } = match Self::parse_batch(&batch, &self.bank_forks, &self.blacklisted_accounts) {
                    Ok(parsed) => parsed,
                    Err(reason) => {
                        self.send_bundle_not_committed_result(batch.seq_id, reason);
                        continue;
                    }
                };
                if container
                    .insert_new_batch(
                        txns_max_age,
                        priority,
                        cost,
                        revert_on_error,
                        batch.max_schedule_slot,
                    )
                    .is_none()
                {
                    self.send_container_full_txn_batch_result(batch.seq_id);
                    continue;
                };

                result = result.saturating_add(1);
            },
            BufferedPacketsDecision::ForwardAndHold | BufferedPacketsDecision::Forward => {
                // Send back any batches that were received while in Forward/Hold state
                let deadline = Instant::now() + Duration::from_millis(100);
                loop {
                    let batch = match self.bundle_receiver.recv_deadline(deadline) {
                        Ok(batch) => batch,
                        Err(RecvTimeoutError::Disconnected) => return Err(DisconnectedError),
                        Err(RecvTimeoutError::Timeout) => {
                            return Ok(0);
                        }
                    };
                    self.send_no_leader_slot_txn_batch_result(batch.seq_id);
                }
            }
        }
    }
}

pub fn seq_id_to_priority(seq_id: u32) -> u64 {
    u64::MAX.saturating_sub(seq_id as u64)
}

pub fn priority_to_seq_id(priority: u64) -> u32 {
    u32::try_from(u64::MAX.saturating_sub(priority)).unwrap_or(u32::MAX)
}

#[cfg(test)]
mod tests {
    use solana_signer::Signer;
    use solana_system_transaction::transfer;
    use {
        super::*,
        crate::banking_stage::{
            tests::create_slow_genesis_config,
            transaction_scheduler::{
                scheduler_metrics::{SchedulerCountMetrics, SchedulerTimingMetrics},
                transaction_state_container::StateContainer,
            },
        },
        crossbeam_channel::{unbounded, Receiver},
        solana_keypair::Keypair,
        solana_ledger::genesis_utils::GenesisConfigInfo,
        solana_message::Message,
        solana_pubkey::Pubkey,
        solana_runtime::bank::Bank,
        solana_runtime_transaction::transaction_with_meta::TransactionWithMeta,
        solana_transaction::versioned::VersionedTransaction,
        solana_transaction::Transaction,
        test_case::test_case,
    };

    #[test]
    fn test_seq_id_to_priority() {
        assert_eq!(seq_id_to_priority(0), u64::MAX);
        assert_eq!(seq_id_to_priority(1), u64::MAX - 1);
    }

    #[test]
    fn test_priority_to_seq_id() {
        assert_eq!(priority_to_seq_id(u64::MAX), 0);
        assert_eq!(priority_to_seq_id(u64::MAX - 1), 1);
    }

    fn test_bank_forks() -> (Arc<RwLock<BankForks>>, Keypair) {
        let GenesisConfigInfo {
            genesis_config,
            mint_keypair,
            ..
        } = create_slow_genesis_config(u64::MAX);

        let (_bank, bank_forks) = Bank::new_no_wallclock_throttle_for_tests(&genesis_config);
        (bank_forks, mint_keypair)
    }

    fn setup_bam_receive_and_buffer(
        receiver: crossbeam_channel::Receiver<AtomicTxnBatch>,
        bank_forks: Arc<RwLock<BankForks>>,
        blacklisted_accounts: HashSet<Pubkey>,
    ) -> (
        BamReceiveAndBuffer,
        TransactionStateContainer<RuntimeTransaction<SanitizedTransaction>>,
        crossbeam_channel::Receiver<StartSchedulerMessageV0>,
    ) {
        let (response_sender, response_receiver) =
            crossbeam_channel::unbounded::<StartSchedulerMessageV0>();
        let receive_and_buffer = BamReceiveAndBuffer::new(
            Arc::new(AtomicBool::new(true)),
            receiver,
            response_sender,
            bank_forks,
            blacklisted_accounts,
        );
        let container = TransactionStateContainer::with_capacity(100);
        (receive_and_buffer, container, response_receiver)
    }

    // verify container state makes sense:
    // 1. Number of transactions matches expectation
    // 2. All transactions IDs in priority queue exist in the map
    fn verify_container<Tx: TransactionWithMeta>(
        container: &mut impl StateContainer<Tx>,
        expected_length: usize,
    ) {
        let mut actual_length: usize = 0;
        while let Some(id) = container.pop() {
            let Some((ids, _, _)) = container.get_batch(id.id) else {
                panic!(
                    "transaction in queue position {} with id {} must exist.",
                    actual_length, id.id
                );
            };
            for id in ids {
                assert!(
                    container.get_transaction(*id).is_some(),
                    "Transaction ID {} not found in container",
                    id
                );
            }
            actual_length += 1;
        }

        assert_eq!(actual_length, expected_length);
    }

    #[test_case(setup_bam_receive_and_buffer; "testcase-bam")]
    fn test_receive_and_buffer_simple_transfer<R: ReceiveAndBuffer>(
        setup_receive_and_buffer: impl FnOnce(
            Receiver<AtomicTxnBatch>,
            Arc<RwLock<BankForks>>,
            HashSet<Pubkey>,
        )
            -> (R, R::Container, Receiver<StartSchedulerMessageV0>),
    ) {
        let (sender, receiver) = unbounded();
        let (bank_forks, mint_keypair) = test_bank_forks();
        let (mut receive_and_buffer, mut container, _response_sender) =
            setup_receive_and_buffer(receiver, bank_forks.clone(), HashSet::new());
        let mut timing_metrics = SchedulerTimingMetrics::default();
        let mut count_metrics = SchedulerCountMetrics::default();

        let transaction = transfer(
            &mint_keypair,
            &Pubkey::new_unique(),
            1,
            bank_forks.read().unwrap().root_bank().last_blockhash(),
        );
        let data = bincode::serialize(&transaction).expect("serializes");
        let bundle = AtomicTxnBatch {
            seq_id: 1,
            packets: vec![Packet { data, meta: None }],
            max_schedule_slot: 0,
        };
        sender.send(bundle).unwrap();

        let num_received = receive_and_buffer
            .receive_and_buffer_packets(
                &mut container,
                &mut timing_metrics,
                &mut count_metrics,
                &BufferedPacketsDecision::Hold,
            )
            .unwrap();

        assert_eq!(num_received, 1);
        verify_container(&mut container, 1);
    }

    #[test]
    fn test_receive_and_buffer_invalid_packet() {
        let (bank_forks, _mint_keypair) = test_bank_forks();
        let (sender, receiver) = unbounded();
        let (mut receive_and_buffer, mut container, response_receiver) =
            setup_bam_receive_and_buffer(receiver, bank_forks.clone(), HashSet::new());

        // Create an invalid packet with no data
        let bundle = AtomicTxnBatch {
            seq_id: 1,
            packets: vec![Packet {
                data: vec![],
                meta: None,
            }],
            max_schedule_slot: 0,
        };
        sender.send(bundle).unwrap();

        let result = receive_and_buffer
            .receive_and_buffer_packets(
                &mut container,
                &mut SchedulerTimingMetrics::default(),
                &mut SchedulerCountMetrics::default(),
                &BufferedPacketsDecision::Hold,
            )
            .unwrap();

        assert_eq!(result, 0);
        verify_container(&mut container, 0);
        let response = response_receiver.recv().unwrap();
        assert!(matches!(
            response.msg,
            Some(Msg::AtomicTxnBatchResult(txn_batch_result)) if txn_batch_result.seq_id == 1 &&
            matches!(&txn_batch_result.result, Some(atomic_txn_batch_result::Result::NotCommitted(not_committed)) if
                matches!(not_committed.reason, Some(Reason::DeserializationError(_))))
        ));
    }

    #[test]
    fn test_parse_bundle_success() {
        let (bank_forks, mint_keypair) = test_bank_forks();
        let bundle = AtomicTxnBatch {
            seq_id: 1,
            packets: vec![Packet {
                data: bincode::serialize(&transfer(
                    &mint_keypair,
                    &Pubkey::new_unique(),
                    1,
                    bank_forks.read().unwrap().root_bank().last_blockhash(),
                ))
                .unwrap(),
                meta: None,
            }],
            max_schedule_slot: 0,
        };
        let result = BamReceiveAndBuffer::parse_batch(&bundle, &bank_forks, &HashSet::new());
        assert!(result.is_ok());
        let parsed_bundle = result.unwrap();
        assert_eq!(parsed_bundle.txns_max_age.len(), 1);
    }

    #[test]
    fn test_parse_bundle_empty() {
        let (bank_forks, _mint_keypair) = test_bank_forks();
        let batch = AtomicTxnBatch {
            seq_id: 1,
            packets: vec![],
            max_schedule_slot: 0,
        };
        let result = BamReceiveAndBuffer::parse_batch(&batch, &bank_forks, &HashSet::new());
        assert!(result.is_err());
        assert_eq!(
            result.err().unwrap(),
            Reason::DeserializationError(jito_protos::proto::bam_types::DeserializationError {
                index: 0,
                reason: DeserializationErrorReason::Empty as i32,
            })
        );
    }

    #[test]
    fn test_parse_bundle_invalid_packet() {
        let (bank_forks, _mint_keypair) = test_bank_forks();
        let batch = AtomicTxnBatch {
            seq_id: 1,
            packets: vec![Packet {
                data: vec![0; PACKET_DATA_SIZE + 1], // Invalid size
                meta: None,
            }],
            max_schedule_slot: 0,
        };
        let result = BamReceiveAndBuffer::parse_batch(&batch, &bank_forks, &HashSet::new());
        assert!(result.is_err());
        assert_eq!(
            result.err().unwrap(),
            Reason::DeserializationError(jito_protos::proto::bam_types::DeserializationError {
                index: 0,
                reason: DeserializationErrorReason::SanitizeError as i32,
            })
        );
    }

    #[test]
    fn test_parse_bundle_fee_payer_doesnt_exist() {
        let (bank_forks, _) = test_bank_forks();
        let fee_payer = Keypair::new();
        let batch = AtomicTxnBatch {
            seq_id: 1,
            packets: vec![Packet {
                data: bincode::serialize(&transfer(
                    &fee_payer,
                    &Pubkey::new_unique(),
                    1,
                    bank_forks.read().unwrap().root_bank().last_blockhash(),
                ))
                .unwrap(),
                meta: None,
            }],
            max_schedule_slot: 0,
        };
        let result = BamReceiveAndBuffer::parse_batch(&batch, &bank_forks, &HashSet::new());
        assert!(result.is_err());
        assert_eq!(
            result.err().unwrap(),
            Reason::TransactionError(jito_protos::proto::bam_types::TransactionError {
                index: 0,
                reason: jito_protos::proto::bam_types::TransactionErrorReason::AccountNotFound
                    as i32,
            })
        );
    }

    #[test]
    fn test_parse_bundle_inconsistent() {
        let (bank_forks, mint_keypair) = test_bank_forks();
        let bundle = AtomicTxnBatch {
            seq_id: 1,
            packets: vec![
                Packet {
                    data: bincode::serialize(&transfer(
                        &mint_keypair,
                        &Pubkey::new_unique(),
                        1,
                        bank_forks.read().unwrap().root_bank().last_blockhash(),
                    ))
                    .unwrap(),
                    meta: None,
                },
                Packet {
                    data: bincode::serialize(&transfer(
                        &mint_keypair,
                        &Pubkey::new_unique(),
                        1,
                        bank_forks.read().unwrap().root_bank().last_blockhash(),
                    ))
                    .unwrap(),
                    meta: Some(jito_protos::proto::bam_types::Meta {
                        flags: Some(jito_protos::proto::bam_types::PacketFlags {
                            revert_on_error: true,
                            ..Default::default()
                        }),
                        ..Default::default()
                    }),
                },
            ],
            max_schedule_slot: 0,
        };
        let result = BamReceiveAndBuffer::parse_batch(&bundle, &bank_forks, &HashSet::new());
        assert!(result.is_err());
        assert_eq!(
            result.err().unwrap(),
            Reason::DeserializationError(jito_protos::proto::bam_types::DeserializationError {
                index: 0,
                reason: DeserializationErrorReason::InconsistentBundle as i32,
            })
        );
    }

    #[test]
    fn test_parse_bundle_blacklisted_account() {
        let keypair = Keypair::new();
        let blacklisted_accounts = HashSet::from([keypair.pubkey()]);

        let (bank_forks, mint_keypair) = test_bank_forks();
        let batch = AtomicTxnBatch {
            seq_id: 1,
            packets: vec![Packet {
                data: bincode::serialize(&transfer(
                    &mint_keypair,
                    &keypair.pubkey(),
                    100,
                    bank_forks.read().unwrap().root_bank().last_blockhash(),
                ))
                .unwrap(),
                meta: None,
            }],
            max_schedule_slot: 0,
        };
        let result = BamReceiveAndBuffer::parse_batch(&batch, &bank_forks, &blacklisted_accounts);
        assert!(result.is_err());
        assert_eq!(
            result.err().unwrap(),
            Reason::TransactionError(jito_protos::proto::bam_types::TransactionError {
                index: 0,
                reason: DeserializationErrorReason::SanitizeError as i32,
            })
        );
    }
<<<<<<< HEAD

    #[test]
    fn test_deserialize_packets_invalid_signature() {
        // Create a transaction with invalid signature
        let (_bank_forks, mint_keypair) = test_bank_forks();
        let transaction = transfer(
            &mint_keypair,
            &Pubkey::new_unique(),
            1,
            solana_hash::Hash::default(),
        );

        // Serialize the transaction
        let mut data = bincode::serialize(&transaction).unwrap();
        // Corrupt the signature by modifying some bytes
        if data.len() > 10 {
            data[5] ^= 0xFF; // Flip bits to corrupt signature
            data[10] ^= 0xFF;
        }

        let packets = [Packet { data, meta: None }];

        // This should fail due to invalid signature
        let result = BamReceiveAndBuffer::deserialize_packets(packets.iter());
        assert!(result.is_err());

        if let Err((index, error)) = result {
            assert_eq!(index, 0);
            assert!(matches!(error, DeserializedPacketError::SanitizeError(_)));
        }
    }

    #[test]
    fn test_deserialize_packets_valid_non_vote_transaction() {
        // Create a regular non-vote transaction
        let (_bank_forks, mint_keypair) = test_bank_forks();
        let transaction = transfer(
            &mint_keypair,
            &Pubkey::new_unique(),
            1,
            solana_hash::Hash::default(),
        );

        // Sign the transaction properly
        let mut tx = transaction;
        tx.sign(&[&mint_keypair], solana_hash::Hash::default());

        let data = bincode::serialize(&tx).unwrap();

        // Create packet without vote transaction flag (non-vote)
        let packet = Packet {
            data: data.clone(),
            meta: Some(jito_protos::proto::bam_types::Meta {
                flags: Some(jito_protos::proto::bam_types::PacketFlags {
                    simple_vote_tx: false, // This is a non-vote transaction
                    ..Default::default()
                }),
                size: data.len() as u64,
                addr: "127.0.0.1".to_string(),
                port: 8000,
                ..Default::default()
            }),
        };

        // Valid transactions should succeed with valid signature
        let result = BamReceiveAndBuffer::deserialize_packets([packet].iter());
        assert!(result.is_ok());

        if let Ok(packets) = result {
            assert_eq!(packets.len(), 1);
        }
    }

    #[test]
    fn test_parse_bundle_rejects_vote_transactions() {
        let (bank_forks, _mint_keypair) = test_bank_forks();

        // Create a proper vote transaction
        let vote_keypair = Keypair::new();
        let node_keypair = Keypair::new();
        let authorized_voter = Keypair::new();
        let recent_blockhash = bank_forks.read().unwrap().root_bank().last_blockhash();

        // Create a vote transaction
        let vote_tx = Transaction::new(
            &[&node_keypair, &authorized_voter],
            Message::new(
                &[solana_vote_program::vote_instruction::vote(
                    &vote_keypair.pubkey(),
                    &authorized_voter.pubkey(),
                    solana_vote_program::vote_state::Vote::new(vec![1], recent_blockhash),
                )],
                Some(&node_keypair.pubkey()),
            ),
            recent_blockhash,
        );

        // Serialize the transaction
        let vote_data = bincode::serialize(&VersionedTransaction::from(vote_tx)).unwrap();

        // Create a packet with the vote transaction
        let meta = jito_protos::proto::bam_types::Meta {
            flags: Some(jito_protos::proto::bam_types::PacketFlags {
                simple_vote_tx: true, // this triggers parsed_packet.is_simple_vote()
                ..Default::default()
            }),
            size: vote_data.len() as u64,
            ..Default::default()
        };

        let batch = AtomicTxnBatch {
            seq_id: 1,
            packets: vec![Packet {
                data: vote_data,
                meta: Some(meta),
            }],
            max_schedule_slot: 0,
        };

        // Test that parse_batch rejects vote transactions
        let result = BamReceiveAndBuffer::parse_batch(&batch, &bank_forks, &HashSet::default());
        assert!(result.is_err());
        assert_eq!(
            result.err().unwrap(),
            Reason::DeserializationError(jito_protos::proto::bam_types::DeserializationError {
                index: 0,
                reason: DeserializationErrorReason::VoteTransactionFailure as i32,
            })
        );
    }
=======
>>>>>>> ec4900e9
}<|MERGE_RESOLUTION|>--- conflicted
+++ resolved
@@ -8,13 +8,10 @@
 use crossbeam_channel::{RecvTimeoutError, TryRecvError};
 use solana_clock::MAX_PROCESSING_AGE;
 use solana_packet::{PacketFlags, PACKET_DATA_SIZE};
-<<<<<<< HEAD
 use solana_perf::sigverify::verify_packet;
 use solana_pubkey::Pubkey;
 use solana_sanitize::SanitizeError;
-=======
-use solana_pubkey::Pubkey;
->>>>>>> ec4900e9
+
 use solana_transaction::sanitized::SanitizedTransaction;
 use std::{
     cmp::min,
@@ -252,7 +249,7 @@
         // Checks are taken from receive_and_buffer.rs:
         // SanitizedTransactionReceiveAndBuffer::buffer_packets
         for (index, parsed_packet) in parsed_packets.drain(..).enumerate() {
-<<<<<<< HEAD
+
             // Check 0: Reject vote transactions
             if parsed_packet.is_simple_vote() {
                 return Err(Reason::DeserializationError(
@@ -263,8 +260,7 @@
                 ));
             }
 
-=======
->>>>>>> ec4900e9
+
             // Check 1: Ensure the transaction is valid
             let Some((tx, deactivation_slot)) = parsed_packet.build_sanitized_transaction(
                 vote_only,
@@ -817,7 +813,7 @@
             })
         );
     }
-<<<<<<< HEAD
+
 
     #[test]
     fn test_deserialize_packets_invalid_signature() {
@@ -948,6 +944,5 @@
             })
         );
     }
-=======
->>>>>>> ec4900e9
+
 }