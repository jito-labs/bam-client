//! An implementation of the `ReceiveAndBuffer` trait that receives messages from BAM
//! and buffers from into the the `TransactionStateContainer`. Key thing to note:
//! this implementation only functions during the `Consume/Hold` phase; otherwise it will send them back
//! to BAM with a `Retryable` result.
use crate::banking_stage::scheduler_messages::MaxAge;
use crate::banking_stage::transaction_scheduler::receive_and_buffer::DisconnectedError;
use crossbeam_channel::{RecvTimeoutError, TryRecvError};
use solana_clock::MAX_PROCESSING_AGE;
use solana_packet::{PacketFlags, PACKET_DATA_SIZE};
use solana_perf::sigverify::verify_packet;
use solana_pubkey::Pubkey;
use solana_sanitize::SanitizeError;
use solana_transaction::sanitized::SanitizedTransaction;
use std::{
    cmp::min,
    collections::HashSet,
    sync::{
        atomic::{AtomicBool, Ordering},
        Arc, RwLock,
    },
    time::{Duration, Instant},
};
use crate::bam_dependencies::BamOutboundMessage;

use {
    super::{
        receive_and_buffer::ReceiveAndBuffer,
        transaction_state_container::TransactionStateContainer,
    },
    crate::banking_stage::{
        consumer::Consumer,
        decision_maker::BufferedPacketsDecision,
        immutable_deserialized_packet::{DeserializedPacketError, ImmutableDeserializedPacket},
        transaction_scheduler::{
            bam_utils::{convert_deserialize_error_to_proto, convert_txn_error_to_proto},
            receive_and_buffer::{calculate_max_age, calculate_priority_and_cost},
        },
    },
    crossbeam_channel::Sender,
    itertools::Itertools,
    jito_protos::proto::{
        bam_types::{
            atomic_txn_batch_result, not_committed::Reason, AtomicTxnBatch,
            DeserializationErrorReason, Packet, SchedulingError,
        },
    },
    solana_accounts_db::account_locks::validate_account_locks,
    solana_runtime::bank_forks::BankForks,
    solana_runtime_transaction::{
        runtime_transaction::RuntimeTransaction, transaction_meta::StaticMeta,
    },
    solana_svm::transaction_error_metrics::TransactionErrorMetrics,
};

pub struct BamReceiveAndBuffer {
    bam_enabled: Arc<AtomicBool>,
    bundle_receiver: crossbeam_channel::Receiver<AtomicTxnBatch>,
    response_sender: Sender<BamOutboundMessage>,
    bank_forks: Arc<RwLock<BankForks>>,
    blacklisted_accounts: HashSet<Pubkey>,
}

impl BamReceiveAndBuffer {
    pub fn new(
        bam_enabled: Arc<AtomicBool>,
        bundle_receiver: crossbeam_channel::Receiver<AtomicTxnBatch>,
        response_sender: Sender<BamOutboundMessage>,
        bank_forks: Arc<RwLock<BankForks>>,
        blacklisted_accounts: HashSet<Pubkey>,
    ) -> Self {
        Self {
            bam_enabled,
            bundle_receiver,
            response_sender,
            bank_forks,
            blacklisted_accounts,
        }
    }

    fn deserialize_packets<'a>(
        in_packets: impl Iterator<Item = &'a Packet>,
    ) -> Result<Vec<ImmutableDeserializedPacket>, (usize, DeserializedPacketError)> {
        fn proto_packet_to_packet(from_packet: &Packet) -> solana_packet::Packet {
            let mut to_packet = solana_packet::Packet::default();
            to_packet.meta_mut().size = from_packet.data.len();
            to_packet.meta_mut().set_discard(false);

            let copy_len = min(PACKET_DATA_SIZE, from_packet.data.len());
            to_packet.buffer_mut()[0..copy_len].copy_from_slice(&from_packet.data[0..copy_len]);

            if let Some(meta) = &from_packet.meta {
                to_packet.meta_mut().size = meta.size as usize;
                if let Some(flags) = &meta.flags {
                    if flags.simple_vote_tx {
                        to_packet
                            .meta_mut()
                            .flags
                            .insert(PacketFlags::SIMPLE_VOTE_TX);
                    }
                }
            }
            to_packet
        }

        let mut result = Vec::with_capacity(in_packets.size_hint().0);
        for (i, p) in in_packets.enumerate() {
            let mut solana_packet = proto_packet_to_packet(p);
            // sigverify packet
            // we don't use solana_packet here, so we don't need to call set_discard()
            if !verify_packet(&mut (&mut solana_packet).into(), false) {
                return Err((
                    i,
                    DeserializedPacketError::SanitizeError(SanitizeError::InvalidValue),
                ));
            }

            result.push(
                ImmutableDeserializedPacket::new((&solana_packet).into()).map_err(|e| (i, e))?,
            );
        }

        Ok(result)
    }

    fn send_bundle_not_committed_result(&self, seq_id: u32, reason: Reason) {
        let _ = self.response_sender.try_send(BamOutboundMessage::AtomicTxnBatchResult(
            jito_protos::proto::bam_types::AtomicTxnBatchResult {
                seq_id,
                result: Some(atomic_txn_batch_result::Result::NotCommitted(
                    jito_protos::proto::bam_types::NotCommitted {
                        reason: Some(reason),
                    },
                )),
            }));
    }

    fn send_no_leader_slot_txn_batch_result(&self, seq_id: u32) {
        let _ = self.response_sender.try_send(BamOutboundMessage::AtomicTxnBatchResult(
            jito_protos::proto::bam_types::AtomicTxnBatchResult {
                seq_id,
                result: Some(atomic_txn_batch_result::Result::NotCommitted(
                    jito_protos::proto::bam_types::NotCommitted {
                        reason: Some(Reason::SchedulingError(
                            SchedulingError::OutsideLeaderSlot as i32,
                        )),
                    },
                )),
            }));
    }

    fn send_container_full_txn_batch_result(&self, seq_id: u32) {
        let _ = self.response_sender.try_send(BamOutboundMessage::AtomicTxnBatchResult(
            jito_protos::proto::bam_types::AtomicTxnBatchResult {
                seq_id,
                result: Some(atomic_txn_batch_result::Result::NotCommitted(
                    jito_protos::proto::bam_types::NotCommitted {
                        reason: Some(Reason::SchedulingError(
                            SchedulingError::ContainerFull as i32,
                        )),
                    },
                )),
            }));
    }

    fn parse_batch(
        batch: &AtomicTxnBatch,
        bank_forks: &Arc<RwLock<BankForks>>,
        blacklisted_accounts: &HashSet<Pubkey>,
    ) -> Result<ParsedBatch, Reason> {
        if batch.packets.is_empty() {
            return Err(Reason::DeserializationError(
                jito_protos::proto::bam_types::DeserializationError {
                    index: 0,
                    reason: DeserializationErrorReason::Empty as i32,
                },
            ));
        }

        if batch.packets.len() > 5 {
            return Err(Reason::DeserializationError(
                jito_protos::proto::bam_types::DeserializationError {
                    index: 0,
                    reason: DeserializationErrorReason::SanitizeError as i32,
                },
            ));
        }

        let Ok(revert_on_error) = batch
            .packets
            .iter()
            .map(|p| {
                p.meta
                    .as_ref()
                    .and_then(|meta| meta.flags.as_ref())
                    .is_some_and(|flags| flags.revert_on_error)
            })
            .all_equal_value()
        else {
            return Err(Reason::DeserializationError(
                jito_protos::proto::bam_types::DeserializationError {
                    index: 0,
                    reason: DeserializationErrorReason::InconsistentBundle as i32,
                },
            ));
        };

        let mut parsed_packets =
            Self::deserialize_packets(batch.packets.iter()).map_err(|(index, err)| {
                let reason = convert_deserialize_error_to_proto(&err);
                Reason::DeserializationError(jito_protos::proto::bam_types::DeserializationError {
                    index: index as u32,
                    reason: reason as i32,
                })
            })?;

        let (root_bank, working_bank) = {
            let bank_forks = bank_forks.read().unwrap();
            let root_bank = bank_forks.root_bank();
            let working_bank = bank_forks.working_bank();
            (root_bank, working_bank)
        };
        let alt_resolved_slot = root_bank.slot();
        let sanitized_epoch = root_bank.epoch();
        let transaction_account_lock_limit = working_bank.get_transaction_account_lock_limit();
        let vote_only = working_bank.vote_only_bank();

        let mut packets = vec![];
        let mut cost: u64 = 0;
        let mut txns_max_age = vec![];

        // Checks are taken from receive_and_buffer.rs:
        // SanitizedTransactionReceiveAndBuffer::buffer_packets
        for (index, parsed_packet) in parsed_packets.drain(..).enumerate() {
            // Check 0: Reject vote transactions
            if parsed_packet.is_simple_vote() {
                return Err(Reason::DeserializationError(
                    jito_protos::proto::bam_types::DeserializationError {
                        index: index as u32,
                        reason: DeserializationErrorReason::VoteTransactionFailure as i32,
                    },
                ));
            }

            // Check 1: Ensure the transaction is valid
            let Some((tx, deactivation_slot)) = parsed_packet.build_sanitized_transaction(
                vote_only,
                root_bank.as_ref(),
                root_bank.get_reserved_account_keys(),
            ) else {
                return Err(Reason::DeserializationError(
                    jito_protos::proto::bam_types::DeserializationError {
                        index: 0,
                        reason: DeserializationErrorReason::SanitizeError as i32,
                    },
                ));
            };

            // Check 2: Ensure no duplicates and valid number of account locks
            if let Err(err) =
                validate_account_locks(tx.message().account_keys(), transaction_account_lock_limit)
            {
                let reason = convert_txn_error_to_proto(err);
                return Err(Reason::TransactionError(
                    jito_protos::proto::bam_types::TransactionError {
                        index: index as u32,
                        reason: reason as i32,
                    },
                ));
            }

            // Check 3: Ensure the compute budget limits are valid
            let fee_budget_limits = match tx
                .compute_budget_instruction_details()
                .sanitize_and_convert_to_compute_budget_limits(&working_bank.feature_set)
            {
                Ok(fee_budget_limits) => fee_budget_limits,
                Err(err) => {
                    let reason = convert_txn_error_to_proto(err);
                    return Err(Reason::TransactionError(
                        jito_protos::proto::bam_types::TransactionError {
                            index: index as u32,
                            reason: reason as i32,
                        },
                    ));
                }
            };

            // Check 4: Ensure valid blockhash and blockhash is not too old
            let lock_results: [_; 1] = core::array::from_fn(|_| Ok(()));
            let check_results = working_bank.check_transactions(
                std::slice::from_ref(&tx),
                &lock_results,
                MAX_PROCESSING_AGE,
                &mut TransactionErrorMetrics::default(),
            );
            if let Some(Err(err)) = check_results.first() {
                let reason = convert_txn_error_to_proto(err.clone());
                return Err(Reason::TransactionError(
                    jito_protos::proto::bam_types::TransactionError {
                        index: index as u32,
                        reason: reason as i32,
                    },
                ));
            }

            // Check 5: Ensure the fee payer has enough to pay for the transaction fee
            if let Err(err) = Consumer::check_fee_payer_unlocked(
                &working_bank,
                &tx,
                &mut TransactionErrorMetrics::default(),
            ) {
                let reason = convert_txn_error_to_proto(err);
                return Err(Reason::TransactionError(
                    jito_protos::proto::bam_types::TransactionError {
                        index: index as u32,
                        reason: reason as i32,
                    },
                ));
            }

            // Check 6: Ensure none of the accounts touch blacklisted accounts
            if tx
                .message()
                .account_keys()
                .iter()
                .any(|key| blacklisted_accounts.contains(key))
            {
                return Err(Reason::TransactionError(
                    jito_protos::proto::bam_types::TransactionError {
                        index: index as u32,
                        reason: DeserializationErrorReason::SanitizeError as i32,
                    },
                ));
            }

            let max_age = calculate_max_age(sanitized_epoch, deactivation_slot, alt_resolved_slot);

            let (_, txn_cost) =
                calculate_priority_and_cost(&tx, &fee_budget_limits.into(), &working_bank);
            cost = cost.saturating_add(txn_cost);
            txns_max_age.push((tx, max_age));
            packets.push(Arc::new(parsed_packet));
        }

        let priority = seq_id_to_priority(batch.seq_id);

        Ok(ParsedBatch {
            txns_max_age,
            cost,
            priority,
            revert_on_error,
        })
    }
}

struct ParsedBatch {
    pub txns_max_age: Vec<(RuntimeTransaction<SanitizedTransaction>, MaxAge)>,
    pub cost: u64,
    priority: u64,
    pub revert_on_error: bool,
}

impl ReceiveAndBuffer for BamReceiveAndBuffer {
    type Transaction = RuntimeTransaction<SanitizedTransaction>;
    type Container = TransactionStateContainer<Self::Transaction>;

    fn receive_and_buffer_packets(
        &mut self,
        container: &mut Self::Container,
        _: &mut super::scheduler_metrics::SchedulerTimingMetrics,
        _: &mut super::scheduler_metrics::SchedulerCountMetrics,
        decision: &BufferedPacketsDecision,
    ) -> Result<usize, DisconnectedError> {
        let mut result = 0;
        let is_bam_enabled = self.bam_enabled.load(Ordering::Relaxed);

        match decision {
            BufferedPacketsDecision::Consume(_) | BufferedPacketsDecision::Hold => loop {
                let batch = match self.bundle_receiver.try_recv() {
                    Ok(batch) => batch,
                    Err(TryRecvError::Disconnected) => return Err(DisconnectedError),
                    Err(TryRecvError::Empty) => {
                        // If the channel is empty, work here is done.
                        return Ok(result);
                    }
                };

                // If BAM is not enabled, drain the channel
                if !is_bam_enabled {
                    continue;
                }

                let ParsedBatch {
                    txns_max_age,
                    cost,
                    priority,
                    revert_on_error,
                } = match Self::parse_batch(&batch, &self.bank_forks, &self.blacklisted_accounts) {
                    Ok(parsed) => parsed,
                    Err(reason) => {
                        self.send_bundle_not_committed_result(batch.seq_id, reason);
                        continue;
                    }
                };
                if container
                    .insert_new_batch(
                        txns_max_age,
                        priority,
                        cost,
                        revert_on_error,
                        batch.max_schedule_slot,
                    )
                    .is_none()
                {
                    self.send_container_full_txn_batch_result(batch.seq_id);
                    continue;
                };

                result = result.saturating_add(1);
            },
            BufferedPacketsDecision::ForwardAndHold | BufferedPacketsDecision::Forward => {
                // Send back any batches that were received while in Forward/Hold state
                let deadline = Instant::now() + Duration::from_millis(100);
                loop {
                    let batch = match self.bundle_receiver.recv_deadline(deadline) {
                        Ok(batch) => batch,
                        Err(RecvTimeoutError::Disconnected) => return Err(DisconnectedError),
                        Err(RecvTimeoutError::Timeout) => {
                            return Ok(0);
                        }
                    };
                    self.send_no_leader_slot_txn_batch_result(batch.seq_id);
                }
            }
        }
    }
}

pub fn seq_id_to_priority(seq_id: u32) -> u64 {
    u64::MAX.saturating_sub(seq_id as u64)
}

pub fn priority_to_seq_id(priority: u64) -> u32 {
    u32::try_from(u64::MAX.saturating_sub(priority)).unwrap_or(u32::MAX)
}

#[cfg(test)]
mod tests {
    use solana_signer::Signer;
    use solana_system_transaction::transfer;
    use {
        super::*,
        crate::banking_stage::{
            tests::create_slow_genesis_config,
            transaction_scheduler::{
                scheduler_metrics::{SchedulerCountMetrics, SchedulerTimingMetrics},
                transaction_state_container::StateContainer,
            },
        },
        crossbeam_channel::{unbounded, Receiver},
        solana_keypair::Keypair,
        solana_ledger::genesis_utils::GenesisConfigInfo,
        solana_message::Message,
        solana_pubkey::Pubkey,
        solana_runtime::bank::Bank,
        solana_runtime_transaction::transaction_with_meta::TransactionWithMeta,
        solana_transaction::versioned::VersionedTransaction,
        solana_transaction::Transaction,
        test_case::test_case,
    };

    #[test]
    fn test_seq_id_to_priority() {
        assert_eq!(seq_id_to_priority(0), u64::MAX);
        assert_eq!(seq_id_to_priority(1), u64::MAX - 1);
    }

    #[test]
    fn test_priority_to_seq_id() {
        assert_eq!(priority_to_seq_id(u64::MAX), 0);
        assert_eq!(priority_to_seq_id(u64::MAX - 1), 1);
    }

    fn test_bank_forks() -> (Arc<RwLock<BankForks>>, Keypair) {
        let GenesisConfigInfo {
            genesis_config,
            mint_keypair,
            ..
        } = create_slow_genesis_config(u64::MAX);

        let (_bank, bank_forks) = Bank::new_no_wallclock_throttle_for_tests(&genesis_config);
        (bank_forks, mint_keypair)
    }

    fn setup_bam_receive_and_buffer(
        receiver: crossbeam_channel::Receiver<AtomicTxnBatch>,
        bank_forks: Arc<RwLock<BankForks>>,
        blacklisted_accounts: HashSet<Pubkey>,
    ) -> (
        BamReceiveAndBuffer,
        TransactionStateContainer<RuntimeTransaction<SanitizedTransaction>>,
        crossbeam_channel::Receiver<BamOutboundMessage>,
    ) {
        let (response_sender, response_receiver) =
            crossbeam_channel::unbounded::<BamOutboundMessage>();
        let receive_and_buffer = BamReceiveAndBuffer::new(
            Arc::new(AtomicBool::new(true)),
            receiver,
            response_sender,
            bank_forks,
            blacklisted_accounts,
        );
        let container = TransactionStateContainer::with_capacity(100);
        (receive_and_buffer, container, response_receiver)
    }

    // verify container state makes sense:
    // 1. Number of transactions matches expectation
    // 2. All transactions IDs in priority queue exist in the map
    fn verify_container<Tx: TransactionWithMeta>(
        container: &mut impl StateContainer<Tx>,
        expected_length: usize,
    ) {
        let mut actual_length: usize = 0;
        while let Some(id) = container.pop() {
            let Some((ids, _, _)) = container.get_batch(id.id) else {
                panic!(
                    "transaction in queue position {} with id {} must exist.",
                    actual_length, id.id
                );
            };
            for id in ids {
                assert!(
                    container.get_transaction(*id).is_some(),
                    "Transaction ID {} not found in container",
                    id
                );
            }
            actual_length += 1;
        }

        assert_eq!(actual_length, expected_length);
    }

    #[test_case(setup_bam_receive_and_buffer; "testcase-bam")]
    fn test_receive_and_buffer_simple_transfer<R: ReceiveAndBuffer>(
        setup_receive_and_buffer: impl FnOnce(
            Receiver<AtomicTxnBatch>,
            Arc<RwLock<BankForks>>,
            HashSet<Pubkey>,
        )
            -> (R, R::Container, Receiver<BamOutboundMessage>),
    ) {
        let (sender, receiver) = unbounded();
        let (bank_forks, mint_keypair) = test_bank_forks();
        let (mut receive_and_buffer, mut container, _response_sender) =
            setup_receive_and_buffer(receiver, bank_forks.clone(), HashSet::new());
        let mut timing_metrics = SchedulerTimingMetrics::default();
        let mut count_metrics = SchedulerCountMetrics::default();

        let transaction = transfer(
            &mint_keypair,
            &Pubkey::new_unique(),
            1,
            bank_forks.read().unwrap().root_bank().last_blockhash(),
        );
        let data = bincode::serialize(&transaction).expect("serializes");
        let bundle = AtomicTxnBatch {
            seq_id: 1,
            packets: vec![Packet { data, meta: None }],
            max_schedule_slot: 0,
        };
        sender.send(bundle).unwrap();

        let num_received = receive_and_buffer
            .receive_and_buffer_packets(
                &mut container,
                &mut timing_metrics,
                &mut count_metrics,
                &BufferedPacketsDecision::Hold,
            )
            .unwrap();

        assert_eq!(num_received, 1);
        verify_container(&mut container, 1);
    }

    #[test]
    fn test_receive_and_buffer_invalid_packet() {
        let (bank_forks, _mint_keypair) = test_bank_forks();
        let (sender, receiver) = unbounded();
        let (mut receive_and_buffer, mut container, response_receiver) =
            setup_bam_receive_and_buffer(receiver, bank_forks.clone(), HashSet::new());

        // Create an invalid packet with no data
        let bundle = AtomicTxnBatch {
            seq_id: 1,
            packets: vec![Packet {
                data: vec![],
                meta: None,
            }],
            max_schedule_slot: 0,
        };
        sender.send(bundle).unwrap();

        let result = receive_and_buffer
            .receive_and_buffer_packets(
                &mut container,
                &mut SchedulerTimingMetrics::default(),
                &mut SchedulerCountMetrics::default(),
                &BufferedPacketsDecision::Hold,
            )
            .unwrap();

        assert_eq!(result, 0);
        verify_container(&mut container, 0);
        let response = response_receiver.recv().unwrap();
        assert!(matches!(
            response,
            BamOutboundMessage::AtomicTxnBatchResult(txn_batch_result) if txn_batch_result.seq_id == 1 &&
            matches!(&txn_batch_result.result, Some(atomic_txn_batch_result::Result::NotCommitted(not_committed)) if
                matches!(not_committed.reason, Some(Reason::DeserializationError(_))))
        ));
    }

    #[test]
    fn test_parse_bundle_success() {
        let (bank_forks, mint_keypair) = test_bank_forks();
        let bundle = AtomicTxnBatch {
            seq_id: 1,
            packets: vec![Packet {
                data: bincode::serialize(&transfer(
                    &mint_keypair,
                    &Pubkey::new_unique(),
                    1,
                    bank_forks.read().unwrap().root_bank().last_blockhash(),
                ))
                .unwrap(),
                meta: None,
            }],
            max_schedule_slot: 0,
        };
        let result = BamReceiveAndBuffer::parse_batch(&bundle, &bank_forks, &HashSet::new());
        assert!(result.is_ok());
        let parsed_bundle = result.unwrap();
        assert_eq!(parsed_bundle.txns_max_age.len(), 1);
    }

    #[test]
    fn test_parse_bundle_empty() {
        let (bank_forks, _mint_keypair) = test_bank_forks();
        let batch = AtomicTxnBatch {
            seq_id: 1,
            packets: vec![],
            max_schedule_slot: 0,
        };
        let result = BamReceiveAndBuffer::parse_batch(&batch, &bank_forks, &HashSet::new());
        assert!(result.is_err());
        assert_eq!(
            result.err().unwrap(),
            Reason::DeserializationError(jito_protos::proto::bam_types::DeserializationError {
                index: 0,
                reason: DeserializationErrorReason::Empty as i32,
            })
        );
    }

    #[test]
    fn test_parse_bundle_invalid_packet() {
        let (bank_forks, _mint_keypair) = test_bank_forks();
        let batch = AtomicTxnBatch {
            seq_id: 1,
            packets: vec![Packet {
                data: vec![0; PACKET_DATA_SIZE + 1], // Invalid size
                meta: None,
            }],
            max_schedule_slot: 0,
        };
        let result = BamReceiveAndBuffer::parse_batch(&batch, &bank_forks, &HashSet::new());
        assert!(result.is_err());
        assert_eq!(
            result.err().unwrap(),
            Reason::DeserializationError(jito_protos::proto::bam_types::DeserializationError {
                index: 0,
                reason: DeserializationErrorReason::SanitizeError as i32,
            })
        );
    }

    #[test]
    fn test_parse_bundle_fee_payer_doesnt_exist() {
        let (bank_forks, _) = test_bank_forks();
        let fee_payer = Keypair::new();
        let batch = AtomicTxnBatch {
            seq_id: 1,
            packets: vec![Packet {
                data: bincode::serialize(&transfer(
                    &fee_payer,
                    &Pubkey::new_unique(),
                    1,
                    bank_forks.read().unwrap().root_bank().last_blockhash(),
                ))
                .unwrap(),
                meta: None,
            }],
            max_schedule_slot: 0,
        };
        let result = BamReceiveAndBuffer::parse_batch(&batch, &bank_forks, &HashSet::new());
        assert!(result.is_err());
        assert_eq!(
            result.err().unwrap(),
            Reason::TransactionError(jito_protos::proto::bam_types::TransactionError {
                index: 0,
                reason: jito_protos::proto::bam_types::TransactionErrorReason::AccountNotFound
                    as i32,
            })
        );
    }

    #[test]
    fn test_parse_bundle_inconsistent() {
        let (bank_forks, mint_keypair) = test_bank_forks();
        let bundle = AtomicTxnBatch {
            seq_id: 1,
            packets: vec![
                Packet {
                    data: bincode::serialize(&transfer(
                        &mint_keypair,
                        &Pubkey::new_unique(),
                        1,
                        bank_forks.read().unwrap().root_bank().last_blockhash(),
                    ))
                    .unwrap(),
                    meta: None,
                },
                Packet {
                    data: bincode::serialize(&transfer(
                        &mint_keypair,
                        &Pubkey::new_unique(),
                        1,
                        bank_forks.read().unwrap().root_bank().last_blockhash(),
                    ))
                    .unwrap(),
                    meta: Some(jito_protos::proto::bam_types::Meta {
                        flags: Some(jito_protos::proto::bam_types::PacketFlags {
                            revert_on_error: true,
                            ..Default::default()
                        }),
                        ..Default::default()
                    }),
                },
            ],
            max_schedule_slot: 0,
        };
        let result = BamReceiveAndBuffer::parse_batch(&bundle, &bank_forks, &HashSet::new());
        assert!(result.is_err());
        assert_eq!(
            result.err().unwrap(),
            Reason::DeserializationError(jito_protos::proto::bam_types::DeserializationError {
                index: 0,
                reason: DeserializationErrorReason::InconsistentBundle as i32,
            })
        );
    }

    #[test]
    fn test_parse_bundle_blacklisted_account() {
        let keypair = Keypair::new();
        let blacklisted_accounts = HashSet::from([keypair.pubkey()]);

        let (bank_forks, mint_keypair) = test_bank_forks();
        let batch = AtomicTxnBatch {
            seq_id: 1,
            packets: vec![Packet {
                data: bincode::serialize(&transfer(
                    &mint_keypair,
                    &keypair.pubkey(),
                    100,
                    bank_forks.read().unwrap().root_bank().last_blockhash(),
                ))
                .unwrap(),
                meta: None,
            }],
            max_schedule_slot: 0,
        };
        let result = BamReceiveAndBuffer::parse_batch(&batch, &bank_forks, &blacklisted_accounts);
        assert!(result.is_err());
        assert_eq!(
            result.err().unwrap(),
            Reason::TransactionError(jito_protos::proto::bam_types::TransactionError {
                index: 0,
                reason: DeserializationErrorReason::SanitizeError as i32,
            })
        );
    }

    #[test]
    fn test_deserialize_packets_invalid_signature() {
        // Create a transaction with invalid signature
        let (_bank_forks, mint_keypair) = test_bank_forks();
        let transaction = transfer(
            &mint_keypair,
            &Pubkey::new_unique(),
            1,
            solana_hash::Hash::default(),
        );

        // Serialize the transaction
        let mut data = bincode::serialize(&transaction).unwrap();
        // Corrupt the signature by modifying some bytes
        if data.len() > 10 {
            data[5] ^= 0xFF; // Flip bits to corrupt signature
            data[10] ^= 0xFF;
        }

        let packets = [Packet { data, meta: None }];

        // This should fail due to invalid signature
        let result = BamReceiveAndBuffer::deserialize_packets(packets.iter());
        assert!(result.is_err());

        if let Err((index, error)) = result {
            assert_eq!(index, 0);
            assert!(matches!(error, DeserializedPacketError::SanitizeError(_)));
        }
    }

    #[test]
    fn test_deserialize_packets_valid_non_vote_transaction() {
        // Create a regular non-vote transaction
        let (_bank_forks, mint_keypair) = test_bank_forks();
        let transaction = transfer(
            &mint_keypair,
            &Pubkey::new_unique(),
            1,
            solana_hash::Hash::default(),
        );

        // Sign the transaction properly
        let mut tx = transaction;
        tx.sign(&[&mint_keypair], solana_hash::Hash::default());

        let data = bincode::serialize(&tx).unwrap();

        // Create packet without vote transaction flag (non-vote)
        let packet = Packet {
            data: data.clone(),
            meta: Some(jito_protos::proto::bam_types::Meta {
                flags: Some(jito_protos::proto::bam_types::PacketFlags {
                    simple_vote_tx: false, // This is a non-vote transaction
                    ..Default::default()
                }),
                size: data.len() as u64,
<<<<<<< HEAD
                addr: "127.0.0.1".to_string(),
                port: 8000,
=======
>>>>>>> 5bc357d3
                ..Default::default()
            }),
        };

        // Valid transactions should succeed with valid signature
        let result = BamReceiveAndBuffer::deserialize_packets([packet].iter());
        assert!(result.is_ok());

        if let Ok(packets) = result {
            assert_eq!(packets.len(), 1);
        }
    }

    #[test]
    fn test_parse_bundle_rejects_vote_transactions() {
        let (bank_forks, _mint_keypair) = test_bank_forks();

        // Create a proper vote transaction
        let vote_keypair = Keypair::new();
        let node_keypair = Keypair::new();
        let authorized_voter = Keypair::new();
        let recent_blockhash = bank_forks.read().unwrap().root_bank().last_blockhash();

        // Create a vote transaction
        let vote_tx = Transaction::new(
            &[&node_keypair, &authorized_voter],
            Message::new(
                &[solana_vote_program::vote_instruction::vote(
                    &vote_keypair.pubkey(),
                    &authorized_voter.pubkey(),
                    solana_vote_program::vote_state::Vote::new(vec![1], recent_blockhash),
                )],
                Some(&node_keypair.pubkey()),
            ),
            recent_blockhash,
        );

        // Serialize the transaction
        let vote_data = bincode::serialize(&VersionedTransaction::from(vote_tx)).unwrap();

        // Create a packet with the vote transaction
        let meta = jito_protos::proto::bam_types::Meta {
            flags: Some(jito_protos::proto::bam_types::PacketFlags {
                simple_vote_tx: true, // this triggers parsed_packet.is_simple_vote()
                ..Default::default()
            }),
            size: vote_data.len() as u64,
            ..Default::default()
        };

        let batch = AtomicTxnBatch {
            seq_id: 1,
            packets: vec![Packet {
                data: vote_data,
                meta: Some(meta),
            }],
            max_schedule_slot: 0,
        };

        // Test that parse_batch rejects vote transactions
        let result = BamReceiveAndBuffer::parse_batch(&batch, &bank_forks, &HashSet::default());
        assert!(result.is_err());
        assert_eq!(
            result.err().unwrap(),
            Reason::DeserializationError(jito_protos::proto::bam_types::DeserializationError {
                index: 0,
                reason: DeserializationErrorReason::VoteTransactionFailure as i32,
            })
        );
    }
}<|MERGE_RESOLUTION|>--- conflicted
+++ resolved
@@ -851,11 +851,6 @@
                     ..Default::default()
                 }),
                 size: data.len() as u64,
-<<<<<<< HEAD
-                addr: "127.0.0.1".to_string(),
-                port: 8000,
-=======
->>>>>>> 5bc357d3
                 ..Default::default()
             }),
         };
