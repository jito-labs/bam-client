/// Dependencies that are needed for the BAM (Jito Scheduler Service) to function.
/// All-in-one for convenience.
use std::sync::{atomic::AtomicBool, Arc, Mutex, RwLock};
use {
    crate::proxy::block_engine_stage::BlockBuilderFeeInfo,
    jito_protos::proto::{
        bam_api::{scheduler_message::VersionedMsg, SchedulerMessage, SchedulerMessageV0},
        bam_types,
    },
    solana_gossip::cluster_info::ClusterInfo,
    solana_pubkey::Pubkey,
    solana_runtime::bank_forks::BankForks,
<<<<<<< HEAD
    std::sync::RwLock,
=======
>>>>>>> 5bc357d3
};

pub enum BamOutboundMessage {
    AtomicTxnBatchResult(bam_types::AtomicTxnBatchResult),
    Heartbeat(bam_types::ValidatorHeartBeat),
    LeaderState(bam_types::LeaderState),
}

#[derive(Clone)]
pub struct BamDependencies {
    pub bam_enabled: Arc<AtomicBool>,

    pub batch_sender: crossbeam_channel::Sender<bam_types::AtomicTxnBatch>,
    pub batch_receiver: crossbeam_channel::Receiver<bam_types::AtomicTxnBatch>,

    pub outbound_sender: crossbeam_channel::Sender<BamOutboundMessage>,
    pub outbound_receiver: crossbeam_channel::Receiver<BamOutboundMessage>,

    pub cluster_info: Arc<ClusterInfo>,
    pub block_builder_fee_info: Arc<Mutex<BlockBuilderFeeInfo>>,
    pub bank_forks: Arc<RwLock<BankForks>>,
    pub bam_node_pubkey: Arc<Mutex<Pubkey>>,
}

pub fn v0_to_versioned_proto(v0: SchedulerMessageV0) -> SchedulerMessage {
    SchedulerMessage {
        versioned_msg: Some(VersionedMsg::V0(v0)),
    }
}<|MERGE_RESOLUTION|>--- conflicted
+++ resolved
@@ -10,10 +10,6 @@
     solana_gossip::cluster_info::ClusterInfo,
     solana_pubkey::Pubkey,
     solana_runtime::bank_forks::BankForks,
-<<<<<<< HEAD
-    std::sync::RwLock,
-=======
->>>>>>> 5bc357d3
 };
 
 pub enum BamOutboundMessage {
