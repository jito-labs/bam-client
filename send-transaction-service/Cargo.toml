[package]
name = "solana-send-transaction-service"
description = "Solana send transaction service"
documentation = "https://docs.rs/solana-send-transaction-service"
version = { workspace = true }
authors = { workspace = true }
repository = { workspace = true }
homepage = { workspace = true }
license = { workspace = true }
edition = { workspace = true }

[package.metadata.docs.rs]
targets = ["x86_64-unknown-linux-gnu"]

[features]
dev-context-only-utils = []

[dependencies]
crossbeam-channel = { workspace = true }
itertools = { workspace = true }
log = { workspace = true }
solana-client = { workspace = true }
solana-connection-cache = { workspace = true }
solana-gossip = { workspace = true }
solana-measure = { workspace = true }
solana-metrics = { workspace = true }
solana-runtime = { workspace = true }
solana-sdk = { workspace = true }
solana-tpu-client = { workspace = true }
tokio = { workspace = true, features = ["full"] }

[dev-dependencies]
solana-logger = { workspace = true }
solana-runtime = { workspace = true, features = ["dev-context-only-utils"] }
<<<<<<< HEAD
solana-streamer = { workspace = true }

[features]
dev-context-only-utils = []

[package.metadata.docs.rs]
targets = ["x86_64-unknown-linux-gnu"]
=======
solana-streamer = { workspace = true }
>>>>>>> dc193db2
<|MERGE_RESOLUTION|>--- conflicted
+++ resolved
@@ -32,14 +32,4 @@
 [dev-dependencies]
 solana-logger = { workspace = true }
 solana-runtime = { workspace = true, features = ["dev-context-only-utils"] }
-<<<<<<< HEAD
-solana-streamer = { workspace = true }
-
-[features]
-dev-context-only-utils = []
-
-[package.metadata.docs.rs]
-targets = ["x86_64-unknown-linux-gnu"]
-=======
-solana-streamer = { workspace = true }
->>>>>>> dc193db2
+solana-streamer = { workspace = true }