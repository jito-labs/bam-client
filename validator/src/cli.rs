--- conflicted
+++ resolved
@@ -1783,7 +1783,6 @@
                 .multiple(true)
                 .help("Specify the configuration file for a Runtime plugin.")
         )
-<<<<<<< HEAD
         .arg(
             Arg::with_name("bam_url")
             .long("bam-url")
@@ -1792,8 +1791,6 @@
             )
             .takes_value(true)
         )
-=======
->>>>>>> dc193db2
         .args(&thread_args(&default_args.thread_args))
         .args(&get_deprecated_arguments())
         .after_help("The default subcommand is run")
