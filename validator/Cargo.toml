--- conflicted
+++ resolved
@@ -59,11 +59,7 @@
 solana-rpc-client-api = { workspace = true }
 solana-runtime = { workspace = true }
 solana-runtime-plugin = { workspace = true }
-<<<<<<< HEAD
-solana-sdk = { workspace = true, features = ["openssl-vendored"] }
-=======
 solana-sdk = { version = "=2.2.2", features = ["openssl-vendored"] }
->>>>>>> dc193db2
 solana-send-transaction-service = { workspace = true }
 solana-storage-bigtable = { workspace = true }
 solana-streamer = { workspace = true }
@@ -76,18 +72,6 @@
 thiserror = { workspace = true }
 tokio = { workspace = true }
 tonic = { workspace = true, features = ["tls", "tls-roots", "tls-webpki-roots"] }
-<<<<<<< HEAD
-
-[dev-dependencies]
-assert_cmd = { workspace = true }
-predicates = { workspace = true }
-solana-account-decoder = { workspace = true }
-solana-inline-spl = { workspace = true }
-solana-runtime = { workspace = true, features = ["dev-context-only-utils"] }
-spl-token-2022 = { workspace = true, features = ["no-entrypoint"] }
-tempfile = { workspace = true }
-=======
->>>>>>> dc193db2
 
 [target.'cfg(not(any(target_env = "msvc", target_os = "freebsd")))'.dependencies]
 jemallocator = { workspace = true }
